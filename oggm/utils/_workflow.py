"""Classes and functions used by the OGGM workflow"""

# Builtins
import glob
import os
import tempfile
import gzip
import json
import time
import random
import shutil
import tarfile
import sys
import signal
import datetime
import logging
import pickle
import warnings
import itertools
from collections import OrderedDict
from functools import partial, wraps
from time import gmtime, strftime
import fnmatch
import platform
import struct
import importlib
import re as regexp

# External libs
import pandas as pd
import numpy as np
from scipy import stats
import xarray as xr
import shapely.geometry as shpg
import shapely.affinity as shpa
from shapely.ops import transform as shp_trafo
import netCDF4

# Optional libs
try:
    import geopandas as gpd
except ImportError:
    pass
try:
    import salem
except ImportError:
    pass
try:
    from salem import wgs84
    from salem.gis import transform_proj
except ImportError:
    pass
try:
    import pyproj
except ImportError:
    pass


# Locals
from oggm import __version__
from oggm.utils._funcs import (calendardate_to_hydrodate, date_to_floatyear,
                               tolist, filter_rgi_name, parse_rgi_meta,
                               haversine, multipolygon_to_polygon,
                               recursive_valid_polygons)
from oggm.utils._downloads import (get_demo_file, get_wgms_files,
                                   get_rgi_glacier_entities)
from oggm import cfg
from oggm.exceptions import InvalidParamsError, InvalidWorkflowError


# Default RGI date (median per region in RGI6)
RGI_DATE = {'01': 2009,
            '02': 2004,
            '03': 1999,
            '04': 2001,
            '05': 2001,
            '06': 2000,
            '07': 2008,
            '08': 2002,
            '09': 2001,
            '10': 2011,
            '11': 2003,
            '12': 2001,
            '13': 2006,
            '14': 2001,
            '15': 2001,
            '16': 2000,
            '17': 2000,
            '18': 1978,
            '19': 1989,
            }

# Module logger
log = logging.getLogger('.'.join(__name__.split('.')[:-1]))


def empty_cache():
    """Empty oggm's cache directory."""

    if os.path.exists(cfg.CACHE_DIR):
        shutil.rmtree(cfg.CACHE_DIR)
    os.makedirs(cfg.CACHE_DIR)


def expand_path(p):
    """Helper function for os.path.expanduser and os.path.expandvars"""

    return os.path.expandvars(os.path.expanduser(p))


def gettempdir(dirname='', reset=False, home=False):
    """Get a temporary directory.

    The default is to locate it in the system's temporary directory as
    given by python's `tempfile.gettempdir()/OGGM'. You can set `home=True` for
    a directory in the user's `home/tmp` folder instead (this isn't really
    a temporary folder but well...)

    Parameters
    ----------
    dirname : str
        if you want to give it a name
    reset : bool
        if it has to be emptied first.
    home : bool
        if True, returns `HOME/tmp/OGGM` instead

    Returns
    -------
    the path to the temporary directory
    """

    basedir = (os.path.join(os.path.expanduser('~'), 'tmp') if home
               else tempfile.gettempdir())
    return mkdir(os.path.join(basedir, 'OGGM', dirname), reset=reset)


# alias
get_temp_dir = gettempdir


def get_sys_info():
    """Returns system information as a list of tuples"""

    blob = []
    try:
        (sysname, nodename, release,
         version, machine, processor) = platform.uname()
        blob.extend([
            ("python", "%d.%d.%d.%s.%s" % sys.version_info[:]),
            ("python-bits", struct.calcsize("P") * 8),
            ("OS", "%s" % (sysname)),
            ("OS-release", "%s" % (release)),
            ("machine", "%s" % (machine)),
            ("processor", "%s" % (processor)),
        ])
    except BaseException:
        pass

    return blob


def get_env_info():
    """Returns env information as a list of tuples"""

    deps = [
        # (MODULE_NAME, f(mod) -> mod version)
        ("oggm", lambda mod: mod.__version__),
        ("numpy", lambda mod: mod.__version__),
        ("scipy", lambda mod: mod.__version__),
        ("pandas", lambda mod: mod.__version__),
        ("geopandas", lambda mod: mod.__version__),
        ("netCDF4", lambda mod: mod.__version__),
        ("matplotlib", lambda mod: mod.__version__),
        ("rasterio", lambda mod: mod.__version__),
        ("fiona", lambda mod: mod.__version__),
        ("pyproj", lambda mod: mod.__version__),
        ("shapely", lambda mod: mod.__version__),
        ("xarray", lambda mod: mod.__version__),
        ("dask", lambda mod: mod.__version__),
        ("salem", lambda mod: mod.__version__),
    ]

    deps_blob = list()
    for (modname, ver_f) in deps:
        try:
            if modname in sys.modules:
                mod = sys.modules[modname]
            else:
                mod = importlib.import_module(modname)
            ver = ver_f(mod)
            deps_blob.append((modname, ver))
        except BaseException:
            deps_blob.append((modname, None))

    return deps_blob


def get_git_ident():
    ident_str = '$Id$'
    if ":" not in ident_str:
        return 'no_git_id'
    return ident_str.replace("$", "").replace("Id:", "").replace(" ", "")


def show_versions(logger=None):
    """Prints the OGGM version and other system information.

    Parameters
    ----------
    logger : optional
        the logger you want to send the printouts to. If None, will use stdout

    Returns
    -------
    the output string
    """

    sys_info = get_sys_info()
    deps_blob = get_env_info()

    out = ['# OGGM environment: ']
    out.append("## System info:")
    for k, stat in sys_info:
        out.append("    %s: %s" % (k, stat))
    out.append("## Packages info:")
    for k, stat in deps_blob:
        out.append("    %s: %s" % (k, stat))
    out.append("    OGGM git identifier: " + get_git_ident())

    if logger is not None:
        logger.workflow('\n'.join(out))

    return '\n'.join(out)


class SuperclassMeta(type):
    """Metaclass for abstract base classes.

    http://stackoverflow.com/questions/40508492/python-sphinx-inherit-
    method-documentation-from-superclass
    """
    def __new__(mcls, classname, bases, cls_dict):
        cls = super().__new__(mcls, classname, bases, cls_dict)
        for name, member in cls_dict.items():
            if not getattr(member, '__doc__'):
                try:
                    member.__doc__ = getattr(bases[-1], name).__doc__
                except AttributeError:
                    pass
        return cls


class LRUFileCache():
    """A least recently used cache for temporary files.

    The files which are no longer used are deleted from the disk.
    """

    def __init__(self, l0=None, maxsize=None):
        """Instantiate.

        Parameters
        ----------
        l0 : list
            a list of file paths
        maxsize : int
            the max number of files to keep
        """
        self.files = [] if l0 is None else l0
        # if no maxsize is specified, use value from configuration
        maxsize = cfg.PARAMS['lru_maxsize'] if maxsize is None else maxsize
        self.maxsize = maxsize
        self.purge()

    def purge(self):
        """Remove expired entries."""
        if len(self.files) > self.maxsize:
            fpath = self.files.pop(0)
            if os.path.exists(fpath):
                os.remove(fpath)

    def append(self, fpath):
        """Append a file to the list."""
        if fpath not in self.files:
            self.files.append(fpath)
        self.purge()


def lazy_property(fn):
    """Decorator that makes a property lazy-evaluated."""

    attr_name = '_lazy_' + fn.__name__

    @property
    @wraps(fn)
    def _lazy_property(self):
        if not hasattr(self, attr_name):
            setattr(self, attr_name, fn(self))
        return getattr(self, attr_name)

    return _lazy_property


def mkdir(path, reset=False):
    """Checks if directory exists and if not, create one.

    Parameters
    ----------
    reset: erase the content of the directory if exists

    Returns
    -------
    the path
    """

    if reset and os.path.exists(path):
        shutil.rmtree(path)
        # deleting stuff takes time
        while os.path.exists(path):  # check if it still exists
            pass
    try:
        os.makedirs(path)
    except FileExistsError:
        pass
    return path


def include_patterns(*patterns):
    """Factory function that can be used with copytree() ignore parameter.

    Arguments define a sequence of glob-style patterns
    that are used to specify what files to NOT ignore.
    Creates and returns a function that determines this for each directory
    in the file hierarchy rooted at the source directory when used with
    shutil.copytree().

    https://stackoverflow.com/questions/35155382/copying-specific-files-to-a-
    new-folder-while-maintaining-the-original-subdirect
    """

    def _ignore_patterns(path, names):
        # This is our cuisine
        bname = os.path.basename(path)
        if 'divide' in bname or 'log' in bname:
            keep = []
        else:
            keep = set(name for pattern in patterns
                       for name in fnmatch.filter(names, pattern))
        ignore = set(name for name in names
                     if name not in keep and not
                     os.path.isdir(os.path.join(path, name)))
        return ignore

    return _ignore_patterns


class ncDataset(netCDF4.Dataset):
    """Wrapper around netCDF4 setting auto_mask to False"""

    def __init__(self, *args, **kwargs):
        super(ncDataset, self).__init__(*args, **kwargs)
        self.set_auto_mask(False)


def pipe_log(gdir, task_func_name, err=None):
    """Log the error in a specific directory."""

    time_str = datetime.datetime.now().strftime('%Y-%m-%dT%H:%M:%S')

    # Defaults to working directory: it must be set!
    if not cfg.PATHS['working_dir']:
        warnings.warn("Cannot log to file without a valid "
                      "cfg.PATHS['working_dir']!", RuntimeWarning)
        return

    fpath = os.path.join(cfg.PATHS['working_dir'], 'log')
    mkdir(fpath)

    fpath = os.path.join(fpath, gdir.rgi_id)

    sep = '; '

    if err is not None:
        fpath += '.ERROR'
    else:
        return  # for now
        fpath += '.SUCCESS'

    with open(fpath, 'a') as f:
        f.write(time_str + sep + task_func_name + sep)
        if err is not None:
            f.write(err.__class__.__name__ + sep + '{}\n'.format(err))
        else:
            f.write(sep + '\n')


class DisableLogger():
    """Context manager to temporarily disable all loggers."""

    def __enter__(self):
        logging.disable(logging.CRITICAL)

    def __exit__(self, a, b, c):
        logging.disable(logging.NOTSET)


def _timeout_handler(signum, frame):
    raise TimeoutError('This task was killed because of timeout')


class entity_task(object):
    """Decorator for common job-controlling logic.

    All tasks share common operations. This decorator is here to handle them:
    exceptions, logging, and (some day) database for job-controlling.
    """

    def __init__(self, log, writes=[], fallback=None):
        """Decorator syntax: ``@entity_task(log, writes=['dem', 'outlines'])``

        Parameters
        ----------
        log: logger
            module logger
        writes: list
            list of files that the task will write down to disk (must be
            available in ``cfg.BASENAMES``)
        fallback: python function
            will be executed on gdir if entity_task fails
        return_value: bool
            whether the return value from the task should be passed over
            to the caller or not. In general you will always want this to
            be true, but sometimes the task return things which are not
            useful in production and my use a lot of memory, etc,
        """
        self.log = log
        self.writes = writes
        self.fallback = fallback

        cnt = ['    Notes']
        cnt += ['    -----']
        cnt += ['    Files written to the glacier directory:']

        for k in sorted(writes):
            cnt += [cfg.BASENAMES.doc_str(k)]
        self.iodoc = '\n'.join(cnt)

    def __call__(self, task_func):
        """Decorate."""

        # Add to the original docstring
        if task_func.__doc__ is None:
            raise RuntimeError('Entity tasks should have a docstring!')

        task_func.__doc__ = '\n'.join((task_func.__doc__, self.iodoc))

        @wraps(task_func)
        def _entity_task(gdir, *, reset=None, print_log=True,
                         return_value=True, continue_on_error=None,
                         add_to_log_file=True, **kwargs):

            if reset is None:
                reset = not cfg.PARAMS['auto_skip_task']

            if continue_on_error is None:
                continue_on_error = cfg.PARAMS['continue_on_error']

            task_name = task_func.__name__

            # Filesuffix are typically used to differentiate tasks
            fsuffix = (kwargs.get('filesuffix', False) or
                       kwargs.get('output_filesuffix', False))
            if fsuffix:
                task_name += fsuffix

            # Do we need to run this task?
            s = gdir.get_task_status(task_name)
            if not reset and s and ('SUCCESS' in s):
                return

            # Log what we are doing
            if print_log:
                self.log.info('(%s) %s', gdir.rgi_id, task_name)

            # Run the task
            try:
                if cfg.PARAMS['task_timeout'] > 0:
                    signal.signal(signal.SIGALRM, _timeout_handler)
                    signal.alarm(cfg.PARAMS['task_timeout'])
                ex_t = time.time()
                out = task_func(gdir, **kwargs)
                ex_t = time.time() - ex_t
                if cfg.PARAMS['task_timeout'] > 0:
                    signal.alarm(0)
                if task_name != 'gdir_to_tar':
                    if add_to_log_file:
                        gdir.log(task_name, task_time=ex_t)
            except Exception as err:
                # Something happened
                out = None
                if add_to_log_file:
                    gdir.log(task_name, err=err)
                    pipe_log(gdir, task_name, err=err)
                if print_log:
                    self.log.error('%s occurred during task %s on %s: %s',
                                   type(err).__name__, task_name,
                                   gdir.rgi_id, str(err))
                if not continue_on_error:
                    raise

                if self.fallback is not None:
                    self.fallback(gdir)
            if return_value:
                return out

        _entity_task.__dict__['is_entity_task'] = True
        return _entity_task


class global_task(object):
    """Decorator for common job-controlling logic.

    Indicates that this task expects a list of all GlacierDirs as parameter
    instead of being called once per dir.
    """

    def __init__(self, log):
        """Decorator syntax: ``@global_task(log)``

        Parameters
        ----------
        log: logger
            module logger
        """
        self.log = log

    def __call__(self, task_func):
        """Decorate."""

        @wraps(task_func)
        def _global_task(gdirs, **kwargs):

            # Should be iterable
            gdirs = tolist(gdirs)

            self.log.workflow('Applying global task %s on %s glaciers',
                              task_func.__name__, len(gdirs))

            # Run the task
            return task_func(gdirs, **kwargs)

        _global_task.__dict__['is_global_task'] = True
        return _global_task


def get_ref_mb_glaciers_candidates(rgi_version=None):
    """Reads in the WGMS list of glaciers with available MB data.

    Can be found afterwards (and extended) in cdf.DATA['RGIXX_ref_ids'].
    """

    if rgi_version is None:
        rgi_version = cfg.PARAMS['rgi_version']

    if len(rgi_version) == 2:
        # We might change this one day
        rgi_version = rgi_version[:1]

    key = 'RGI{}0_ref_ids'.format(rgi_version)

    if key not in cfg.DATA:
        flink, _ = get_wgms_files()
        cfg.DATA[key] = flink['RGI{}0_ID'.format(rgi_version)].tolist()

    return cfg.DATA[key]


@global_task(log)
def get_ref_mb_glaciers(gdirs, y0=None, y1=None):
    """Get the list of glaciers we have valid mass balance measurements for.

    To be valid glaciers must have more than 5 years of measurements and
    be land terminating. Therefore, the list depends on the time period of the
    baseline climate data and this method selects them out of a list
    of potential candidates (`gdirs` arg).

    Parameters
    ----------
    gdirs : list of :py:class:`oggm.GlacierDirectory` objects
        list of glaciers to check for valid reference mass balance data
    y0 : int
        override the default behavior which is to check the available
        climate data (or PARAMS['ref_mb_valid_window']) and decide
    y1 : int
        override the default behavior which is to check the available
        climate data (or PARAMS['ref_mb_valid_window']) and decide

    Returns
    -------
    ref_gdirs : list of :py:class:`oggm.GlacierDirectory` objects
        list of those glaciers with valid reference mass balance data

    See Also
    --------
    get_ref_mb_glaciers_candidates
    """

    # Get the links
    ref_ids = get_ref_mb_glaciers_candidates(gdirs[0].rgi_version)

    # We remove tidewater glaciers and glaciers with < 5 years
    ref_gdirs = []
    for g in gdirs:
        if g.rgi_id not in ref_ids or g.is_tidewater:
            continue
        try:
            mbdf = g.get_ref_mb_data(y0=y0, y1=y1)
            if len(mbdf) >= 5:
                ref_gdirs.append(g)
        except RuntimeError as e:
            if 'Please process some climate data before call' in str(e):
                raise
    return ref_gdirs


def _chaikins_corner_cutting(line, refinements=5):
    """Some magic here.

    https://stackoverflow.com/questions/47068504/where-to-find-python-
    implementation-of-chaikins-corner-cutting-algorithm
    """
    coords = np.array(line.coords)

    for _ in range(refinements):
        L = coords.repeat(2, axis=0)
        R = np.empty_like(L)
        R[0] = L[0]
        R[2::2] = L[1:-1:2]
        R[1:-1:2] = L[2::2]
        R[-1] = L[-1]
        coords = L * 0.75 + R * 0.25

    return shpg.LineString(coords)


@entity_task(log)
def get_centerline_lonlat(gdir,
                          keep_main_only=False,
                          flowlines_output=False,
                          ensure_exterior_match=False,
                          geometrical_widths_output=False,
                          corrected_widths_output=False,
                          to_crs='wgs84',
                          simplify_line_before=0,
                          corner_cutting=0,
                          simplify_line_after=0):
    """Helper task to convert the centerlines to a shapefile

    Parameters
    ----------
    gdir : the glacier directory
    flowlines_output : create a shapefile for the flowlines
    ensure_exterior_match : per design, OGGM centerlines match the underlying
    DEM grid. This may imply that they do not "touch" the exterior outlines
    of the glacier in vector space. Set this to True to correct for that.
    geometrical_widths_output : for the geometrical widths
    corrected_widths_output : for the corrected widths

    Returns
    -------
    a shapefile
    """
    if flowlines_output or geometrical_widths_output or corrected_widths_output:
        cls = gdir.read_pickle('inversion_flowlines')
    else:
        cls = gdir.read_pickle('centerlines')

    exterior = None
    if ensure_exterior_match:
        exterior = gdir.read_shapefile('outlines')
        # Transform to grid
        tra_func = partial(gdir.grid.transform, crs=exterior.crs)
        exterior = shpg.Polygon(shp_trafo(tra_func, exterior.geometry[0].exterior))

    tra_func = partial(gdir.grid.ij_to_crs, crs=to_crs)

    olist = []
    for j, cl in enumerate(cls):
        mm = 1 if j == (len(cls)-1) else 0
        if keep_main_only and mm == 0:
            continue
        if corrected_widths_output:
            le_segment = np.rint(np.max(cl.dis_on_line) * gdir.grid.dx)
            for wi, cur, (n1, n2), wi_m in zip(cl.widths, cl.line.coords,
                                               cl.normals, cl.widths_m):
                _l = shpg.LineString([shpg.Point(cur + wi / 2. * n1),
                                      shpg.Point(cur + wi / 2. * n2)])
                gs = dict()
                gs['RGIID'] = gdir.rgi_id
                gs['SEGMENT_ID'] = j
                gs['LE_SEGMENT'] = le_segment
                gs['MAIN'] = mm
                gs['WIDTH_m'] = wi_m
                gs['geometry'] = shp_trafo(tra_func, _l)
                olist.append(gs)
        elif geometrical_widths_output:
            le_segment = np.rint(np.max(cl.dis_on_line) * gdir.grid.dx)
            for _l, wi_m in zip(cl.geometrical_widths, cl.widths_m):
                gs = dict()
                gs['RGIID'] = gdir.rgi_id
                gs['SEGMENT_ID'] = j
                gs['LE_SEGMENT'] = le_segment
                gs['MAIN'] = mm
                gs['WIDTH_m'] = wi_m
                gs['geometry'] = shp_trafo(tra_func, _l)
                olist.append(gs)
        else:
            gs = dict()
            gs['RGIID'] = gdir.rgi_id
            gs['SEGMENT_ID'] = j
            gs['STRAHLER'] = cl.order
            if mm == 0:
                gs['OUTFLOW_ID'] = cls.index(cl.flows_to)
            else:
                gs['OUTFLOW_ID'] = -1
            gs['LE_SEGMENT'] = np.rint(np.max(cl.dis_on_line) * gdir.grid.dx)
            gs['MAIN'] = mm
            line = cl.line
            if ensure_exterior_match:
                # Extend line at the start by 10
                fs = shpg.LineString(line.coords[:2])
                # First check if this is necessary - this segment should
                # be within the geometry or it's already good to go
                if fs.within(exterior):
                    fs = shpa.scale(fs, xfact=3, yfact=3, origin=fs.boundary.geoms[1])
                    line = shpg.LineString([*fs.coords, *line.coords[2:]])
                # If last also extend at the end
                if mm == 1:
                    ls = shpg.LineString(line.coords[-2:])
                    if ls.within(exterior):
                        ls = shpa.scale(ls, xfact=3, yfact=3, origin=ls.boundary.geoms[0])
                        line = shpg.LineString([*line.coords[:-2], *ls.coords])

                # Simplify and smooth?
                if simplify_line_before:
                    line = line.simplify(simplify_line_before)
                if corner_cutting:
                    line = _chaikins_corner_cutting(line, corner_cutting)
                if simplify_line_after:
                    line = line.simplify(simplify_line_after)

                # Intersect with exterior geom
                line = line.intersection(exterior)
                if line.geom_type in ['MultiLineString', 'GeometryCollection']:
                    # Take the longest
                    lens = [il.length for il in line.geoms]
                    line = line.geoms[np.argmax(lens)]

                # Recompute length
                gs['LE_SEGMENT'] = np.rint(line.length * gdir.grid.dx)
            gs['geometry'] = shp_trafo(tra_func, line)
            olist.append(gs)

    return olist


def _write_shape_to_disk(gdf, fpath, to_tar=False):
    """Write a shapefile to disk with optional compression

    Parameters
    ----------
    gdf : gpd.GeoDataFrame
        the data to write
    fpath : str
        where to writ the file - should be ending in shp
    to_tar : bool
        put the files in a .tar file. If cfg.PARAMS['use_compression'],
        also compress to .gz
    """

    if '.shp' not in fpath:
        raise ValueError('File ending should be .shp')

    gdf.to_file(fpath)

    if not to_tar:
        # Done here
        return

    # Write them in tar
    fpath = fpath.replace('.shp', '.tar')
    mode = 'w'
    if cfg.PARAMS['use_compression']:
        fpath += '.gz'
        mode += ':gz'
    if os.path.exists(fpath):
        os.remove(fpath)

    # List all files that were written as shape
    fs = glob.glob(fpath.replace('.gz', '').replace('.tar', '.*'))
    # Add them to tar
    with tarfile.open(fpath, mode=mode) as tf:
        for ff in fs:
            tf.add(ff, arcname=os.path.basename(ff))

    # Delete the old ones
    for ff in fs:
        os.remove(ff)


@global_task(log)
def write_centerlines_to_shape(gdirs, *, path=True, to_tar=False,
                               to_crs='EPSG:4326',
                               filesuffix='', flowlines_output=False,
                               ensure_exterior_match=False,
                               geometrical_widths_output=False,
                               corrected_widths_output=False,
                               keep_main_only=False,
                               simplify_line_before=0,
                               corner_cutting=0,
                               simplify_line_after=0):
    """Write the centerlines to a shapefile.

    Parameters
    ----------
    gdirs:
        the list of GlacierDir to process.
    path: str or bool
        Set to "True" in order  to store the shape in the working directory
        Set to a str path to store the file to your chosen location
    to_tar : bool
        put the files in a .tar file. If cfg.PARAMS['use_compression'],
        also compress to .gz
    filesuffix : str
        add a suffix to the output file
    flowlines_output : bool
        output the OGGM flowlines instead of the centerlines
    geometrical_widths_output : bool
        output the geometrical widths instead of the centerlines
    corrected_widths_output : bool
        output the corrected widths instead of the centerlines
    ensure_exterior_match : bool
        per design, the centerlines will match the underlying DEM grid.
        This may imply that they do not "touch" the exterior outlines of the
        glacier in vector space. Set this to True to correct for that.
    to_crs : str
        write the shape to another coordinate reference system (CRS)
    keep_main_only : bool
        write only the main flowlines to the output files
    simplify_line_before : float
        apply shapely's `simplify` method to the line before corner cutting.
        It is a purely cosmetic option, although glacier length will be affected.
        All points in the simplified object will be within the tolerance
        distance of the original geometry (units: grid points). A good
        value to test first is 0.5
    corner_cutting : int
        apply the Chaikin's corner cutting algorithm to the geometry before
        writing. The integer represents the number of refinements to apply.
        A good first value to test is 5.
    simplify_line_after : float
        apply shapely's `simplify` method to the line *after* corner cutting.
        This is to reduce the size of the geometeries after they have been
        smoothed. A value to test first is 0.1 or 0.05.
    """
    from oggm.workflow import execute_entity_task

    if path is True:
        path = os.path.join(cfg.PATHS['working_dir'],
                            'glacier_centerlines' + filesuffix + '.shp')

    _to_crs = salem.check_crs(to_crs)
    if not _to_crs:
        raise InvalidParamsError(f'CRS not understood: {to_crs}')

    log.workflow('write_centerlines_to_shape on {} ...'.format(path))

    olist = execute_entity_task(get_centerline_lonlat, gdirs,
                                flowlines_output=flowlines_output,
                                ensure_exterior_match=ensure_exterior_match,
                                geometrical_widths_output=geometrical_widths_output,
                                corrected_widths_output=corrected_widths_output,
                                keep_main_only=keep_main_only,
                                simplify_line_before=simplify_line_before,
                                corner_cutting=corner_cutting,
                                simplify_line_after=simplify_line_after,
                                to_crs=_to_crs)
    # filter for none
    olist = [o for o in olist if o is not None]
    odf = gpd.GeoDataFrame(itertools.chain.from_iterable(olist))
    odf = odf.sort_values(by=['RGIID', 'SEGMENT_ID'])
    odf.crs = to_crs
    # Sanity checks to avoid bad surprises
    gtype = np.array([g.geom_type for g in odf.geometry])
    if 'GeometryCollection' in gtype:
        errdf = odf.loc[gtype == 'GeometryCollection']
        with warnings.catch_warnings():
            # errdf.length warns because of use of wgs84
            warnings.filterwarnings("ignore", category=UserWarning)
            if not np.all(errdf.length) == 0:
                errdf = errdf.loc[errdf.length > 0]
                raise RuntimeError('Some geometries are non-empty GeometryCollection '
                                   f'at RGI Ids: {errdf.RGIID.values}')
    _write_shape_to_disk(odf, path, to_tar=to_tar)


def demo_glacier_id(key):
    """Get the RGI id of a glacier by name or key: None if not found."""

    df = cfg.DATA['demo_glaciers']

    # Is the name in key?
    s = df.loc[df.Key.str.lower() == key.lower()]
    if len(s) == 1:
        return s.index[0]

    # Is the name in name?
    s = df.loc[df.Name.str.lower() == key.lower()]
    if len(s) == 1:
        return s.index[0]

    # Is the name in Ids?
    try:
        s = df.loc[[key]]
        if len(s) == 1:
            return s.index[0]
    except KeyError:
        pass

    return None


class compile_to_netcdf(object):
    """Decorator for common compiling NetCDF files logic.

    All compile_* tasks can be optimized the same way, by using temporary
    files and merging them afterwards.
    """

    def __init__(self, log):
        """Decorator syntax: ``@compile_to_netcdf(log, n_tmp_files=1000)``

        Parameters
        ----------
        log: logger
            module logger
        tmp_file_size: int
            number of glacier directories per temporary files
        """
        self.log = log

    def __call__(self, task_func):
        """Decorate."""

        @wraps(task_func)
        def _compile_to_netcdf(gdirs, input_filesuffix='',
                               output_filesuffix='',
                               path=True,
                               tmp_file_size=1000,
                               **kwargs):

            if not output_filesuffix:
                output_filesuffix = input_filesuffix

            gdirs = tolist(gdirs)
            task_name = task_func.__name__
            output_base = task_name.replace('compile_', '')

            if path is True:
                path = os.path.join(cfg.PATHS['working_dir'],
                                    output_base + output_filesuffix + '.nc')

            self.log.workflow('Applying %s on %d gdirs.',
                              task_name, len(gdirs))

            # Run the task
            # If small gdir size, no need for temporary files
            if len(gdirs) < tmp_file_size or not path:
                return task_func(gdirs, input_filesuffix=input_filesuffix,
                                 path=path, **kwargs)

            # Otherwise, divide and conquer
            sub_gdirs = [gdirs[i: i + tmp_file_size] for i in
                         range(0, len(gdirs), tmp_file_size)]

            tmp_paths = [os.path.join(cfg.PATHS['working_dir'],
                                      'compile_tmp_{:06d}.nc'.format(i))
                         for i in range(len(sub_gdirs))]

            try:
                for spath, sgdirs in zip(tmp_paths, sub_gdirs):
                    task_func(sgdirs, input_filesuffix=input_filesuffix,
                              path=spath, **kwargs)
            except BaseException:
                # If something wrong, delete the tmp files
                for f in tmp_paths:
                    try:
                        os.remove(f)
                    except FileNotFoundError:
                        pass
                raise

            # Ok, now merge and return
            try:
                with xr.open_mfdataset(tmp_paths, combine='nested',
                                       concat_dim='rgi_id') as ds:
                    # the .load() is actually quite uncool here, but it solves
                    # an unbelievable stalling problem in multiproc
                    ds.load().to_netcdf(path)
            except TypeError:
                # xr < v 0.13
                with xr.open_mfdataset(tmp_paths, concat_dim='rgi_id') as ds:
                    # the .load() is actually quite uncool here, but it solves
                    # an unbelievable stalling problem in multiproc
                    ds.load().to_netcdf(path)

            # We can't return the dataset without loading it, so we don't
            return None

        return _compile_to_netcdf


@entity_task(log)
def merge_consecutive_run_outputs(gdir,
                                  input_filesuffix_1=None,
                                  input_filesuffix_2=None,
                                  output_filesuffix=None,
                                  delete_input=False):
    """Merges the output of two model_diagnostics files into one.

    It assumes that the last time of file1 is equal to the first time of file2.

    Parameters
    ----------
    gdir : the glacier directory
    input_filesuffix_1 : str
        how to recognize the first file
    input_filesuffix_2 : str
        how to recognize the second file
    output_filesuffix : str
        where to write the output (default: no suffix)

    Returns
    -------
    The merged dataset
    """

    # Read in the input files and check
    fp1 = gdir.get_filepath('model_diagnostics', filesuffix=input_filesuffix_1)
    with xr.open_dataset(fp1) as ds:
        ds1 = ds.load()
    fp2 = gdir.get_filepath('model_diagnostics', filesuffix=input_filesuffix_2)
    with xr.open_dataset(fp2) as ds:
        ds2 = ds.load()
    if ds1.time[-1] != ds2.time[0]:
        raise InvalidWorkflowError('The two files are incompatible by time')

    # Samity check for all variables as well
    for v in ds1:
        if not np.all(np.isfinite(ds1[v].data[-1])):
            # This is the last year of hydro output - we will discard anyway
            continue
        if np.allclose(ds1[v].data[-1], ds2[v].data[0]):
            # This means that we're OK - the two match
            continue

        # This has to be a bucket of some sort, probably snow or calving
        if len(ds2[v].data.shape) == 1:
            if ds2[v].data[0] != 0:
                raise InvalidWorkflowError('The two files seem incompatible '
                                           f'by data on variable : {v}')
            bucket = ds1[v].data[-1]
        elif len(ds2[v].data.shape) == 2:
            if ds2[v].data[0, 0] != 0:
                raise InvalidWorkflowError('The two files seem incompatible '
                                           f'by data on variable : {v}')
            bucket = ds1[v].data[-1, -1]
        # Carry it to the rest
        ds2[v] = ds2[v] + bucket

    # Merge by removing the last step of file 1 and delete the files if asked
    out_ds = xr.concat([ds1.isel(time=slice(0, -1)), ds2], dim='time')
    if delete_input:
        os.remove(fp1)
        os.remove(fp2)
    # Write out and return
    fp = gdir.get_filepath('model_diagnostics', filesuffix=output_filesuffix)
    out_ds.to_netcdf(fp)
    return out_ds


@global_task(log)
@compile_to_netcdf(log)
def compile_run_output(gdirs, path=True, input_filesuffix='',
                       use_compression=True):
    """Compiles the output of the model runs of several gdirs into one file.

    Parameters
    ----------
    gdirs : list of :py:class:`oggm.GlacierDirectory` objects
        the glacier directories to process
    path : str
        where to store (default is on the working dir).
        Set to `False` to disable disk storage.
    input_filesuffix : str
        the filesuffix of the files to be compiled
    use_compression : bool
        use zlib compression on the output netCDF files

    Returns
    -------
    ds : :py:class:`xarray.Dataset`
        compiled output
    """

    # Get the dimensions of all this
    rgi_ids = [gd.rgi_id for gd in gdirs]

    # To find the longest time, we have to open all files unfortunately, we
    # also create a list of all data variables (in case not all files contain
    # the same data variables), and finally we decide on the name of "3d"
    # variables in case we have daily
    time_info = {}
    time_keys = ['hydro_year', 'hydro_month', 'calendar_year', 'calendar_month']
    allowed_data_vars = ['volume_m3', 'volume_bsl_m3', 'volume_bwl_m3',
                         'volume_m3_min_h',  # only here for back compatibility
                         # as it is a variable in gdirs v1.6 2023.1
                         'area_m2', 'area_m2_min_h', 'length_m', 'calving_m3',
                         'calving_rate_myr', 'off_area',
                         'on_area', 'model_mb', 'is_fixed_geometry_spinup']
    for gi in range(10):
        allowed_data_vars += [f'terminus_thick_{gi}']
    # this hydro variables can be _monthly or _daily
    hydro_vars = ['melt_off_glacier', 'melt_on_glacier',
                  'liq_prcp_off_glacier', 'liq_prcp_on_glacier',
                  'snowfall_off_glacier', 'snowfall_on_glacier',
                  'melt_residual_off_glacier', 'melt_residual_on_glacier',
                  'snow_bucket', 'residual_mb']
    for v in hydro_vars:
        allowed_data_vars += [v]
        allowed_data_vars += [v + '_monthly']
        allowed_data_vars += [v + '_daily']
    data_vars = {}
    name_2d_dim = 'month_2d'
    contains_3d_data = False
    for gd in gdirs:
        fp = gd.get_filepath('model_diagnostics', filesuffix=input_filesuffix)
        try:
            with ncDataset(fp) as ds:
                time = ds.variables['time'][:]
                if 'time' not in time_info:
                    time_info['time'] = time
                    for cn in time_keys:
                        time_info[cn] = ds.variables[cn][:]
                else:
                    # Here we may need to append or add stuff
                    ot = time_info['time']
                    if time[0] > ot[-1] or ot[-1] < time[0]:
                        raise InvalidWorkflowError('Trying to compile output '
                                                   'without overlap.')
                    if time[-1] > ot[-1]:
                        p = np.nonzero(time == ot[-1])[0][0] + 1
                        time_info['time'] = np.append(ot, time[p:])
                        for cn in time_keys:
                            time_info[cn] = np.append(time_info[cn],
                                                      ds.variables[cn][p:])
                    if time[0] < ot[0]:
                        p = np.nonzero(time == ot[0])[0][0]
                        time_info['time'] = np.append(time[:p], ot)
                        for cn in time_keys:
                            time_info[cn] = np.append(ds.variables[cn][:p],
                                                      time_info[cn])

                # check if their are new data variables and add them
                for vn in ds.variables:
                    # exclude time variables
                    if vn in ['month_2d', 'calendar_month_2d',
                              'hydro_month_2d']:
                        name_2d_dim = 'month_2d'
                        contains_3d_data = True
                    elif vn in ['day_2d', 'calendar_day_2d', 'hydro_day_2d']:
                        name_2d_dim = 'day_2d'
                        contains_3d_data = True
                    elif vn in allowed_data_vars:
                        # check if data variable is new
                        if vn not in data_vars.keys():
                            data_vars[vn] = dict()
                            data_vars[vn]['dims'] = ds.variables[vn].dimensions
                            data_vars[vn]['attrs'] = dict()
                            for attr in ds.variables[vn].ncattrs():
                                if attr not in ['_FillValue', 'coordinates',
                                                'dtype']:
                                    data_vars[vn]['attrs'][attr] = getattr(
                                        ds.variables[vn], attr)
                    elif vn not in ['time'] + time_keys:
                        # This check has future developments in mind.
                        # If you end here it means the current data variable is
                        # not under the allowed_data_vars OR not under the
                        # defined time dimensions. If it is a new data variable
                        # add it to allowed_data_vars above (also add it to
                        # test_compile_run_output). If it is a new dimension
                        # handle it in the if/elif statements.
                        raise InvalidParamsError(f'The data variable "{vn}" '
                                                 'is not known. Is it new or '
                                                 'is it a new dimension? '
                                                 'Check comment above this '
                                                 'raise for more info!')

            # If this worked, keep it as template
            ppath = fp
        except FileNotFoundError:
            pass

    if 'time' not in time_info:
        raise RuntimeError('Found no valid glaciers!')

    # OK found it, open it and prepare the output
    with xr.open_dataset(ppath) as ds_diag:

        # Prepare output
        ds = xr.Dataset()

        # Global attributes
        ds.attrs['description'] = 'OGGM model output'
        ds.attrs['oggm_version'] = __version__
        ds.attrs['calendar'] = '365-day no leap'
        ds.attrs['creation_date'] = strftime("%Y-%m-%d %H:%M:%S", gmtime())

        # Copy coordinates
        time = time_info['time']
        ds.coords['time'] = ('time', time)
        ds['time'].attrs['description'] = 'Floating year'
        # New coord
        ds.coords['rgi_id'] = ('rgi_id', rgi_ids)
        ds['rgi_id'].attrs['description'] = 'RGI glacier identifier'
        # This is just taken from there
        for cn in ['hydro_year', 'hydro_month',
                   'calendar_year', 'calendar_month']:
            ds.coords[cn] = ('time', time_info[cn])
            ds[cn].attrs['description'] = ds_diag[cn].attrs['description']

        # Prepare the 2D variables
        shape = (len(time), len(rgi_ids))
        out_2d = dict()
        for vn in data_vars:
            if name_2d_dim in data_vars[vn]['dims']:
                continue
            var = dict()
            var['data'] = np.full(shape, np.nan)
            var['attrs'] = data_vars[vn]['attrs']
            out_2d[vn] = var

        # 1D Variables
        out_1d = dict()
        for vn, attrs in [('water_level', {'description': 'Calving water level',
                                           'units': 'm'}),
                          ('glen_a', {'description': 'Simulation Glen A',
                                      'units': ''}),
                          ('fs', {'description': 'Simulation sliding parameter',
                                  'units': ''}),
                          ]:
            var = dict()
            var['data'] = np.full(len(rgi_ids), np.nan)
            var['attrs'] = attrs
            out_1d[vn] = var

        # Maybe 3D?
        out_3d = dict()
        if contains_3d_data:
            # We have some 3d vars
            month_2d = ds_diag[name_2d_dim]
            ds.coords[name_2d_dim] = (name_2d_dim, month_2d.data)
            cn = f'calendar_{name_2d_dim}'
            ds.coords[cn] = (name_2d_dim, ds_diag[cn].values)

            shape = (len(time), len(month_2d), len(rgi_ids))
            for vn in data_vars:
                if name_2d_dim not in data_vars[vn]['dims']:
                    continue
                var = dict()
                var['data'] = np.full(shape, np.nan)
                var['attrs'] = data_vars[vn]['attrs']
                out_3d[vn] = var

    # Read out
    for i, gdir in enumerate(gdirs):
        try:
            ppath = gdir.get_filepath('model_diagnostics',
                                      filesuffix=input_filesuffix)
            with ncDataset(ppath) as ds_diag:
                it = ds_diag.variables['time'][:]
                a = np.nonzero(time == it[0])[0][0]
                b = np.nonzero(time == it[-1])[0][0] + 1
                for vn, var in out_2d.items():
                    # try statement if some data variables not in all files
                    try:
                        var['data'][a:b, i] = ds_diag.variables[vn][:]
                    except KeyError:
                        pass
                for vn, var in out_3d.items():
                    # try statement if some data variables not in all files
                    try:
                        var['data'][a:b, :, i] = ds_diag.variables[vn][:]
                    except KeyError:
                        pass
                for vn, var in out_1d.items():
                    var['data'][i] = ds_diag.getncattr(vn)
        except FileNotFoundError:
            pass

    # To xarray
    for vn, var in out_2d.items():
        # Backwards compatibility - to remove one day...
        for r in ['_m3', '_m2', '_myr', '_m']:
            # Order matters
            vn = regexp.sub(r + '$', '', vn)
        ds[vn] = (('time', 'rgi_id'), var['data'])
        ds[vn].attrs = var['attrs']
    for vn, var in out_3d.items():
        ds[vn] = (('time', name_2d_dim, 'rgi_id'), var['data'])
        ds[vn].attrs = var['attrs']
    for vn, var in out_1d.items():
        ds[vn] = (('rgi_id', ), var['data'])
        ds[vn].attrs = var['attrs']

    # To file?
    if path:
        enc_var = {'dtype': 'float32'}
        if use_compression:
            enc_var['complevel'] = 5
            enc_var['zlib'] = True
        encoding = {v: enc_var for v in ds.data_vars}
        ds.to_netcdf(path, encoding=encoding)

    return ds


@global_task(log)
@compile_to_netcdf(log)
def compile_climate_input(gdirs, path=True, filename='climate_historical',
                          input_filesuffix='', use_compression=True):
    """Merge the climate input files in the glacier directories into one file.

    Parameters
    ----------
    gdirs : list of :py:class:`oggm.GlacierDirectory` objects
        the glacier directories to process
    path : str
        where to store (default is on the working dir).
        Set to `False` to disable disk storage.
    filename : str
        BASENAME of the climate input files
    input_filesuffix : str
        the filesuffix of the files to be compiled
    use_compression : bool
        use zlib compression on the output netCDF files

    Returns
    -------
    ds : :py:class:`xarray.Dataset`
        compiled climate data
    """

    # Get the dimensions of all this
    rgi_ids = [gd.rgi_id for gd in gdirs]

    # The first gdir might have blown up, try some others
    i = 0
    while True:
        if i >= len(gdirs):
            raise RuntimeError('Found no valid glaciers!')
        try:
            pgdir = gdirs[i]
            ppath = pgdir.get_filepath(filename=filename,
                                       filesuffix=input_filesuffix)
            with xr.open_dataset(ppath) as ds_clim:
                ds_clim.time.values
            # If this worked, we have a valid gdir
            break
        except BaseException:
            i += 1

    with xr.open_dataset(ppath) as ds_clim:
        cyrs = ds_clim['time.year']
        cmonths = ds_clim['time.month']
        sm = cfg.PARAMS['hydro_month_' + pgdir.hemisphere]
        hyrs, hmonths = calendardate_to_hydrodate(cyrs, cmonths, start_month=sm)
        time = date_to_floatyear(cyrs, cmonths)

    # Prepare output
    ds = xr.Dataset()

    # Global attributes
    ds.attrs['description'] = 'OGGM model output'
    ds.attrs['oggm_version'] = __version__
    ds.attrs['calendar'] = '365-day no leap'
    ds.attrs['creation_date'] = strftime("%Y-%m-%d %H:%M:%S", gmtime())

    # Coordinates
    ds.coords['time'] = ('time', time)
    ds.coords['rgi_id'] = ('rgi_id', rgi_ids)
    ds.coords['calendar_year'] = ('time', cyrs.data)
    ds.coords['calendar_month'] = ('time', cmonths.data)
    ds.coords['hydro_year'] = ('time', hyrs)
    ds.coords['hydro_month'] = ('time', hmonths)
    ds['time'].attrs['description'] = 'Floating year'
    ds['rgi_id'].attrs['description'] = 'RGI glacier identifier'
    ds['hydro_year'].attrs['description'] = 'Hydrological year'
    ds['hydro_month'].attrs['description'] = 'Hydrological month'
    ds['calendar_year'].attrs['description'] = 'Calendar year'
    ds['calendar_month'].attrs['description'] = 'Calendar month'

    shape = (len(time), len(rgi_ids))
    temp = np.zeros(shape) * np.NaN
    prcp = np.zeros(shape) * np.NaN

    ref_hgt = np.zeros(len(rgi_ids)) * np.NaN
    ref_pix_lon = np.zeros(len(rgi_ids)) * np.NaN
    ref_pix_lat = np.zeros(len(rgi_ids)) * np.NaN

    for i, gdir in enumerate(gdirs):
        try:
            ppath = gdir.get_filepath(filename=filename,
                                      filesuffix=input_filesuffix)
            with xr.open_dataset(ppath) as ds_clim:
                prcp[:, i] = ds_clim.prcp.values
                temp[:, i] = ds_clim.temp.values
                ref_hgt[i] = ds_clim.ref_hgt
                ref_pix_lon[i] = ds_clim.ref_pix_lon
                ref_pix_lat[i] = ds_clim.ref_pix_lat
        except BaseException:
            pass

    ds['temp'] = (('time', 'rgi_id'), temp)
    ds['temp'].attrs['units'] = 'DegC'
    ds['temp'].attrs['description'] = '2m Temperature at height ref_hgt'
    ds['prcp'] = (('time', 'rgi_id'), prcp)
    ds['prcp'].attrs['units'] = 'kg m-2'
    ds['prcp'].attrs['description'] = 'total monthly precipitation amount'
    ds['ref_hgt'] = ('rgi_id', ref_hgt)
    ds['ref_hgt'].attrs['units'] = 'm'
    ds['ref_hgt'].attrs['description'] = 'reference height'
    ds['ref_pix_lon'] = ('rgi_id', ref_pix_lon)
    ds['ref_pix_lon'].attrs['description'] = 'longitude'
    ds['ref_pix_lat'] = ('rgi_id', ref_pix_lat)
    ds['ref_pix_lat'].attrs['description'] = 'latitude'

    if path:
        enc_var = {'dtype': 'float32'}
        if use_compression:
            enc_var['complevel'] = 5
            enc_var['zlib'] = True
        vars = ['temp', 'prcp']
        encoding = {v: enc_var for v in vars}
        ds.to_netcdf(path, encoding=encoding)
    return ds


@global_task(log)
def compile_task_log(gdirs, task_names=[], filesuffix='', path=True,
                     append=True):
    """Gathers the log output for the selected task(s)

    Parameters
    ----------
    gdirs : list of :py:class:`oggm.GlacierDirectory` objects
        the glacier directories to process
    task_names : list of str
        The tasks to check for
    filesuffix : str
        add suffix to output file
    path:
        Set to `True` in order  to store the info in the working directory
        Set to a path to store the file to your chosen location
        Set to `False` to omit disk storage
    append:
        If a task log file already exists in the working directory, the new
        logs will be added to the existing file

    Returns
    -------
    out : :py:class:`pandas.DataFrame`
        log output
    """

    out_df = []
    for gdir in gdirs:
        d = OrderedDict()
        d['rgi_id'] = gdir.rgi_id
        for task_name in task_names:
            ts = gdir.get_task_status(task_name)
            if ts is None:
                ts = ''
            d[task_name] = ts.replace(',', ' ')
        out_df.append(d)

    out = pd.DataFrame(out_df).set_index('rgi_id')
    if path:
        if path is True:
            path = os.path.join(cfg.PATHS['working_dir'],
                                'task_log' + filesuffix + '.csv')
        if os.path.exists(path) and append:
            odf = pd.read_csv(path, index_col=0)
            out = odf.join(out, rsuffix='_n')
        out.to_csv(path)
    return out


@global_task(log)
def compile_task_time(gdirs, task_names=[], filesuffix='', path=True,
                      append=True):
    """Gathers the time needed for the selected task(s) to run

    Parameters
    ----------
    gdirs : list of :py:class:`oggm.GlacierDirectory` objects
        the glacier directories to process
    task_names : list of str
        The tasks to check for
    filesuffix : str
        add suffix to output file
    path:
        Set to `True` in order  to store the info in the working directory
        Set to a path to store the file to your chosen location
        Set to `False` to omit disk storage
    append:
        If a task log file already exists in the working directory, the new
        logs will be added to the existing file

    Returns
    -------
    out : :py:class:`pandas.DataFrame`
        log output
    """

    out_df = []
    for gdir in gdirs:
        d = OrderedDict()
        d['rgi_id'] = gdir.rgi_id
        for task_name in task_names:
            d[task_name] = gdir.get_task_time(task_name)
        out_df.append(d)

    out = pd.DataFrame(out_df).set_index('rgi_id')
    if path:
        if path is True:
            path = os.path.join(cfg.PATHS['working_dir'],
                                'task_time' + filesuffix + '.csv')
        if os.path.exists(path) and append:
            odf = pd.read_csv(path, index_col=0)
            out = odf.join(out, rsuffix='_n')
        out.to_csv(path)
    return out


@entity_task(log)
def glacier_statistics(gdir, inversion_only=False, apply_func=None):
    """Gather as much statistics as possible about this glacier.

    It can be used to do result diagnostics and other stuffs. If the data
    necessary for a statistic is not available (e.g.: flowlines length) it
    will simply be ignored.

    Parameters
    ----------
    inversion_only : bool
        if one wants to summarize the inversion output only (including calving)
    apply_func : function
        if one wants to summarize further information about a glacier, set
        this kwarg to a function that accepts a glacier directory as first
        positional argument, and the directory to fill in with data as
        second argument. The directory should only store scalar values (strings,
        float, int)
    """

    d = OrderedDict()

    # Easy stats - this should always be possible
    d['rgi_id'] = gdir.rgi_id
    d['rgi_region'] = gdir.rgi_region
    d['rgi_subregion'] = gdir.rgi_subregion
    d['name'] = gdir.name
    d['cenlon'] = gdir.cenlon
    d['cenlat'] = gdir.cenlat
    d['rgi_area_km2'] = gdir.rgi_area_km2
    d['rgi_year'] = gdir.rgi_date
    d['glacier_type'] = gdir.glacier_type
    d['terminus_type'] = gdir.terminus_type
    d['is_tidewater'] = gdir.is_tidewater
    d['status'] = gdir.status

    # The rest is less certain. We put these in a try block and see
    # We're good with any error - we store the dict anyway below
    # TODO: should be done with more preselected errors
    with warnings.catch_warnings():
        warnings.filterwarnings("ignore", category=RuntimeWarning)

        try:
            # Geom stuff
            outline = gdir.read_shapefile('outlines')
            d['geometry_type'] = outline.type.iloc[0]
            d['geometry_is_valid'] = outline.is_valid.iloc[0]
            d['geometry_area_km2'] = outline.to_crs({'proj': 'cea'}).area.iloc[0] * 1e-6
        except BaseException:
            pass

        try:
            # Inversion
            if gdir.has_file('inversion_output'):
                vol = []
                vol_bsl = []
                vol_bwl = []
                cl = gdir.read_pickle('inversion_output')
                for c in cl:
                    vol.extend(c['volume'])
                    vol_bsl.extend(c.get('volume_bsl', [0]))
                    vol_bwl.extend(c.get('volume_bwl', [0]))
                d['inv_volume_km3'] = np.nansum(vol) * 1e-9
                area = gdir.rgi_area_km2
                d['vas_volume_km3'] = 0.034 * (area ** 1.375)
                # BSL / BWL
                d['inv_volume_bsl_km3'] = np.nansum(vol_bsl) * 1e-9
                d['inv_volume_bwl_km3'] = np.nansum(vol_bwl) * 1e-9
        except BaseException:
            pass

        try:
            # Diagnostics
            diags = gdir.get_diagnostics()
            for k, v in diags.items():
                d[k] = v
        except BaseException:
            pass

        if inversion_only:
            return d

        try:
            # Error log
            errlog = gdir.get_error_log()
            if errlog is not None:
                d['error_task'] = errlog.split(';')[-2]
                d['error_msg'] = errlog.split(';')[-1]
            else:
                d['error_task'] = None
                d['error_msg'] = None
        except BaseException:
            pass

        try:
            # Masks related stuff
            fpath = gdir.get_filepath('gridded_data')
            with ncDataset(fpath) as nc:
                mask = nc.variables['glacier_mask'][:] == 1
                topo = nc.variables['topo'][:][mask]
            d['dem_mean_elev'] = np.mean(topo)
            d['dem_med_elev'] = np.median(topo)
            d['dem_min_elev'] = np.min(topo)
            d['dem_max_elev'] = np.max(topo)
        except BaseException:
            pass

        try:
            # Ext related stuff
            fpath = gdir.get_filepath('gridded_data')
            with ncDataset(fpath) as nc:
                ext = nc.variables['glacier_ext'][:] == 1
                mask = nc.variables['glacier_mask'][:] == 1
                topo = nc.variables['topo'][:]
            d['dem_max_elev_on_ext'] = np.max(topo[ext])
            d['dem_min_elev_on_ext'] = np.min(topo[ext])
            a = np.sum(mask & (topo > d['dem_max_elev_on_ext']))
            d['dem_perc_area_above_max_elev_on_ext'] = a / np.sum(mask)
            # Terminus loc
            j, i = np.nonzero((topo[ext].min() == topo) & ext)
            lon, lat = gdir.grid.ij_to_crs(i[0], j[0], crs=salem.wgs84)
            d['terminus_lon'] = lon
            d['terminus_lat'] = lat
        except BaseException:
            pass

        try:
            # Centerlines
            cls = gdir.read_pickle('centerlines')
            longest = 0.
            for cl in cls:
                longest = np.max([longest, cl.dis_on_line[-1]])
            d['n_centerlines'] = len(cls)
            d['longest_centerline_km'] = longest * gdir.grid.dx / 1000.
        except BaseException:
            pass

        try:
            # Flowline related stuff
            h = np.array([])
            widths = np.array([])
            slope = np.array([])
            fls = gdir.read_pickle('inversion_flowlines')
            dx = fls[0].dx * gdir.grid.dx
            for fl in fls:
                hgt = fl.surface_h
                h = np.append(h, hgt)
                widths = np.append(widths, fl.widths * gdir.grid.dx)
                slope = np.append(slope, np.arctan(-np.gradient(hgt, dx)))
                length = len(hgt) * dx
            d['main_flowline_length'] = length
            d['inv_flowline_glacier_area'] = np.sum(widths * dx)
            d['flowline_mean_elev'] = np.average(h, weights=widths)
            d['flowline_max_elev'] = np.max(h)
            d['flowline_min_elev'] = np.min(h)
            d['flowline_avg_slope'] = np.mean(slope)
            d['flowline_avg_width'] = np.mean(widths)
            d['flowline_last_width'] = fls[-1].widths[-1] * gdir.grid.dx
            d['flowline_last_5_widths'] = np.mean(fls[-1].widths[-5:] *
                                                  gdir.grid.dx)
        except BaseException:
            pass

        try:
            # climate
            info = gdir.get_climate_info()
            for k, v in info.items():
                d[k] = v
        except BaseException:
            pass

        try:
            # MB calib
            mb_calib = gdir.read_json('mb_calib')
            for k, v in mb_calib.items():
                if np.isscalar(v):
                    d[k] = v
                else:
                    for k2, v2 in v.items():
                        d[k2] = v2
        except BaseException:
            pass

        if apply_func:
            # User defined statistics
            try:
                apply_func(gdir, d)
            except BaseException:
                pass

    return d


@global_task(log)
def compile_glacier_statistics(gdirs, filesuffix='', path=True,
                               inversion_only=False, apply_func=None):
    """Gather as much statistics as possible about a list of glaciers.

    It can be used to do result diagnostics and other stuffs. If the data
    necessary for a statistic is not available (e.g.: flowlines length) it
    will simply be ignored.

    Parameters
    ----------
    gdirs : list of :py:class:`oggm.GlacierDirectory` objects
        the glacier directories to process
    filesuffix : str
        add suffix to output file
    path : str, bool
        Set to "True" in order  to store the info in the working directory
        Set to a path to store the file to your chosen location
    inversion_only : bool
        if one wants to summarize the inversion output only (including calving)
    apply_func : function
        if one wants to summarize further information about a glacier, set
        this kwarg to a function that accepts a glacier directory as first
        positional argument, and the directory to fill in with data as
        second argument. The directory should only store scalar values (strings,
        float, int).
        !Careful! For multiprocessing, the function cannot be located at the
        top level, i.e. you may need to import it from a module for this to work,
        or from a dummy class (https://stackoverflow.com/questions/8804830)
    """
    from oggm.workflow import execute_entity_task

    out_df = execute_entity_task(glacier_statistics, gdirs,
                                 apply_func=apply_func,
                                 inversion_only=inversion_only)

    out = pd.DataFrame(out_df).set_index('rgi_id')

    if path:
        if path is True:
            out.to_csv(os.path.join(cfg.PATHS['working_dir'],
                                    ('glacier_statistics' +
                                     filesuffix + '.csv')))
        else:
            out.to_csv(path)
    return out


@entity_task(log)
def read_glacier_hypsometry(gdir):
    """Utility function to read the glacier hypsometry in the folder.

    Parameters
    ----------
    gdir :  :py:class:`oggm.GlacierDirectory` object
        the glacier directory to process

    Returns
    -------
    the dataframe
    """
    try:
        out = pd.read_csv(gdir.get_filepath('hypsometry')).iloc[0]
    except:
        out = pd.Series({'rgi_id': gdir.rgi_id})
    return out


@global_task(log)
def compile_glacier_hypsometry(gdirs, filesuffix='', path=True,
                               add_column=None):
    """Gather as much statistics as possible about a list of glaciers.

    It can be used to do result diagnostics and other stuffs. If the data
    necessary for a statistic is not available (e.g.: flowlines length) it
    will simply be ignored.

    Parameters
    ----------
    gdirs : list of :py:class:`oggm.GlacierDirectory` objects
        the glacier directories to process
    filesuffix : str
        add suffix to output file
    path : str, bool
        Set to "True" in order  to store the info in the working directory
        Set to a path to store the file to your chosen location
    add_column : tuple
        if you feel like adding a key - value pair to the compiled dataframe
    """
    from oggm.workflow import execute_entity_task

    out_df = execute_entity_task(read_glacier_hypsometry, gdirs)

    out = pd.DataFrame(out_df).set_index('rgi_id')
    if add_column is not None:
        out[add_column[0]] = add_column[1]
    if path:
        if path is True:
            out.to_csv(os.path.join(cfg.PATHS['working_dir'],
                                    ('glacier_hypsometry' +
                                     filesuffix + '.csv')))
        else:
            out.to_csv(path)
    return out


@global_task(log)
def compile_fixed_geometry_mass_balance(gdirs, filesuffix='',
                                        path=True, csv=False,
                                        use_inversion_flowlines=True,
                                        ys=None, ye=None, years=None,
                                        climate_filename='climate_historical',
                                        climate_input_filesuffix='',
                                        temperature_bias=None,
                                        precipitation_factor=None):

    """Compiles a table of specific mass balance timeseries for all glaciers.

    The file is stored in a hdf file (not csv) per default. Use pd.read_hdf
    to open it.

    Parameters
    ----------
    gdirs : list of :py:class:`oggm.GlacierDirectory` objects
        the glacier directories to process
    filesuffix : str
        add suffix to output file
    path : str, bool
        Set to "True" in order  to store the info in the working directory
        Set to a path to store the file to your chosen location (file
        extension matters)
    csv : bool
        Set to store the data in csv instead of hdf.
    use_inversion_flowlines : bool
        whether to use the inversion flowlines or the model flowlines
    ys : int
        start year of the model run (default: from the climate file)
        date)
    ye : int
        end year of the model run (default: from the climate file)
    years : array of ints
        override ys and ye with the years of your choice
    climate_filename : str
        name of the climate file, e.g. 'climate_historical' (default) or
        'gcm_data'
    climate_input_filesuffix: str
        filesuffix for the input climate file
    temperature_bias : float
        add a bias to the temperature timeseries
    precipitation_factor: float
        multiply a factor to the precipitation time series
        default is None and means that the precipitation factor from the
        calibration is applied which is cfg.PARAMS['prcp_fac']
    """

    from oggm.workflow import execute_entity_task
    from oggm.core.massbalance import fixed_geometry_mass_balance

    out_df = execute_entity_task(fixed_geometry_mass_balance, gdirs,
                                 use_inversion_flowlines=use_inversion_flowlines,
                                 ys=ys, ye=ye, years=years, climate_filename=climate_filename,
                                 climate_input_filesuffix=climate_input_filesuffix,
                                 temperature_bias=temperature_bias,
                                 precipitation_factor=precipitation_factor)

    for idx, s in enumerate(out_df):
        if s is None:
            out_df[idx] = pd.Series(np.NaN)

    out = pd.concat(out_df, axis=1, keys=[gd.rgi_id for gd in gdirs])
    out = out.dropna(axis=0, how='all')

    if path:
        if path is True:
            fpath = os.path.join(cfg.PATHS['working_dir'],
                                 'fixed_geometry_mass_balance' + filesuffix)
            if csv:
                out.to_csv(fpath + '.csv')
            else:
                out.to_hdf(fpath + '.hdf', key='df')
        else:
            ext = os.path.splitext(path)[-1]
            if ext.lower() == '.csv':
                out.to_csv(path)
            elif ext.lower() == '.hdf':
                out.to_hdf(path, key='df')
    return out


@global_task(log)
def compile_ela(gdirs, filesuffix='', path=True, csv=False, ys=None, ye=None,
                years=None, climate_filename='climate_historical', temperature_bias=None,
                precipitation_factor=None, climate_input_filesuffix='',
                mb_model_class=None):
    """Compiles a table of ELA timeseries for all glaciers for a given years,
    using the mb_model_class (default MonthlyTIModel).

    The file is stored in a hdf file (not csv) per default. Use pd.read_hdf
    to open it.

    Parameters
    ----------
    gdirs : list of :py:class:`oggm.GlacierDirectory` objects
        the glacier directories to process
    filesuffix : str
        add suffix to output file
    path : str, bool
        Set to "True" in order  to store the info in the working directory
        Set to a path to store the file to your chosen location (file
        extension matters)
    csv: bool
        Set to store the data in csv instead of hdf.
    ys : int
        start year
    ye : int
        end year
    years : array of ints
        override ys and ye with the years of your choice
    climate_filename : str
        name of the climate file, e.g. 'climate_historical' (default) or
        'gcm_data'
    climate_input_filesuffix : str
        filesuffix for the input climate file
    temperature_bias : float
        add a bias to the temperature timeseries
    precipitation_factor: float
        multiply a factor to the precipitation time series
        default is None and means that the precipitation factor from the
        calibration is applied which is cfg.PARAMS['prcp_fac']
    mb_model_class : MassBalanceModel class
        the MassBalanceModel class to use, default is MonthlyTIModel
    """
    from oggm.workflow import execute_entity_task
    from oggm.core.massbalance import compute_ela, MonthlyTIModel

    if mb_model_class is None:
        mb_model_class = MonthlyTIModel

    out_df = execute_entity_task(compute_ela, gdirs, ys=ys, ye=ye, years=years,
                                 climate_filename=climate_filename,
                                 climate_input_filesuffix=climate_input_filesuffix,
                                 temperature_bias=temperature_bias,
                                 precipitation_factor=precipitation_factor,
                                 mb_model_class=mb_model_class)

    for idx, s in enumerate(out_df):
        if s is None:
            out_df[idx] = pd.Series(np.NaN)

    out = pd.concat(out_df, axis=1, keys=[gd.rgi_id for gd in gdirs])
    out = out.dropna(axis=0, how='all')

    if path:
        if path is True:
            fpath = os.path.join(cfg.PATHS['working_dir'],
                                 'ELA' + filesuffix)
            if csv:
                out.to_csv(fpath + '.csv')
            else:
                out.to_hdf(fpath + '.hdf', key='df')
        else:
            ext = os.path.splitext(path)[-1]
            if ext.lower() == '.csv':
                out.to_csv(path)
            elif ext.lower() == '.hdf':
                out.to_hdf(path, key='df')
    return out


@entity_task(log)
def climate_statistics(gdir, add_climate_period=1995, halfsize=15,
                       input_filesuffix=''):
    """Gather as much statistics as possible about this glacier.

    It can be used to do result diagnostics and other stuffs. If the data
    necessary for a statistic is not available (e.g.: flowlines length) it
    will simply be ignored.

    Important note: the climate is extracted from the mass-balance model and
    is therefore "corrected" according to the mass-balance calibration scheme
    (e.g. the precipitation factor and the temp bias correction). For more
    flexible information about the raw climate data, use `compile_climate_input`
    or `raw_climate_statistics`.

    Parameters
    ----------
    add_climate_period : int or list of ints
        compile climate statistics for the halfsize*2 + 1 yrs period
        around the selected date.
    halfsize : int
        the half size of the window
    """
    from oggm.core.massbalance import (ConstantMassBalance,
                                       MultipleFlowlineMassBalance)

    d = OrderedDict()

    # Easy stats - this should always be possible
    d['rgi_id'] = gdir.rgi_id
    d['rgi_region'] = gdir.rgi_region
    d['rgi_subregion'] = gdir.rgi_subregion
    d['name'] = gdir.name
    d['cenlon'] = gdir.cenlon
    d['cenlat'] = gdir.cenlat
    d['rgi_area_km2'] = gdir.rgi_area_km2
    d['glacier_type'] = gdir.glacier_type
    d['terminus_type'] = gdir.terminus_type
    d['status'] = gdir.status

    # The rest is less certain
    with warnings.catch_warnings():
        warnings.filterwarnings("ignore", category=RuntimeWarning)
        try:
            # Flowline related stuff
            h = np.array([])
            widths = np.array([])
            fls = gdir.read_pickle('inversion_flowlines')
            dx = fls[0].dx * gdir.grid.dx
            for fl in fls:
                hgt = fl.surface_h
                h = np.append(h, hgt)
                widths = np.append(widths, fl.widths * dx)
            d['flowline_mean_elev'] = np.average(h, weights=widths)
            d['flowline_max_elev'] = np.max(h)
            d['flowline_min_elev'] = np.min(h)
        except BaseException:
            pass

        # Climate and MB at specified dates
        add_climate_period = tolist(add_climate_period)
        for y0 in add_climate_period:
            try:
                fs = '{}-{}'.format(y0 - halfsize, y0 + halfsize)
                mbcl = ConstantMassBalance
                mbmod = MultipleFlowlineMassBalance(gdir, mb_model_class=mbcl,
                                                    y0=y0, halfsize=halfsize,
                                                    use_inversion_flowlines=True,
                                                    input_filesuffix=input_filesuffix)
                h, w, mbh = mbmod.get_annual_mb_on_flowlines()
                mbh = mbh * cfg.SEC_IN_YEAR * cfg.PARAMS['ice_density']
                pacc = np.where(mbh >= 0)
                pab = np.where(mbh < 0)
                d[fs + '_aar'] = np.sum(w[pacc]) / np.sum(w)
                try:
                    # Try to get the slope
                    mb_slope, _, _, _, _ = stats.linregress(h[pab], mbh[pab])
                    d[fs + '_mb_grad'] = mb_slope
                except BaseException:
                    # we don't mind if something goes wrong
                    d[fs + '_mb_grad'] = np.NaN
                d[fs + '_ela_h'] = mbmod.get_ela()
                # Climate
                t, tm, p, ps = mbmod.flowline_mb_models[0].get_annual_climate(
                    [d[fs + '_ela_h'],
                     d['flowline_mean_elev'],
                     d['flowline_max_elev'],
                     d['flowline_min_elev']])
                for n, v in zip(['temp', 'tempmelt', 'prcpsol'], [t, tm, ps]):
                    d[fs + '_avg_' + n + '_ela_h'] = v[0]
                    d[fs + '_avg_' + n + '_mean_elev'] = v[1]
                    d[fs + '_avg_' + n + '_max_elev'] = v[2]
                    d[fs + '_avg_' + n + '_min_elev'] = v[3]
                d[fs + '_avg_prcp'] = p[0]
            except BaseException:
                pass

    return d


@entity_task(log)
def raw_climate_statistics(gdir, add_climate_period=1995, halfsize=15,
                           input_filesuffix=''):
    """Gather as much statistics as possible about this glacier.

    This is like "climate_statistics" but without relying on the
    mass-balance model, i.e. closer to the actual data (uncorrected)

    Parameters
    ----------
    add_climate_period : int or list of ints
        compile climate statistics for the 30 yrs period around the selected
        date.
    """
    d = OrderedDict()
    # Easy stats - this should always be possible
    d['rgi_id'] = gdir.rgi_id
    d['rgi_region'] = gdir.rgi_region
    d['rgi_subregion'] = gdir.rgi_subregion
    d['name'] = gdir.name
    d['cenlon'] = gdir.cenlon
    d['cenlat'] = gdir.cenlat
    d['rgi_area_km2'] = gdir.rgi_area_km2
    d['glacier_type'] = gdir.glacier_type
    d['terminus_type'] = gdir.terminus_type
    d['status'] = gdir.status

    # The rest is less certain
    with warnings.catch_warnings():
        warnings.filterwarnings("ignore", category=RuntimeWarning)

        # Climate and MB at specified dates
        add_climate_period = tolist(add_climate_period)

        # get non-corrected winter daily mean prcp (kg m-2 day-1) for
        # the chosen time period
        for y0 in add_climate_period:
            fs = '{}-{}'.format(y0 - halfsize, y0 + halfsize)
            try:
                # get non-corrected winter daily mean prcp (kg m-2 day-1)
                # it is easier to get this directly from the raw climate files
                fp = gdir.get_filepath('climate_historical',
                                       filesuffix=input_filesuffix)
                with xr.open_dataset(fp).prcp as ds_pr:
                    # just select winter months
                    if gdir.hemisphere == 'nh':
                        m_winter = [10, 11, 12, 1, 2, 3, 4]
                    else:
                        m_winter = [4, 5, 6, 7, 8, 9, 10]
                    ds_pr_winter = ds_pr.where(ds_pr['time.month'].isin(m_winter), drop=True)
                    # select the correct year time period
                    ds_pr_winter = ds_pr_winter.sel(time=slice(f'{fs[:4]}-01-01',
                                                               f'{fs[-4:]}-12-01'))
                    # check if we have the full time period
                    n_years = int(fs[-4:]) - int(fs[:4]) + 1
                    assert len(ds_pr_winter.time) == n_years * 7, 'chosen time-span invalid'
                    ds_d_pr_winter_mean = (ds_pr_winter / ds_pr_winter.time.dt.daysinmonth).mean()
                    d[f'{fs}_uncorrected_winter_daily_mean_prcp'] = ds_d_pr_winter_mean.values
            except BaseException:
                pass
    return d


@global_task(log)
def compile_climate_statistics(gdirs, filesuffix='', path=True,
                               add_climate_period=1995,
                               halfsize=15,
                               add_raw_climate_statistics=False,
                               input_filesuffix=''):
    """Gather as much statistics as possible about a list of glaciers.

    It can be used to do result diagnostics and other stuffs. If the data
    necessary for a statistic is not available (e.g.: flowlines length) it
    will simply be ignored.

    Parameters
    ----------
    gdirs: the list of GlacierDir to process.
    filesuffix : str
        add suffix to output file
    path : str, bool
        Set to "True" in order  to store the info in the working directory
        Set to a path to store the file to your chosen location
    add_climate_period : int or list of ints
        compile climate statistics for the 30 yrs period around the selected
        date.
    input_filesuffix : str
        filesuffix of the used climate_historical file, default is no filesuffix
    """
    from oggm.workflow import execute_entity_task

    out_df = execute_entity_task(climate_statistics, gdirs,
                                 add_climate_period=add_climate_period,
                                 halfsize=halfsize,
                                 input_filesuffix=input_filesuffix)
    out = pd.DataFrame(out_df).set_index('rgi_id')

    if add_raw_climate_statistics:
        out_df = execute_entity_task(raw_climate_statistics, gdirs,
                                     add_climate_period=add_climate_period,
                                     halfsize=halfsize,
                                     input_filesuffix=input_filesuffix)
        out = out.merge(pd.DataFrame(out_df).set_index('rgi_id'))

    if path:
        if path is True:
            out.to_csv(os.path.join(cfg.PATHS['working_dir'],
                                    ('climate_statistics' +
                                     filesuffix + '.csv')))
        else:
            out.to_csv(path)
    return out


def extend_past_climate_run(past_run_file=None,
                            fixed_geometry_mb_file=None,
                            glacier_statistics_file=None,
                            path=False,
                            use_compression=True):
    """Utility function to extend past MB runs prior to the RGI date.

    We use a fixed geometry (and a fixed calving rate) for all dates prior
    to the RGI date.

    This is not parallelized, i.e a bit slow.

    Parameters
    ----------
    past_run_file : str
        path to the historical run (nc)
    fixed_geometry_mb_file : str
        path to the MB file (csv)
    glacier_statistics_file : str
        path to the glacier stats file (csv)
    path : str
        where to store the file
    use_compression : bool

    Returns
    -------
    the extended dataset
    """

    log.workflow('Applying extend_past_climate_run on '
                 '{}'.format(past_run_file))

    fixed_geometry_mb_df = pd.read_csv(fixed_geometry_mb_file, index_col=0,
                                       low_memory=False)
    stats_df = pd.read_csv(glacier_statistics_file, index_col=0,
                           low_memory=False)

    with xr.open_dataset(past_run_file) as past_ds:

        # We need at least area and vol to do something
        if 'volume' not in past_ds.data_vars or 'area' not in past_ds.data_vars:
            raise InvalidWorkflowError('Need both volume and area to proceed')

        y0_run = int(past_ds.time[0])
        y1_run = int(past_ds.time[-1])
        if (y1_run - y0_run + 1) != len(past_ds.time):
            raise NotImplementedError('Currently only supports annual outputs')
        y0_clim = int(fixed_geometry_mb_df.index[0])
        y1_clim = int(fixed_geometry_mb_df.index[-1])
        if y0_clim > y0_run or y1_clim < y0_run:
            raise InvalidWorkflowError('Dates do not match.')
        if y1_clim != y1_run - 1:
            raise InvalidWorkflowError('Dates do not match.')
        if len(past_ds.rgi_id) != len(fixed_geometry_mb_df.columns):
            # This might happen if we are testing on new directories
            fixed_geometry_mb_df = fixed_geometry_mb_df[past_ds.rgi_id]
        if len(past_ds.rgi_id) != len(stats_df.index):
            stats_df = stats_df.loc[past_ds.rgi_id]

        # Make sure we agree on order
        df = fixed_geometry_mb_df[past_ds.rgi_id]

        # Output data
        years = np.arange(y0_clim, y1_run+1)
        ods = past_ds.reindex({'time': years})

        # Time
        ods['hydro_year'].data[:] = years
        ods['hydro_month'].data[:] = ods['hydro_month'][-1]
        ods['calendar_year'].data[:] = years
        ods['calendar_month'].data[:] = ods['calendar_month'][-1]
        for vn in ['hydro_year', 'hydro_month', 'calendar_year', 'calendar_month']:
            ods[vn] = ods[vn].astype(int)

        # New vars
        for vn in ['volume', 'volume_m3_min_h', 'volume_bsl', 'volume_bwl',
                   'area', 'area_m2_min_h', 'length', 'calving', 'calving_rate']:
            if vn in ods.data_vars:
                ods[vn + '_ext'] = ods[vn].copy(deep=True)
                ods[vn + '_ext'].attrs['description'] += ' (extended with MB data)'

        vn = 'volume_fixed_geom_ext'
        ods[vn] = ods['volume'].copy(deep=True)
        ods[vn].attrs['description'] += ' (replaced with fixed geom data)'

        rho = cfg.PARAMS['ice_density']
        # Loop over the ids
        for i, rid in enumerate(ods.rgi_id.data):
            # Both do not need to be same length but they need to start same
            mb_ts = df.values[:, i]
            orig_vol_ts = ods.volume_ext.data[:, i]
            if not (np.isfinite(mb_ts[-1]) and np.isfinite(orig_vol_ts[-1])):
                # Not a valid glacier
                continue
            if np.isfinite(orig_vol_ts[0]):
                # Nothing to extend, really
                continue

            # First valid id
            fid = np.argmax(np.isfinite(orig_vol_ts))

            # Add calving to the mix
            try:
                calv_flux = stats_df.loc[rid, 'calving_flux'] * 1e9
                calv_rate = stats_df.loc[rid, 'calving_rate_myr']
            except KeyError:
                calv_flux = 0
                calv_rate = 0
            if not np.isfinite(calv_flux):
                calv_flux = 0
            if not np.isfinite(calv_rate):
                calv_rate = 0

            # Fill area and length which stays constant before date
            orig_area_ts = ods.area_ext.data[:, i]
            orig_area_ts[:fid] = orig_area_ts[fid]

            # We convert SMB to volume
            mb_vol_ts = (mb_ts / rho * orig_area_ts[fid] - calv_flux).cumsum()
            calv_ts = (mb_ts * 0 + calv_flux).cumsum()

            # The -1 is because the volume change is known at end of year
            mb_vol_ts = mb_vol_ts + orig_vol_ts[fid] - mb_vol_ts[fid-1]

            # Now back to netcdf
            ods.volume_fixed_geom_ext.data[1:, i] = mb_vol_ts
            ods.volume_ext.data[1:fid, i] = mb_vol_ts[0:fid-1]
            ods.area_ext.data[:, i] = orig_area_ts

            # Optional variables
            if 'length' in ods.data_vars:
                orig_length_ts = ods.length_ext.data[:, i]
                orig_length_ts[:fid] = orig_length_ts[fid]
                ods.length_ext.data[:, i] = orig_length_ts

            if 'calving' in ods.data_vars:
                orig_calv_ts = ods.calving_ext.data[:, i]
                # The -1 is because the volume change is known at end of year
                calv_ts = calv_ts + orig_calv_ts[fid] - calv_ts[fid-1]
                ods.calving_ext.data[1:fid, i] = calv_ts[0:fid-1]

            if 'calving_rate' in ods.data_vars:
                orig_calv_rate_ts = ods.calving_rate_ext.data[:, i]
                # +1 because calving rate at year 0 is unknown from the dyns model
                orig_calv_rate_ts[:fid+1] = calv_rate
                ods.calving_rate_ext.data[:, i] = orig_calv_rate_ts

            # Extend vol bsl by assuming that % stays constant
            if 'volume_bsl' in ods.data_vars:
                bsl = ods.volume_bsl.data[fid, i] / ods.volume.data[fid, i]
                ods.volume_bsl_ext.data[:fid, i] = bsl * ods.volume_ext.data[:fid, i]
            if 'volume_bwl' in ods.data_vars:
                bwl = ods.volume_bwl.data[fid, i] / ods.volume.data[fid, i]
                ods.volume_bwl_ext.data[:fid, i] = bwl * ods.volume_ext.data[:fid, i]

        # Remove old vars
        for vn in list(ods.data_vars):
            if '_ext' not in vn and 'time' in ods[vn].dims:
                del ods[vn]

        # Rename vars to their old names
        ods = ods.rename(dict((o, o.replace('_ext', ''))
                              for o in ods.data_vars))

        # Remove t0 (which is NaN)
        ods = ods.isel(time=slice(1, None))

        # To file?
        if path:
            enc_var = {'dtype': 'float32'}
            if use_compression:
                enc_var['complevel'] = 5
                enc_var['zlib'] = True
            encoding = {v: enc_var for v in ods.data_vars}
            ods.to_netcdf(path, encoding=encoding)

    return ods


def idealized_gdir(surface_h, widths_m, map_dx, flowline_dx=1,
                   base_dir=None, reset=False):
    """Creates a glacier directory with flowline input data only.

    This is useful for testing, or for idealized experiments.

    Parameters
    ----------
    surface_h : ndarray
        the surface elevation of the flowline's grid points (in m).
    widths_m : ndarray
        the widths of the flowline's grid points (in m).
    map_dx : float
        the grid spacing (in m)
    flowline_dx : int
        the flowline grid spacing (in units of map_dx, often it should be 1)
    base_dir : str
        path to the directory where to open the directory.
        Defaults to `cfg.PATHS['working_dir'] + /per_glacier/`
    reset : bool, default=False
        empties the directory at construction

    Returns
    -------
    a GlacierDirectory instance
    """

    from oggm.core.centerlines import Centerline

    # Area from geometry
    area_km2 = np.sum(widths_m * map_dx * flowline_dx) * 1e-6

    # Dummy entity - should probably also change the geometry
    entity = gpd.read_file(get_demo_file('Hintereisferner_RGI5.shp')).iloc[0]
    entity.Area = area_km2
    entity.CenLat = 0
    entity.CenLon = 0
    entity.Name = ''
    entity.RGIId = 'RGI50-00.00000'
    entity.O1Region = '00'
    entity.O2Region = '0'
    gdir = GlacierDirectory(entity, base_dir=base_dir, reset=reset)
    gdir.write_shapefile(gpd.GeoDataFrame([entity]), 'outlines')

    # Idealized flowline
    coords = np.arange(0, len(surface_h) - 0.5, 1)
    line = shpg.LineString(np.vstack([coords, coords * 0.]).T)
    fl = Centerline(line, dx=flowline_dx, surface_h=surface_h, map_dx=map_dx)
    fl.widths = widths_m / map_dx
    fl.is_rectangular = np.ones(fl.nx).astype(bool)
    gdir.write_pickle([fl], 'inversion_flowlines')

    # Idealized map
    grid = salem.Grid(nxny=(1, 1), dxdy=(map_dx, map_dx), x0y0=(0, 0))
    grid.to_json(gdir.get_filepath('glacier_grid'))

    return gdir


def _back_up_retry(func, exceptions, max_count=5):
    """Re-Try an action up to max_count times.
    """

    count = 0
    while count < max_count:
        try:
            if count > 0:
                time.sleep(random.uniform(0.05, 0.1))
            return func()
        except exceptions:
            count += 1
            if count >= max_count:
                raise


def _robust_extract(to_dir, *args, **kwargs):
    """For some obscure reason this operation randomly fails.

    Try to make it more robust.
    """

    def func():
        with tarfile.open(*args, **kwargs) as tf:
            if not len(tf.getnames()):
                raise RuntimeError("Empty tarfile")
            tf.extractall(os.path.dirname(to_dir))

    _back_up_retry(func, FileExistsError)


def robust_tar_extract(from_tar, to_dir, delete_tar=False):
    """Extract a tar file - also checks for a "tar in tar" situation"""

    if os.path.isfile(from_tar):
        _robust_extract(to_dir, from_tar, 'r')
    else:
        # maybe a tar in tar
        base_tar = os.path.dirname(from_tar) + '.tar'
        if not os.path.isfile(base_tar):
            raise FileNotFoundError('Could not find a tarfile with path: '
                                    '{}'.format(from_tar))
        if delete_tar:
            raise InvalidParamsError('Cannot delete tar in tar.')
        # Open the tar
        bname = os.path.basename(from_tar)
        dirbname = os.path.basename(os.path.dirname(from_tar))

        def func():
            with tarfile.open(base_tar, 'r') as tf:
                i_from_tar = tf.getmember(os.path.join(dirbname, bname))
                with tf.extractfile(i_from_tar) as fileobj:
                    _robust_extract(to_dir, fileobj=fileobj)

        _back_up_retry(func, RuntimeError)

    if delete_tar:
        os.remove(from_tar)


class GlacierDirectory(object):
    """Organizes read and write access to the glacier's files.

    It handles a glacier directory created in a base directory (default
    is the "per_glacier" folder in the working directory). The role of a
    GlacierDirectory is to give access to file paths and to I/O operations.
    The user should not care about *where* the files are
    located, but should know their name (see :ref:`basenames`).

    If the directory does not exist, it will be created.

    See :ref:`glacierdir` for more information.

    Attributes
    ----------
    dir : str
        path to the directory
    base_dir : str
        path to the base directory
    rgi_id : str
        The glacier's RGI identifier
    glims_id : str
        The glacier's GLIMS identifier (when available)
    rgi_area_km2 : float
        The glacier's RGI area (km2)
    cenlon, cenlat : float
        The glacier centerpoint's lon/lat
    rgi_date : int
        The RGI's BGNDATE year attribute if available. Otherwise, defaults to
        the median year for the RGI region
    rgi_region : str
        The RGI region ID
    rgi_subregion : str
        The RGI subregion ID
    rgi_version : str
        The RGI version name
    rgi_region_name : str
        The RGI region name
    rgi_subregion_name : str
        The RGI subregion name
    name : str
        The RGI glacier name (if available)
    hemisphere : str
        `nh` or `sh`
    glacier_type : str
        The RGI glacier type ('Glacier', 'Ice cap', 'Perennial snowfield',
        'Seasonal snowfield')
    terminus_type : str
        The RGI terminus type ('Land-terminating', 'Marine-terminating',
        'Lake-terminating', 'Dry calving', 'Regenerated', 'Shelf-terminating')
    is_tidewater : bool
        Is the glacier a calving glacier?
    is_lake_terminating : bool
        Is the glacier a lake terminating glacier?
    is_nominal : bool
        Is the glacier an RGI nominal glacier?
    is_icecap : bool
        Is the glacier an ice cap?
    extent_ll : list
        Extent of the glacier in lon/lat
    logfile : str
        Path to the log file (txt)
    inversion_calving_rate : float
        Calving rate used for the inversion
    grid
    dem_info
    dem_daterange
    intersects_ids
    rgi_area_m2
    rgi_area_km2
    """

    def __init__(self, rgi_entity, base_dir=None, reset=False,
                 from_tar=False, delete_tar=False):
        """Creates a new directory or opens an existing one.

        Parameters
        ----------
        rgi_entity : a ``geopandas.GeoSeries`` or str
            glacier entity read from the shapefile (or a valid RGI ID if the
            directory exists)
        base_dir : str
            path to the directory where to open the directory.
            Defaults to `cfg.PATHS['working_dir'] + /per_glacier/`
        reset : bool, default=False
            empties the directory at construction (careful!)
        from_tar : str or bool, default=False
            path to a tar file to extract the gdir data from. If set to `True`,
            will check for a tar file at the expected location in `base_dir`.
        delete_tar : bool, default=False
            delete the original tar file after extraction.
        """

        if base_dir is None:
            if not cfg.PATHS.get('working_dir', None):
                raise ValueError("Need a valid PATHS['working_dir']!")
            base_dir = os.path.join(cfg.PATHS['working_dir'], 'per_glacier')

        # RGI IDs are also valid entries
        if isinstance(rgi_entity, str):
            # Get the meta from the shape file directly
            if from_tar:
                _dir = os.path.join(base_dir, rgi_entity[:-6], rgi_entity[:-3],
                                    rgi_entity)
                # Avoid bad surprises
                if os.path.exists(_dir):
                    shutil.rmtree(_dir)
                if from_tar is True:
                    from_tar = _dir + '.tar.gz'
                robust_tar_extract(from_tar, _dir, delete_tar=delete_tar)
                from_tar = False  # to not re-unpack later below
                _shp = os.path.join(_dir, 'outlines.shp')
            else:
                _shp = os.path.join(base_dir, rgi_entity[:-6], rgi_entity[:-3],
                                    rgi_entity, 'outlines.shp')
            rgi_entity = self._read_shapefile_from_path(_shp)
            crs = salem.check_crs(rgi_entity.crs)
            rgi_entity = rgi_entity.iloc[0]
            g = rgi_entity['geometry']
            xx, yy = salem.transform_proj(crs, salem.wgs84,
                                          [g.bounds[0], g.bounds[2]],
                                          [g.bounds[1], g.bounds[3]])
            write_shp = False
        else:
            g = rgi_entity['geometry']
            xx, yy = ([g.bounds[0], g.bounds[2]],
                      [g.bounds[1], g.bounds[3]])
            write_shp = True

        # Extent of the glacier in lon/lat
        self.extent_ll = [xx, yy]

        try:
            # RGI V4?
            rgi_entity.RGIID
            raise ValueError('RGI Version 4 is not supported anymore')
        except AttributeError:
            pass

        try:
            self.rgi_id = rgi_entity.rgi_id
            self.glims_id = rgi_entity.glims_id
        except AttributeError:
            # RGI V6
            self.rgi_id = rgi_entity.RGIId
            self.glims_id = rgi_entity.GLIMSId

        # Do we want to use the RGI center point or ours?
        if cfg.PARAMS['use_rgi_area']:
            try:
                # RGIv7
                self.cenlon = float(rgi_entity.cenlon)
                self.cenlat = float(rgi_entity.cenlat)
            except AttributeError:
                # RGI V6
                self.cenlon = float(rgi_entity.CenLon)
                self.cenlat = float(rgi_entity.CenLat)
        else:
            cenlon, cenlat = rgi_entity.geometry.representative_point().xy
            self.cenlon = float(cenlon[0])
            self.cenlat = float(cenlat[0])

        try:
            self.rgi_region = rgi_entity.o1region
            self.rgi_subregion = rgi_entity.o2region
        except AttributeError:
            # RGI V6
            self.rgi_region = '{:02d}'.format(int(rgi_entity.O1Region))
            self.rgi_subregion = (self.rgi_region + '-' +
                                  '{:02d}'.format(int(rgi_entity.O2Region)))

        try:
            name = rgi_entity.glac_name
            rgi_datestr = rgi_entity.src_date
        except AttributeError:
            # RGI V6
            name = rgi_entity.Name
            rgi_datestr = rgi_entity.BgnDate


        try:
            gtype = rgi_entity.GlacType
        except AttributeError:
            try:
                # RGI V6
                gtype = [str(rgi_entity.Form), str(rgi_entity.TermType)]
            except AttributeError:
                # temporary default for RGI V7:
                gtype = ['0', '0']

        try:
            gstatus = rgi_entity.RGIFlag[0]
        except AttributeError:
            try:
                # RGI V6
                gstatus = rgi_entity.Status
            except AttributeError:
                # temporary default for RGI V7:
                gstatus = '0'

        # rgi version can be useful
        # RGI2000-v7.0-G-06-00029
        # RGI60-07.00245
        if self.rgi_id.count('-') == 4:
            self.rgi_version = '70'
        else:
            rgi_version = self.rgi_id.split('-')[0][-2:]
            if rgi_version not in ['50', '60', '61']:
                raise RuntimeError('RGI Version not supported: '
                                   '{}'.format(self.rgi_version))
            else:
                self.rgi_version = rgi_version

        try:
            self.rgi_dem_source = rgi_entity.dem_source
        except AttributeError:
            self.rgi_dem_source = ''

        # remove spurious characters and trailing blanks
        self.name = filter_rgi_name(name)

        # region
        reg_names, subreg_names = parse_rgi_meta(version=self.rgi_version[0])
        reg_name = reg_names.loc[int(self.rgi_region)]
        # RGI V6
        if not isinstance(reg_name, str):
            reg_name = reg_name.values[0]
        self.rgi_region_name = self.rgi_region + ': ' + reg_name
        try:
            subreg_name = subreg_names.loc[self.rgi_subregion]
            # RGI V6
            if not isinstance(subreg_name, str):
                subreg_name = subreg_name.values[0]
            self.rgi_subregion_name = self.rgi_subregion + ': ' + subreg_name
        except KeyError:
            self.rgi_subregion_name = self.rgi_subregion + ': NoName'

        # Read glacier attrs
        gtkeys = {'0': 'Glacier',
                  '1': 'Ice cap',
                  '2': 'Perennial snowfield',
                  '3': 'Seasonal snowfield',
                  '9': 'Not assigned',
                  }
        ttkeys = {'0': 'Land-terminating',
                  '1': 'Marine-terminating',
                  '2': 'Lake-terminating',
                  '3': 'Dry calving',
                  '4': 'Regenerated',
                  '5': 'Shelf-terminating',
                  '9': 'Not assigned',
                  }
        stkeys = {'0': 'Glacier or ice cap',
                  '1': 'Glacier complex',
                  '2': 'Nominal glacier',
                  '9': 'Not assigned',
                  }
        self.glacier_type = gtkeys[gtype[0]]
        self.terminus_type = ttkeys[gtype[1]]
        self.status = stkeys['{}'.format(gstatus)]

        # Decide what is a tidewater glacier
        user = cfg.PARAMS['tidewater_type']
        if user == 1:
            sel = ['Marine-terminating']
        elif user == 2:
            sel = ['Marine-terminating', 'Shelf-terminating']
        elif user == 3:
            sel = ['Marine-terminating', 'Lake-terminating']
        elif user == 4:
            sel = ['Marine-terminating', 'Lake-terminating', 'Shelf-terminating']
        else:
            raise InvalidParamsError("PARAMS['tidewater_type'] not understood")
        self.is_tidewater = self.terminus_type in sel
        self.is_lake_terminating = self.terminus_type == 'Lake-terminating'
        self.is_marine_terminating = self.terminus_type == 'Marine-terminating'
        self.is_shelf_terminating = self.terminus_type == 'Shelf-terminating'
        self.is_nominal = self.status == 'Nominal glacier'
        self.inversion_calving_rate = 0.
        self.is_icecap = self.glacier_type == 'Ice cap'

        # Hemisphere
        if self.cenlat < 0 or self.rgi_region == '16':
            self.hemisphere = 'sh'
        else:
            self.hemisphere = 'nh'

        # convert the date
        rgi_date = int(rgi_datestr[0:4])
        if rgi_date < 0:
            rgi_date = RGI_DATE[self.rgi_region]
        self.rgi_date = rgi_date
        # Root directory
        self.base_dir = os.path.normpath(base_dir)
        self.dir = os.path.join(self.base_dir, self.rgi_id[:-6],
                                self.rgi_id[:-3], self.rgi_id)

        # Do we have to extract the files first?
        if (reset or from_tar) and os.path.exists(self.dir):
            shutil.rmtree(self.dir)

        if from_tar:
            if from_tar is True:
                from_tar = self.dir + '.tar.gz'
            robust_tar_extract(from_tar, self.dir, delete_tar=delete_tar)
            write_shp = False
        else:
            mkdir(self.dir)

        if not os.path.isdir(self.dir):
            raise RuntimeError('GlacierDirectory %s does not exist!' % self.dir)

        # logging file
        self.logfile = os.path.join(self.dir, 'log.txt')

        if write_shp:
            # Write shapefile
            self._reproject_and_write_shapefile(rgi_entity)

        # Optimization
        self._mbdf = None
        self._mbprofdf = None
        self._mbprofdf_cte_dh = None

    def __repr__(self):

        summary = ['<oggm.GlacierDirectory>']
        summary += ['  RGI id: ' + self.rgi_id]
        summary += ['  Region: ' + self.rgi_region_name]
        summary += ['  Subregion: ' + self.rgi_subregion_name]
        if self.name:
            summary += ['  Name: ' + self.name]
        summary += ['  Glacier type: ' + str(self.glacier_type)]
        summary += ['  Terminus type: ' + str(self.terminus_type)]
        summary += ['  Status: ' + str(self.status)]
        summary += ['  Area: ' + str(self.rgi_area_km2) + ' km2']
        summary += ['  Lon, Lat: (' + str(self.cenlon) + ', ' +
                    str(self.cenlat) + ')']
        if os.path.isfile(self.get_filepath('glacier_grid')):
            summary += ['  Grid (nx, ny): (' + str(self.grid.nx) + ', ' +
                        str(self.grid.ny) + ')']
            summary += ['  Grid (dx, dy): (' + str(self.grid.dx) + ', ' +
                        str(self.grid.dy) + ')']
        return '\n'.join(summary) + '\n'

    def _reproject_and_write_shapefile(self, entity):
        # Make a local glacier map
        if cfg.PARAMS['map_proj'] == 'utm':
            if entity.get('utm_zone', False):
                proj4_str = {'proj': 'utm', 'zone': entity['utm_zone']}
            else:
                from pyproj.aoi import AreaOfInterest
                from pyproj.database import query_utm_crs_info
                utm_crs_list = query_utm_crs_info(
                    datum_name="WGS 84",
                    area_of_interest=AreaOfInterest(
                        west_lon_degree=self.cenlon,
                        south_lat_degree=self.cenlat,
                        east_lon_degree=self.cenlon,
                        north_lat_degree=self.cenlat,
                    ),
                )
                proj4_str = utm_crs_list[0].code
        elif cfg.PARAMS['map_proj'] == 'tmerc':
            params = dict(name='tmerc', lat_0=0., lon_0=self.cenlon,
                          k=0.9996, x_0=0, y_0=0, datum='WGS84')
            proj4_str = ("+proj={name} +lat_0={lat_0} +lon_0={lon_0} +k={k} " 
                         "+x_0={x_0} +y_0={y_0} +datum={datum}".format(**params))
        else:
            raise InvalidParamsError("cfg.PARAMS['map_proj'] must be one of "
                                     "'tmerc', 'utm'.")
        # Reproject
        proj_in = pyproj.Proj("epsg:4326", preserve_units=True)
        proj_out = pyproj.Proj(proj4_str, preserve_units=True)

        # transform geometry to map
        project = partial(transform_proj, proj_in, proj_out)
        geometry = shp_trafo(project, entity['geometry'])
<<<<<<< HEAD
        if len(self.rgi_id) == 23 and (not geometry.is_valid or
                                       type(geometry) != shpg.Polygon):
            # In RGI7 we know that the geometries are valid in entry
            # So we have to validate them after proj as well
            # Try buffer first
            geometry = geometry.buffer(0)
            if not geometry.is_valid:
                correct = recursive_valid_polygons([geometry], crs=proj4_str)
                if len(correct) != 1:
                    raise RuntimeError('Cant correct this geometry')
                geometry = correct[0]
            if type(geometry) != shpg.Polygon:
                raise ValueError(f'{self.rgi_id}: geometry not valid')
        else:
=======
        if not cfg.PARAMS['keep_multipolygon_outlines']:
>>>>>>> f305390e
            geometry = multipolygon_to_polygon(geometry, gdir=self)

        # Save transformed geometry to disk
        entity = entity.copy()
        entity['geometry'] = geometry

        # Do we want to use the RGI area or ours?
        if not cfg.PARAMS['use_rgi_area']:
            # Update Area
            area = geometry.area * 1e-6
            entity['Area'] = area

        # Avoid fiona bug: https://github.com/Toblerity/Fiona/issues/365
        for k, s in entity.items():
            if type(s) in [np.int32, np.int64]:
                entity[k] = int(s)
        towrite = gpd.GeoDataFrame(entity).T.set_geometry('geometry')
        towrite.crs = proj4_str

        # Write shapefile
        self.write_shapefile(towrite, 'outlines')

        # Also transform the intersects if necessary
        gdf = cfg.PARAMS['intersects_gdf']
        if len(gdf) > 0:
            gdf = gdf.loc[((gdf.RGIId_1 == self.rgi_id) |
                           (gdf.RGIId_2 == self.rgi_id))]
            if len(gdf) > 0:
                gdf = salem.transform_geopandas(gdf, to_crs=proj_out)
                if hasattr(gdf.crs, 'srs'):
                    # salem uses pyproj
                    gdf.crs = gdf.crs.srs
                self.write_shapefile(gdf, 'intersects')
        else:
            # Sanity check
            if cfg.PARAMS['use_intersects']:
                raise InvalidParamsError(
                    'You seem to have forgotten to set the '
                    'intersects file for this run. OGGM '
                    'works better with such a file. If you '
                    'know what your are doing, set '
                    "cfg.PARAMS['use_intersects'] = False to "
                    "suppress this error.")

    def grid_from_params(self):
        """If the glacier_grid.json file is lost, reconstruct it."""
        from oggm.core.gis import glacier_grid_params
        utm_proj, nx, ny, ulx, uly, dx = glacier_grid_params(self)
        x0y0 = (ulx+dx/2, uly-dx/2)  # To pixel center coordinates
        return salem.Grid(proj=utm_proj, nxny=(nx, ny), dxdy=(dx, -dx),
                          x0y0=x0y0)

    @lazy_property
    def grid(self):
        """A ``salem.Grid`` handling the georeferencing of the local grid"""
        try:
            return salem.Grid.from_json(self.get_filepath('glacier_grid'))
        except FileNotFoundError:
            raise InvalidWorkflowError('This glacier directory seems to '
                                       'have lost its glacier_grid.json file.'
                                       'Use .grid_from_params(), but make sure'
                                       'that the PARAMS are the ones you '
                                       'want.')

    @lazy_property
    def rgi_area_km2(self):
        """The glacier's RGI area (km2)."""
        try:
            _area = self.read_shapefile('outlines')['Area']
        except OSError:
            raise RuntimeError('No outlines available')
        except KeyError:
            # RGI V7
            _area = self.read_shapefile('outlines')['area_km2']
        return float(_area.iloc[0])

    @lazy_property
    def intersects_ids(self):
        """The glacier's intersects RGI ids."""
        try:
            gdf = self.read_shapefile('intersects')
            ids = np.append(gdf['RGIId_1'], gdf['RGIId_2'])
            ids = list(np.unique(np.sort(ids)))
            ids.remove(self.rgi_id)
            return ids
        except OSError:
            return []

    @lazy_property
    def dem_daterange(self):
        """Years in which most of the DEM data was acquired"""
        source_txt = self.get_filepath('dem_source')
        if os.path.isfile(source_txt):
            with open(source_txt, 'r') as f:
                for line in f.readlines():
                    if 'Date range:' in line:
                        return tuple(map(int, line.split(':')[1].split('-')))
        # we did not find the information in the dem_source file
        log.warning('No DEM date range specified in `dem_source.txt`')
        return None

    @lazy_property
    def dem_info(self):
        """More detailed information on the acquisition of the DEM data"""
        source_file = self.get_filepath('dem_source')
        source_text = ''
        if os.path.isfile(source_file):
            with open(source_file, 'r') as f:
                for line in f.readlines():
                    source_text += line
        else:
            log.warning('No DEM source file found.')
        return source_text

    @property
    def rgi_area_m2(self):
        """The glacier's RGI area (m2)."""
        return self.rgi_area_km2 * 10**6

    def get_filepath(self, filename, delete=False, filesuffix='',
                     _deprecation_check=True):
        """Absolute path to a specific file.

        Parameters
        ----------
        filename : str
            file name (must be listed in cfg.BASENAME)
        delete : bool
            delete the file if exists
        filesuffix : str
            append a suffix to the filename (useful for model runs). Note
            that the BASENAME remains same.

        Returns
        -------
        The absolute path to the desired file
        """

        if filename not in cfg.BASENAMES:
            raise ValueError(filename + ' not in cfg.BASENAMES.')

        fname = cfg.BASENAMES[filename]
        if filesuffix:
            fname = fname.split('.')
            assert len(fname) == 2
            fname = fname[0] + filesuffix + '.' + fname[1]

        out = os.path.join(self.dir, fname)
        if delete and os.path.isfile(out):
            os.remove(out)
        return out

    def has_file(self, filename, filesuffix='', _deprecation_check=True):
        """Checks if a file exists.

        Parameters
        ----------
        filename : str
            file name (must be listed in cfg.BASENAME)
        filesuffix : str
            append a suffix to the filename (useful for model runs). Note
            that the BASENAME remains same.
        """
        fp = self.get_filepath(filename, filesuffix=filesuffix,
                               _deprecation_check=_deprecation_check)
        if '.shp' in fp and cfg.PARAMS['use_tar_shapefiles']:
            fp = fp.replace('.shp', '.tar')
            if cfg.PARAMS['use_compression']:
                fp += '.gz'
        return os.path.exists(fp)

    def add_to_diagnostics(self, key, value):
        """Write a key, value pair to the gdir's runtime diagnostics.

        Parameters
        ----------
        key : str
            dict entry key
        value : str or number
            dict entry value
        """

        d = self.get_diagnostics()
        d[key] = value
        with open(self.get_filepath('diagnostics'), 'w') as f:
            json.dump(d, f)

    def get_diagnostics(self):
        """Read the gdir's runtime diagnostics.

        Returns
        -------
        the diagnostics dict
        """
        # If not there, create an empty one
        if not self.has_file('diagnostics'):
            with open(self.get_filepath('diagnostics'), 'w') as f:
                json.dump(dict(), f)

        # Read and return
        with open(self.get_filepath('diagnostics'), 'r') as f:
            out = json.load(f)
        return out

    def read_pickle(self, filename, use_compression=None, filesuffix=''):
        """Reads a pickle located in the directory.

        Parameters
        ----------
        filename : str
            file name (must be listed in cfg.BASENAME)
        use_compression : bool
            whether or not the file ws compressed. Default is to use
            cfg.PARAMS['use_compression'] for this (recommended)
        filesuffix : str
            append a suffix to the filename (useful for experiments).

        Returns
        -------
        An object read from the pickle
        """

        use_comp = (use_compression if use_compression is not None
                    else cfg.PARAMS['use_compression'])
        _open = gzip.open if use_comp else open
        fp = self.get_filepath(filename, filesuffix=filesuffix)
        with _open(fp, 'rb') as f:
            try:
                out = pickle.load(f)
            except ModuleNotFoundError as err:
                if err.name == "shapely.io":
                    err.msg = "You need shapely version 2.0 or higher for this to work."
                raise
                
        # Some new attrs to add to old pre-processed directories
        if filename == 'model_flowlines':
            if getattr(out[0], 'map_trafo', None) is None:
                try:
                    # This may fail for very old gdirs
                    grid = self.grid
                except InvalidWorkflowError:
                    return out

                # Add the trafo
                trafo = partial(grid.ij_to_crs, crs=salem.wgs84)
                for fl in out:
                    fl.map_trafo = trafo

        return out

    def write_pickle(self, var, filename, use_compression=None, filesuffix=''):
        """ Writes a variable to a pickle on disk.

        Parameters
        ----------
        var : object
            the variable to write to disk
        filename : str
            file name (must be listed in cfg.BASENAME)
        use_compression : bool
            whether or not the file ws compressed. Default is to use
            cfg.PARAMS['use_compression'] for this (recommended)
        filesuffix : str
            append a suffix to the filename (useful for experiments).
        """
        use_comp = (use_compression if use_compression is not None
                    else cfg.PARAMS['use_compression'])
        _open = gzip.open if use_comp else open
        fp = self.get_filepath(filename, filesuffix=filesuffix)
        with _open(fp, 'wb') as f:
            pickle.dump(var, f, protocol=4)

    def read_json(self, filename, filesuffix='', allow_empty=False):
        """Reads a JSON file located in the directory.

        Parameters
        ----------
        filename : str
            file name (must be listed in cfg.BASENAME)
        filesuffix : str
            append a suffix to the filename (useful for experiments).
        allow_empty : bool
            if True, does not raise an error if the file is not there.

        Returns
        -------
        A dictionary read from the JSON file
        """

        fp = self.get_filepath(filename, filesuffix=filesuffix)
        if allow_empty:
            try:
                with open(fp, 'r') as f:
                    out = json.load(f)
            except FileNotFoundError:
                out = {}
        else:
            with open(fp, 'r') as f:
                out = json.load(f)
        return out

    def write_json(self, var, filename, filesuffix=''):
        """ Writes a variable to a pickle on disk.

        Parameters
        ----------
        var : object
            the variable to write to JSON (must be a dictionary)
        filename : str
            file name (must be listed in cfg.BASENAME)
        filesuffix : str
            append a suffix to the filename (useful for experiments).
        """

        def np_convert(o):
            if isinstance(o, np.int64):
                return int(o)
            raise TypeError

        fp = self.get_filepath(filename, filesuffix=filesuffix)
        with open(fp, 'w') as f:
            json.dump(var, f, default=np_convert)

    def get_climate_info(self, input_filesuffix=''):
        """Convenience function to read attributes of the historical climate.

        Parameters
        ----------
        input_filesuffix : str
            input_filesuffix of the climate_historical that should be used.
        """
        out = {}
        try:
            f = self.get_filepath('climate_historical',
                                  filesuffix=input_filesuffix)
            with ncDataset(f) as nc:
                out['baseline_climate_source'] = nc.climate_source
                try:
                    out['baseline_yr_0'] = nc.yr_0
                except AttributeError:
                    # needed for back-compatibility before v1.6
                    out['baseline_yr_0'] = nc.hydro_yr_0
                try:
                    out['baseline_yr_1'] = nc.yr_1
                except AttributeError:
                    # needed for back-compatibility before v1.6
                    out['baseline_yr_1'] = nc.hydro_yr_1
                out['baseline_climate_ref_hgt'] = nc.ref_hgt
                out['baseline_climate_ref_pix_lon'] = nc.ref_pix_lon
                out['baseline_climate_ref_pix_lat'] = nc.ref_pix_lat
        except FileNotFoundError:
            pass

        return out

    def read_text(self, filename, filesuffix=''):
        """Reads a text file located in the directory.

        Parameters
        ----------
        filename : str
            file name (must be listed in cfg.BASENAME)
        filesuffix : str
            append a suffix to the filename (useful for experiments).

        Returns
        -------
        the text
        """

        fp = self.get_filepath(filename, filesuffix=filesuffix)
        with open(fp, 'r') as f:
            out = f.read()
        return out

    @classmethod
    def _read_shapefile_from_path(cls, fp):
        if '.shp' not in fp:
            raise ValueError('File ending not that of a shapefile')

        if cfg.PARAMS['use_tar_shapefiles']:
            fp = 'tar://' + fp.replace('.shp', '.tar')
            if cfg.PARAMS['use_compression']:
                fp += '.gz'

        shp = gpd.read_file(fp)

        # .properties file is created for compressed shapefiles. github: #904
        _properties = fp.replace('tar://', '') + '.properties'
        if os.path.isfile(_properties):
            # remove it, to keep GDir slim
            os.remove(_properties)

        return shp

    def read_shapefile(self, filename, filesuffix=''):
        """Reads a shapefile located in the directory.

        Parameters
        ----------
        filename : str
            file name (must be listed in cfg.BASENAME)
        filesuffix : str
            append a suffix to the filename (useful for experiments).

        Returns
        -------
        A geopandas.DataFrame
        """
        fp = self.get_filepath(filename, filesuffix=filesuffix)
        return self._read_shapefile_from_path(fp)

    def write_shapefile(self, var, filename, filesuffix=''):
        """ Writes a variable to a shapefile on disk.

        Parameters
        ----------
        var : object
            the variable to write to shapefile (must be a geopandas.DataFrame)
        filename : str
            file name (must be listed in cfg.BASENAME)
        filesuffix : str
            append a suffix to the filename (useful for experiments).
        """
        fp = self.get_filepath(filename, filesuffix=filesuffix)
        _write_shape_to_disk(var, fp, to_tar=cfg.PARAMS['use_tar_shapefiles'])

    def write_monthly_climate_file(self, time, prcp, temp,
                                   ref_pix_hgt, ref_pix_lon, ref_pix_lat, *,
                                   temp_std=None,
                                   time_unit=None,
                                   calendar=None,
                                   source=None,
                                   file_name='climate_historical',
                                   filesuffix=''):
        """Creates a netCDF4 file with climate data timeseries.

        Parameters
        ----------
        time : ndarray
            the time array, in a format understood by netCDF4
        prcp : ndarray
            the precipitation array (unit: 'kg m-2 month-1')
        temp : ndarray
            the temperature array (unit: 'degC')
        ref_pix_hgt : float
            the elevation of the dataset's reference altitude
            (for correction). In practice, it is the same altitude as the
            baseline climate.
        ref_pix_lon : float
            the location of the gridded data's grid point
        ref_pix_lat : float
            the location of the gridded data's grid point
        temp_std : ndarray, optional
            the daily standard deviation of temperature (useful for PyGEM)
        time_unit : str
            the reference time unit for your time array. This should be chosen
            depending on the length of your data. The default is to choose
            it ourselves based on the starting year.
        calendar : str
            If you use an exotic calendar (e.g. 'noleap')
        source : str
            the climate data source (required)
        file_name : str
            How to name the file
        filesuffix : str
            Apply a suffix to the file
        """

        # overwrite as default
        fpath = self.get_filepath(file_name, filesuffix=filesuffix)
        if os.path.exists(fpath):
            os.remove(fpath)

        if source is None:
            raise InvalidParamsError('`source` kwarg is required')

        zlib = cfg.PARAMS['compress_climate_netcdf']

        try:
            y0 = time[0].year
            y1 = time[-1].year
        except AttributeError:
            time = pd.DatetimeIndex(time)
            y0 = time[0].year
            y1 = time[-1].year

        if time_unit is None:
            # http://pandas.pydata.org/pandas-docs/stable/timeseries.html
            # #timestamp-limitations
            if y0 > 1800:
                time_unit = 'days since 1801-01-01 00:00:00'
            elif y0 >= 0:
                time_unit = ('days since {:04d}-01-01 '
                             '00:00:00'.format(time[0].year))
            else:
                raise InvalidParamsError('Time format not supported')

        with ncDataset(fpath, 'w', format='NETCDF4') as nc:
            nc.ref_hgt = ref_pix_hgt
            nc.ref_pix_lon = ref_pix_lon
            nc.ref_pix_lat = ref_pix_lat
            nc.ref_pix_dis = haversine(self.cenlon, self.cenlat,
                                       ref_pix_lon, ref_pix_lat)
            nc.climate_source = source

            nc.yr_0 = y0
            nc.yr_1 = y1

            nc.createDimension('time', None)

            nc.author = 'OGGM'
            nc.author_info = 'Open Global Glacier Model'

            timev = nc.createVariable('time', 'i4', ('time',))

            tatts = {'units': time_unit}
            if calendar is None:
                calendar = 'standard'

            tatts['calendar'] = calendar
            try:
                numdate = netCDF4.date2num([t for t in time], time_unit,
                                           calendar=calendar)
            except TypeError:
                # numpy's broken datetime only works for us precision
                time = time.astype('M8[us]').astype(datetime.datetime)
                numdate = netCDF4.date2num(time, time_unit, calendar=calendar)

            timev.setncatts(tatts)
            timev[:] = numdate

            v = nc.createVariable('prcp', 'f4', ('time',), zlib=zlib)
            v.units = 'kg m-2'
            v.long_name = 'total monthly precipitation amount'

            v[:] = prcp

            v = nc.createVariable('temp', 'f4', ('time',), zlib=zlib)
            v.units = 'degC'
            v.long_name = '2m temperature at height ref_hgt'
            v[:] = temp

            if temp_std is not None:
                v = nc.createVariable('temp_std', 'f4', ('time',), zlib=zlib)
                v.units = 'degC'
                v.long_name = 'standard deviation of daily temperatures'
                v[:] = temp_std

    def get_inversion_flowline_hw(self):
        """ Shortcut function to read the heights and widths of the glacier.

        Parameters
        ----------

        Returns
        -------
        (height, widths) in units of m
        """

        h = np.array([])
        w = np.array([])
        fls = self.read_pickle('inversion_flowlines')
        for fl in fls:
            w = np.append(w, fl.widths)
            h = np.append(h, fl.surface_h)
        return h, w * self.grid.dx

    def set_ref_mb_data(self, mb_df=None):
        """Adds reference mass balance data to this glacier.

        The format should be a dataframe with the years as index and
        'ANNUAL_BALANCE' as values in mm yr-1.
        """

        if self.is_tidewater:
            log.warning('You are trying to set MB data on a tidewater glacier!'
                        ' These data will be ignored by the MB model '
                        'calibration routine.')

        if mb_df is None:

            flink, mbdatadir = get_wgms_files()
            c = 'RGI{}0_ID'.format(self.rgi_version[0])
            wid = flink.loc[flink[c] == self.rgi_id]
            if len(wid) == 0:
                raise RuntimeError('Not a reference glacier!')
            wid = wid.WGMS_ID.values[0]

            # file
            reff = os.path.join(mbdatadir,
                                'mbdata_WGMS-{:05d}.csv'.format(wid))
            # list of years
            mb_df = pd.read_csv(reff).set_index('YEAR')

        # Quality checks
        if 'ANNUAL_BALANCE' not in mb_df:
            raise InvalidParamsError('Need an "ANNUAL_BALANCE" column in the '
                                     'dataframe.')
        mb_df.index.name = 'YEAR'
        self._mbdf = mb_df

    def get_ref_mb_data(self, y0=None, y1=None, input_filesuffix=''):
        """Get the reference mb data from WGMS (for some glaciers only!).

        Raises an Error if it isn't a reference glacier at all.

        Parameters
        ----------
        y0 : int
            override the default behavior which is to check the available
            climate data (or PARAMS['ref_mb_valid_window']) and decide
        y1 : int
            override the default behavior which is to check the available
            climate data (or PARAMS['ref_mb_valid_window']) and decide
        input_filesuffix : str
            input_filesuffix of the climate_historical that should be used
            if y0 and y1 are not given. The default is to take the
            climate_historical without input_filesuffix
        """

        if self._mbdf is None:
            self.set_ref_mb_data()

        # logic for period
        t0, t1 = cfg.PARAMS['ref_mb_valid_window']
        if t0 > 0 and y0 is None:
            y0 = t0
        if t1 > 0 and y1 is None:
            y1 = t1

        if y0 is None or y1 is None:
            ci = self.get_climate_info(input_filesuffix=input_filesuffix)
            if 'baseline_yr_0' not in ci:
                raise InvalidWorkflowError('Please process some climate data '
                                           'before call')
            y0 = ci['baseline_yr_0'] if y0 is None else y0
            y1 = ci['baseline_yr_1'] if y1 is None else y1

        if len(self._mbdf) > 1:
            out = self._mbdf.loc[y0:y1]
        else:
            # Some files are just empty
            out = self._mbdf
        return out.dropna(subset=['ANNUAL_BALANCE'])

    def get_ref_mb_profile(self, input_filesuffix='', constant_dh=False, obs_ratio_needed=0):
        """Get the reference mb profile data from WGMS (if available!).

        Returns None if this glacier has no profile and an Error if it isn't
        a reference glacier at all.

        Parameters
        ----------
        input_filesuffix : str
            input_filesuffix of the climate_historical that should be used. The
            default is to take the climate_historical without input_filesuffix
        constant_dh : boolean
            If set to True, it outputs the MB profiles with a constant step size
            of dh=50m by using interpolation. This can be useful for comparisons
            between years. Default is False which gives the raw
            elevation-dependent point MB
        obs_ratio_needed : float
            necessary relative amount of observations per elevation band in order
            to be included in the MB profile (0<=obs_ratio_needed<=1).
            If obs_ratio_needed set to 0, the output shows all elevation-band
            observations (default is 0).
            When estimating mean MB profiles, it is advisable to set obs_ratio_needed
            to 0.6. E.g. if there are in total 5 years of measurements only those elevation
            bands with at least 3 years of measurements are used. If obs_ratio_needed is not
            0, constant_dh has to be set to True.
        """

        if obs_ratio_needed != 0 and constant_dh is False:
            raise InvalidParamsError('If a filter is applied, you have to set'
                                     ' constant_dh to True')
        if obs_ratio_needed < 0 or obs_ratio_needed > 1:
            raise InvalidParamsError('obs_ratio_needed is the ratio of necessary relative amount'
                                     'of observations per elevation band. It has to be between'
                                     '0 and 1!')

        if self._mbprofdf is None and not constant_dh:
            flink, mbdatadir = get_wgms_files()
            c = 'RGI{}0_ID'.format(self.rgi_version[0])
            wid = flink.loc[flink[c] == self.rgi_id]
            if len(wid) == 0:
                raise RuntimeError('Not a reference glacier!')
            wid = wid.WGMS_ID.values[0]

            # file
            mbdatadir = os.path.join(os.path.dirname(mbdatadir), 'mb_profiles')
            reff = os.path.join(mbdatadir,
                                'profile_WGMS-{:05d}.csv'.format(wid))
            if not os.path.exists(reff):
                return None
            # list of years
            self._mbprofdf = pd.read_csv(reff, index_col=0)

        if self._mbprofdf_cte_dh is None and constant_dh:
            flink, mbdatadir = get_wgms_files()
            c = 'RGI{}0_ID'.format(self.rgi_version[0])
            wid = flink.loc[flink[c] == self.rgi_id]
            if len(wid) == 0:
                raise RuntimeError('Not a reference glacier!')
            wid = wid.WGMS_ID.values[0]

            # file
            mbdatadir = os.path.join(os.path.dirname(mbdatadir), 'mb_profiles_constant_dh')
            reff = os.path.join(mbdatadir,
                                'profile_constant_dh_WGMS-{:05d}.csv'.format(wid))
            if not os.path.exists(reff):
                return None
            # list of years
            self._mbprofdf_cte_dh = pd.read_csv(reff, index_col=0)

        ci = self.get_climate_info(input_filesuffix=input_filesuffix)
        if 'baseline_yr_0' not in ci:
            raise RuntimeError('Please process some climate data before call')
        y0 = ci['baseline_yr_0']
        y1 = ci['baseline_yr_1']
        if not constant_dh:
            if len(self._mbprofdf) > 1:
                out = self._mbprofdf.loc[y0:y1]
            else:
                # Some files are just empty
                out = self._mbprofdf
        else:
            if len(self._mbprofdf_cte_dh) > 1:
                out = self._mbprofdf_cte_dh.loc[y0:y1]
                if obs_ratio_needed != 0:
                    # amount of years with any observation
                    n_obs = len(out.index)
                    # amount of years with observations for each elevation band
                    n_obs_h = out.describe().loc['count']
                    # relative amount of observations per elevation band
                    rel_obs_h = n_obs_h / n_obs
                    # select only those elevation bands with a specific ratio
                    # of years with available measurements
                    out = out[rel_obs_h[rel_obs_h >= obs_ratio_needed].index]

            else:
                # Some files are just empty
                out = self._mbprofdf_cte_dh
        out.columns = [float(c) for c in out.columns]
        return out.dropna(axis=1, how='all').dropna(axis=0, how='all')


    def get_ref_length_data(self):
        """Get the glacier length data from P. Leclercq's data base.

         https://folk.uio.no/paulwl/data.php

         For some glaciers only!
         """

        df = pd.read_csv(get_demo_file('rgi_leclercq_links_2014_RGIV6.csv'))
        df = df.loc[df.RGI_ID == self.rgi_id]
        if len(df) == 0:
            raise RuntimeError('No length data found for this glacier!')
        ide = df.LID.values[0]

        f = get_demo_file('Glacier_Lengths_Leclercq.nc')
        with xr.open_dataset(f) as dsg:
            # The database is not sorted by ID. Don't ask me...
            grp_id = np.argwhere(dsg['index'].values == ide)[0][0] + 1
        with xr.open_dataset(f, group=str(grp_id)) as ds:
            df = ds.to_dataframe()
            df.name = ds.glacier_name
        return df

    def log(self, task_name, *, err=None, task_time=None):
        """Logs a message to the glacier directory.

        It is usually called by the :py:class:`entity_task` decorator, normally
        you shouldn't take care about that.

        Parameters
        ----------
        func : a function
            the function which wants to log
        err : Exception
            the exception which has been raised by func (if no exception was
            raised, a success is logged)
        time : float
            the time (in seconds) that the task needed to run
        """

        # a line per function call
        nowsrt = datetime.datetime.now().strftime('%Y-%m-%dT%H:%M:%S')
        line = nowsrt + ';' + task_name + ';'

        if task_time is not None:
            line += 'time:{};'.format(task_time)

        if err is None:
            line += 'SUCCESS'
        else:
            line += err.__class__.__name__ + ': {}'.format(err)\

        line = line.replace('\n', ' ')

        count = 0
        while count < 5:
            try:
                with open(self.logfile, 'a') as logfile:
                    logfile.write(line + '\n')
                break
            except FileNotFoundError:
                # I really don't know when this error happens
                # In this case sleep and try again
                time.sleep(0.05)
                count += 1

        if count == 5:
            log.warning('Could not write to logfile: ' + line)

    def get_task_status(self, task_name):
        """Opens this directory's log file to check for a task's outcome.

        Parameters
        ----------
        task_name : str
            the name of the task which has to be tested for

        Returns
        -------
        The last message for this task (SUCCESS if was successful),
        None if the task was not run yet
        """

        if not os.path.isfile(self.logfile):
            return None

        with open(self.logfile) as logfile:
            lines = logfile.readlines()

        lines = [l.replace('\n', '') for l in lines
                 if ';' in l and (task_name == l.split(';')[1])]
        if lines:
            # keep only the last log
            return lines[-1].split(';')[-1]
        else:
            return None

    def get_task_time(self, task_name):
        """Opens this directory's log file to check for a task's run time.

        Parameters
        ----------
        task_name : str
            the name of the task which has to be tested for

        Returns
        -------
        The timing that the last call of this task needed.
        None if the task was not run yet, or if it errored
        """

        if not os.path.isfile(self.logfile):
            return None

        with open(self.logfile) as logfile:
            lines = logfile.readlines()

        lines = [l.replace('\n', '') for l in lines
                 if task_name == l.split(';')[1]]
        if lines:
            line = lines[-1]
            # Last log is message
            if 'ERROR' in line.split(';')[-1] or 'time:' not in line:
                return None
            # Get the time
            return float(line.split('time:')[-1].split(';')[0])
        else:
            return None

    def get_error_log(self):
        """Reads the directory's log file to find the invalid task (if any).

        Returns
        -------
        The first error message in this log, None if all good
        """

        if not os.path.isfile(self.logfile):
            return None

        with open(self.logfile) as logfile:
            lines = logfile.readlines()

        for l in lines:
            if 'SUCCESS' in l:
                continue
            return l.replace('\n', '')

        # OK all good
        return None


@entity_task(log)
def copy_to_basedir(gdir, base_dir=None, setup='run'):
    """Copies the glacier directories and their content to a new location.

    This utility function allows to select certain files only, thus
    saving time at copy.

    Parameters
    ----------
    gdir : :py:class:`oggm.GlacierDirectory`
        the glacier directory to copy
    base_dir : str
        path to the new base directory (should end with "per_glacier"
        most of the time)
    setup : str
        set up you want the copied directory to be useful for. Currently
        supported are 'all' (copy the entire directory), 'inversion'
        (copy the necessary files for the inversion AND the run)
        , 'run' (copy the necessary files for a dynamical run) or 'run/spinup'
        (copy the necessary files and all already conducted model runs, e.g.
        from a dynamic spinup).

    Returns
    -------
    New glacier directories from the copied folders
    """
    base_dir = os.path.abspath(base_dir)
    new_dir = os.path.join(base_dir, gdir.rgi_id[:8], gdir.rgi_id[:11],
                           gdir.rgi_id)
    if setup == 'run':
        paths = ['model_flowlines', 'inversion_params', 'outlines',
                 'mb_calib', 'climate_historical', 'glacier_grid',
                 'gcm_data', 'diagnostics', 'log']
        paths = ('*' + p + '*' for p in paths)
        shutil.copytree(gdir.dir, new_dir,
                        ignore=include_patterns(*paths))
    elif setup == 'inversion':
        paths = ['inversion_params', 'downstream_line', 'outlines',
                 'inversion_flowlines', 'glacier_grid', 'diagnostics',
                 'mb_calib', 'climate_historical', 'gridded_data',
                 'gcm_data', 'log']
        paths = ('*' + p + '*' for p in paths)
        shutil.copytree(gdir.dir, new_dir,
                        ignore=include_patterns(*paths))
    elif setup == 'run/spinup':
        paths = ['model_flowlines', 'inversion_params', 'outlines',
                 'mb_calib', 'climate_historical', 'glacier_grid',
                 'gcm_data', 'diagnostics', 'log', 'model_run',
                 'model_diagnostics', 'model_geometry']
        paths = ('*' + p + '*' for p in paths)
        shutil.copytree(gdir.dir, new_dir,
                        ignore=include_patterns(*paths))
    elif setup == 'all':
        shutil.copytree(gdir.dir, new_dir)
    else:
        raise ValueError('setup not understood: {}'.format(setup))
    return GlacierDirectory(gdir.rgi_id, base_dir=base_dir)


def initialize_merged_gdir(main, tribs=[], glcdf=None,
                           filename='climate_historical',
                           input_filesuffix='',
                           dem_source=None):
    """Creates a new GlacierDirectory if tributaries are merged to a glacier

    This function should be called after centerlines.intersect_downstream_lines
    and before flowline.merge_tributary_flowlines.
    It will create a new GlacierDirectory, with a suitable DEM and reproject
    the flowlines of the main glacier.

    Parameters
    ----------
    main : oggm.GlacierDirectory
        the main glacier
    tribs : list or dictionary containing oggm.GlacierDirectories
        true tributary glaciers to the main glacier
    glcdf: geopandas.GeoDataFrame
        which contains the main glacier, will be downloaded if None
    filename: str
        Baseline climate file
    input_filesuffix: str
        Filesuffix to the climate file
    dem_source: str
        the DEM source to use
    Returns
    -------
    merged : oggm.GlacierDirectory
        the new GDir
    """
    from oggm.core.gis import define_glacier_region, merged_glacier_masks

    # If its a dict, select the relevant ones
    if isinstance(tribs, dict):
        tribs = tribs[main.rgi_id]
    # make sure tributaries are iterable
    tribs = tolist(tribs)

    # read flowlines of the Main glacier
    mfls = main.read_pickle('model_flowlines')

    # ------------------------------
    # 0. create the new GlacierDirectory from main glaciers GeoDataFrame
    # Should be passed along, if not download it
    if glcdf is None:
        glcdf = get_rgi_glacier_entities([main.rgi_id])
    # Get index location of the specific glacier
    idx = glcdf.loc[glcdf.RGIId == main.rgi_id].index
    maindf = glcdf.loc[idx].copy()

    # add tributary geometries to maindf
    merged_geometry = maindf.loc[idx, 'geometry'].iloc[0].buffer(0)
    for trib in tribs:
        geom = trib.read_pickle('geometries')['polygon_hr']
        geom = salem.transform_geometry(geom, crs=trib.grid)
        merged_geometry = merged_geometry.union(geom).buffer(0)

    # to get the center point, maximal extensions for DEM and single Polygon:
    new_geometry = merged_geometry.convex_hull
    maindf.loc[idx, 'geometry'] = new_geometry

    # make some adjustments to the rgi dataframe
    # 1. calculate central point of new glacier
    #    reproject twice to avoid Warning, first to flat projection
    flat_centroid = salem.transform_geometry(new_geometry,
                                             to_crs=main.grid).centroid
    #    second reprojection of centroid to wgms
    new_centroid = salem.transform_geometry(flat_centroid, crs=main.grid)
    maindf.loc[idx, 'CenLon'] = new_centroid.x
    maindf.loc[idx, 'CenLat'] = new_centroid.y
    # 2. update names
    maindf.loc[idx, 'RGIId'] += '_merged'
    if maindf.loc[idx, 'Name'].iloc[0] is None:
        maindf.loc[idx, 'Name'] = main.name + ' (merged)'
    else:
        maindf.loc[idx, 'Name'] += ' (merged)'

    # finally create new Glacier Directory
    # 1. set dx spacing to the one used for the flowlines
    dx_method = cfg.PARAMS['grid_dx_method']
    dx_spacing = cfg.PARAMS['fixed_dx']
    cfg.PARAMS['grid_dx_method'] = 'fixed'
    cfg.PARAMS['fixed_dx'] = mfls[-1].map_dx
    merged = GlacierDirectory(maindf.loc[idx].iloc[0])

    # run define_glacier_region to get a fitting DEM and proper grid
    define_glacier_region(merged, entity=maindf.loc[idx].iloc[0],
                          source=dem_source)

    # write gridded data and geometries for visualization
    merged_glacier_masks(merged, merged_geometry)

    # reset dx method
    cfg.PARAMS['grid_dx_method'] = dx_method
    cfg.PARAMS['fixed_dx'] = dx_spacing

    # copy main climate file, climate info and calib to new gdir
    climfilename = filename + '_' + main.rgi_id + input_filesuffix + '.nc'
    climfile = os.path.join(merged.dir, climfilename)
    shutil.copyfile(main.get_filepath(filename, filesuffix=input_filesuffix),
                    climfile)
    _mufile = os.path.basename(merged.get_filepath('mb_calib')).split('.')
    mufile = _mufile[0] + '_' + main.rgi_id + '.' + _mufile[1]
    shutil.copyfile(main.get_filepath('mb_calib'),
                    os.path.join(merged.dir, mufile))

    # reproject the flowlines to the new grid
    for nr, fl in reversed(list(enumerate(mfls))):

        # 1. Step: Change projection to the main glaciers grid
        _line = salem.transform_geometry(fl.line,
                                         crs=main.grid, to_crs=merged.grid)
        # 2. set new line
        fl.set_line(_line)

        # 3. set flow to attributes
        if fl.flows_to is not None:
            fl.set_flows_to(fl.flows_to)
        # remove inflow points, will be set by other flowlines if need be
        fl.inflow_points = []

        # 5. set grid size attributes
        dx = [shpg.Point(fl.line.coords[i]).distance(
            shpg.Point(fl.line.coords[i+1]))
            for i, pt in enumerate(fl.line.coords[:-1])]  # get distance
        # and check if equally spaced
        if not np.allclose(dx, np.mean(dx), atol=1e-2):
            raise RuntimeError('Flowline is not evenly spaced.')
        # dx might very slightly change, but should not
        fl.dx = np.mean(dx).round(2)
        # map_dx should stay exactly the same
        # fl.map_dx = mfls[-1].map_dx
        fl.dx_meter = fl.map_dx * fl.dx

        # replace flowline within the list
        mfls[nr] = fl

    # Write the reprojecflowlines
    merged.write_pickle(mfls, 'model_flowlines')

    return merged


@entity_task(log)
def gdir_to_tar(gdir, base_dir=None, delete=True):
    """Writes the content of a glacier directory to a tar file.

    The tar file is located at the same location of the original directory.
    The glacier directory objects are useless if deleted!

    Parameters
    ----------
    base_dir : str
        path to the basedir where to write the directory (defaults to the
        same location of the original directory)
    delete : bool
        delete the original directory afterwards (default)

    Returns
    -------
    the path to the tar file
    """

    source_dir = os.path.normpath(gdir.dir)
    opath = source_dir + '.tar.gz'
    if base_dir is not None:
        opath = os.path.join(base_dir, os.path.relpath(opath, gdir.base_dir))
        mkdir(os.path.dirname(opath))

    with tarfile.open(opath, "w:gz") as tar:
        tar.add(source_dir, arcname=os.path.basename(source_dir))

    if delete:
        shutil.rmtree(source_dir)

    return opath


def base_dir_to_tar(base_dir=None, delete=True):
    """Merge the directories into 1000 bundles as tar files.

    The tar file is located at the same location of the original directory.

    Parameters
    ----------
    base_dir : str
        path to the basedir to parse (defaults to the working directory)
    to_base_dir : str
        path to the basedir where to write the directory (defaults to the
        same location of the original directory)
    delete : bool
        delete the original directory tars afterwards (default)
    """

    if base_dir is None:
        if not cfg.PATHS.get('working_dir', None):
            raise ValueError("Need a valid PATHS['working_dir']!")
        base_dir = os.path.join(cfg.PATHS['working_dir'], 'per_glacier')

    to_delete = []
    for dirname, subdirlist, filelist in os.walk(base_dir):
        # RGI60-01.00
        bname = os.path.basename(dirname)
        # second argument for RGI7 naming convention
        if not ((len(bname) == 11 and bname[-3] == '.') or (len(bname) == 20 and bname[-3] == '-')) :
            continue
        opath = dirname + '.tar'
        with tarfile.open(opath, 'w') as tar:
            tar.add(dirname, arcname=os.path.basename(dirname))
        if delete:
            to_delete.append(dirname)

    for dirname in to_delete:
        shutil.rmtree(dirname)<|MERGE_RESOLUTION|>--- conflicted
+++ resolved
@@ -2905,7 +2905,6 @@
         # transform geometry to map
         project = partial(transform_proj, proj_in, proj_out)
         geometry = shp_trafo(project, entity['geometry'])
-<<<<<<< HEAD
         if len(self.rgi_id) == 23 and (not geometry.is_valid or
                                        type(geometry) != shpg.Polygon):
             # In RGI7 we know that the geometries are valid in entry
@@ -2919,10 +2918,7 @@
                 geometry = correct[0]
             if type(geometry) != shpg.Polygon:
                 raise ValueError(f'{self.rgi_id}: geometry not valid')
-        else:
-=======
-        if not cfg.PARAMS['keep_multipolygon_outlines']:
->>>>>>> f305390e
+        elif not cfg.PARAMS['keep_multipolygon_outlines']:
             geometry = multipolygon_to_polygon(geometry, gdir=self)
 
         # Save transformed geometry to disk

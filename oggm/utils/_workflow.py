"""Classes and functions used by the OGGM workflow"""

# Builtins
import glob
import os
import tempfile
import gzip
import json
import shutil
import tarfile
import sys
import datetime
import logging
import pickle
import warnings
from collections import OrderedDict
from functools import partial, wraps
from time import gmtime, strftime
import fnmatch
import platform
import struct
import importlib

# External libs
import geopandas as gpd
import pandas as pd
import salem
from salem import lazy_property, wgs84
import numpy as np
import netCDF4
from scipy import stats
import xarray as xr
import shapely.geometry as shpg
from shapely.ops import transform as shp_trafo

# Locals
from oggm import __version__
from oggm.utils._funcs import (calendardate_to_hydrodate, date_to_floatyear,
                               tolist, filter_rgi_name, parse_rgi_meta,
                               haversine)
from oggm.utils._downloads import (get_demo_file, get_wgms_files,
                                   get_rgi_glacier_entities)
from oggm import cfg

# Module logger
log = logging.getLogger('.'.join(__name__.split('.')[:-1]))


def empty_cache():
    """Empty oggm's cache directory."""

    if os.path.exists(cfg.CACHE_DIR):
        shutil.rmtree(cfg.CACHE_DIR)
    os.makedirs(cfg.CACHE_DIR)


def expand_path(p):
    """Helper function for os.path.expanduser and os.path.expandvars"""

    return os.path.expandvars(os.path.expanduser(p))


def gettempdir(dirname='', reset=False, home=False):
    """Get a temporary directory.

    The default is to locate it in the system's temporary directory as
    given by python's `tempfile.gettempdir()/OGGM'. You can set `home=True` for
    a directory in the user's `home/tmp` folder instead (this isn't really
    a temporary folder but well...)

    Parameters
    ----------
    dirname : str
        if you want to give it a name
    reset : bool
        if it has to be emptied first.
    home : bool
        if True, returns `HOME/tmp/OGGM` instead

    Returns
    -------
    the path to the temporary directory
    """

    basedir = (os.path.join(os.path.expanduser('~'), 'tmp') if home
               else tempfile.gettempdir())
    return mkdir(os.path.join(basedir, 'OGGM', dirname), reset=reset)


def get_sys_info():
    """Returns system information as a dict"""

    blob = []
    try:
        (sysname, nodename, release,
         version, machine, processor) = platform.uname()
        blob.extend([
            ("python", "%d.%d.%d.%s.%s" % sys.version_info[:]),
            ("python-bits", struct.calcsize("P") * 8),
            ("OS", "%s" % (sysname)),
            ("OS-release", "%s" % (release)),
            ("machine", "%s" % (machine)),
            ("processor", "%s" % (processor)),
        ])
    except BaseException:
        pass

    return blob


def show_versions(logger=None):
    """Prints the OGGM version and other system information.

    Parameters
    ----------
    logger : optional
        the logger you want to send the printouts to. If None, will use stdout
    """

    _print = print if logger is None else logger.info

    sys_info = get_sys_info()

    deps = [
        # (MODULE_NAME, f(mod) -> mod version)
        ("oggm", lambda mod: mod.__version__),
        ("numpy", lambda mod: mod.__version__),
        ("scipy", lambda mod: mod.__version__),
        ("pandas", lambda mod: mod.__version__),
        ("geopandas", lambda mod: mod.__version__),
        ("netCDF4", lambda mod: mod.__version__),
        ("matplotlib", lambda mod: mod.__version__),
        ("rasterio", lambda mod: mod.__version__),
        ("fiona", lambda mod: mod.__version__),
        ("osgeo.gdal", lambda mod: mod.__version__),
        ("pyproj", lambda mod: mod.__version__),
    ]

    deps_blob = list()
    for (modname, ver_f) in deps:
        try:
            if modname in sys.modules:
                mod = sys.modules[modname]
            else:
                mod = importlib.import_module(modname)
            ver = ver_f(mod)
            deps_blob.append((modname, ver))
        except BaseException:
            deps_blob.append((modname, None))

    _print("  System info:")
    for k, stat in sys_info:
        _print("%s: %s" % (k, stat))
    _print("  Packages info:")
    for k, stat in deps_blob:
        _print("%s: %s" % (k, stat))


class SuperclassMeta(type):
    """Metaclass for abstract base classes.

    http://stackoverflow.com/questions/40508492/python-sphinx-inherit-
    method-documentation-from-superclass
    """
    def __new__(mcls, classname, bases, cls_dict):
        cls = super().__new__(mcls, classname, bases, cls_dict)
        for name, member in cls_dict.items():
            if not getattr(member, '__doc__'):
                try:
                    member.__doc__ = getattr(bases[-1], name).__doc__
                except AttributeError:
                    pass
        return cls


class LRUFileCache():
    """A least recently used cache for temporary files.

    The files which are no longer used are deleted from the disk.
    """

    def __init__(self, l0=None, maxsize=100):
        """Instanciate.

        Parameters
        ----------
        l0 : list
            a list of file paths
        maxsize : int
            the max number of files to keep
        """
        self.files = [] if l0 is None else l0
        self.maxsize = maxsize
        self.purge()

    def purge(self):
        """Remove expired entries."""
        if len(self.files) > self.maxsize:
            fpath = self.files.pop(0)
            if os.path.exists(fpath):
                os.remove(fpath)

    def append(self, fpath):
        """Append a file to the list."""
        if fpath not in self.files:
            self.files.append(fpath)
        self.purge()


def mkdir(path, reset=False):
    """Checks if directory exists and if not, create one.

    Parameters
    ----------
    reset: erase the content of the directory if exists

    Returns
    -------
    the path
    """

    if reset and os.path.exists(path):
        shutil.rmtree(path)
    try:
        os.makedirs(path)
    except FileExistsError:
        pass
    return path


def include_patterns(*patterns):
    """Factory function that can be used with copytree() ignore parameter.

    Arguments define a sequence of glob-style patterns
    that are used to specify what files to NOT ignore.
    Creates and returns a function that determines this for each directory
    in the file hierarchy rooted at the source directory when used with
    shutil.copytree().

    https://stackoverflow.com/questions/35155382/copying-specific-files-to-a-
    new-folder-while-maintaining-the-original-subdirect
    """

    def _ignore_patterns(path, names):
        # This is our cuisine
        bname = os.path.basename(path)
        if 'divide' in bname or 'log' in bname:
            keep = []
        else:
            keep = set(name for pattern in patterns
                       for name in fnmatch.filter(names, pattern))
        ignore = set(name for name in names
                     if name not in keep and not
                     os.path.isdir(os.path.join(path, name)))
        return ignore

    return _ignore_patterns


class ncDataset(netCDF4.Dataset):
    """Wrapper around netCDF4 setting auto_mask to False"""

    def __init__(self, *args, **kwargs):
        super(ncDataset, self).__init__(*args, **kwargs)
        self.set_auto_mask(False)


def pipe_log(gdir, task_func_name, err=None):
    """Log the error in a specific directory."""

    time_str = datetime.datetime.now().strftime('%Y-%m-%dT%H:%M:%S')

    # Defaults to working directory: it must be set!
    if not cfg.PATHS['working_dir']:
        warnings.warn("Cannot log to file without a valid "
                      "cfg.PATHS['working_dir']!", RuntimeWarning)
        return

    fpath = os.path.join(cfg.PATHS['working_dir'], 'log')
    mkdir(fpath)

    fpath = os.path.join(fpath, gdir.rgi_id)

    sep = '; '

    if err is not None:
        fpath += '.ERROR'
    else:
        return  # for now
        fpath += '.SUCCESS'

    with open(fpath, 'a') as f:
        f.write(time_str + sep + task_func_name + sep)
        if err is not None:
            f.write(err.__class__.__name__ + sep + '{}\n'.format(err))
        else:
            f.write(sep + '\n')


class DisableLogger():
    """Context manager to temporarily disable all loggers."""

    def __enter__(self):
        logging.disable(logging.ERROR)

    def __exit__(self, a, b, c):
        logging.disable(logging.NOTSET)


class entity_task(object):
    """Decorator for common job-controlling logic.

    All tasks share common operations. This decorator is here to handle them:
    exceptions, logging, and (some day) database for job-controlling.
    """

    def __init__(self, log, writes=[]):
        """Decorator syntax: ``@oggm_task(writes=['dem', 'outlines'])``

        Parameters
        ----------
        writes: list
            list of files that the task will write down to disk (must be
            available in ``cfg.BASENAMES``)
        """
        self.log = log
        self.writes = writes

        cnt = ['    Notes']
        cnt += ['    -----']
        cnt += ['    Files writen to the glacier directory:']

        for k in sorted(writes):
            cnt += [cfg.BASENAMES.doc_str(k)]
        self.iodoc = '\n'.join(cnt)

    def __call__(self, task_func):
        """Decorate."""

        # Add to the original docstring
        if task_func.__doc__ is None:
            raise RuntimeError('Entity tasks should have a docstring!')

        task_func.__doc__ = '\n'.join((task_func.__doc__, self.iodoc))

        @wraps(task_func)
        def _entity_task(gdir, *, reset=None, print_log=True, **kwargs):

            if reset is None:
                reset = not cfg.PARAMS['auto_skip_task']

            task_name = task_func.__name__

            # Filesuffix are typically used to differentiate tasks
            fsuffix = (kwargs.get('filesuffix', False) or
                       kwargs.get('output_filesuffix', False))
            if fsuffix:
                task_name += fsuffix

            # Do we need to run this task?
            s = gdir.get_task_status(task_name)
            if not reset and s and ('SUCCESS' in s):
                return

            # Log what we are doing
            if print_log:
                self.log.info('(%s) %s', gdir.rgi_id, task_name)

            # Run the task
            try:
                out = task_func(gdir, **kwargs)
                if task_name != 'gdir_to_tar':
                    gdir.log(task_name)
            except Exception as err:
                # Something happened
                out = None
                gdir.log(task_name, err=err)
                pipe_log(gdir, task_name, err=err)
                if print_log:
                    self.log.error('%s occurred during task %s on %s: %s',
                                   type(err).__name__, task_name,
                                   gdir.rgi_id, str(err))
                if not cfg.PARAMS['continue_on_error']:
                    raise
            return out

        _entity_task.__dict__['is_entity_task'] = True
        return _entity_task


def global_task(task_func):
    """
    Decorator for common job-controlling logic.

    Indicates that this task expects a list of all GlacierDirs as parameter
    instead of being called once per dir.
    """

    task_func.__dict__['global_task'] = True
    return task_func


def _get_centerline_lonlat(gdir):
    """Quick n dirty solution to write the centerlines as a shapefile"""

    cls = gdir.read_pickle('centerlines')
    olist = []
    for j, cl in enumerate(cls[::-1]):
        mm = 1 if j == 0 else 0
        gs = gpd.GeoSeries()
        gs['RGIID'] = gdir.rgi_id
        gs['LE_SEGMENT'] = np.rint(np.max(cl.dis_on_line) * gdir.grid.dx)
        gs['MAIN'] = mm
        tra_func = partial(gdir.grid.ij_to_crs, crs=wgs84)
        gs['geometry'] = shp_trafo(tra_func, cl.line)
        olist.append(gs)

    return olist


def write_centerlines_to_shape(gdirs, filesuffix='', path=True):
    """Write the centerlines in a shapefile.

    Parameters
    ----------
    gdirs: the list of GlacierDir to process.
    filesuffix : str
        add suffix to output file
    path:
        Set to "True" in order  to store the info in the working directory
        Set to a path to store the file to your chosen location
    """

    if path is True:
        path = os.path.join(cfg.PATHS['working_dir'],
                            'glacier_centerlines' + filesuffix + '.shp')

    olist = []
    for gdir in gdirs:
        olist.extend(_get_centerline_lonlat(gdir))

    odf = gpd.GeoDataFrame(olist)

    shema = dict()
    props = OrderedDict()
    props['RGIID'] = 'str:14'
    props['LE_SEGMENT'] = 'int:9'
    props['MAIN'] = 'int:9'
    shema['geometry'] = 'LineString'
    shema['properties'] = props

    crs = {'init': 'epsg:4326'}

    # some writing function from geopandas rep
    from shapely.geometry import mapping
    import fiona

    def feature(i, row):
        return {
            'id': str(i),
            'type': 'Feature',
            'properties':
                dict((k, v) for k, v in row.items() if k != 'geometry'),
            'geometry': mapping(row['geometry'])}

    with fiona.open(path, 'w', driver='ESRI Shapefile',
                    crs=crs, schema=shema) as c:
        for i, row in odf.iterrows():
            c.write(feature(i, row))


def compile_run_output(gdirs, path=True, filesuffix=''):
    """Merge the output of the model runs of several gdirs into one file.

    Parameters
    ----------
    gdirs : []
        the list of GlacierDir to process.
    path : str
        where to store (default is on the working dir).
    filesuffix : str
        the filesuffix of the run
    """

    # Get the dimensions of all this
    rgi_ids = [gd.rgi_id for gd in gdirs]

    # The first gdir might have blown up, try some others
    i = 0
    while True:
        if i >= len(gdirs):
            raise RuntimeError('Found no valid glaciers!')
        try:
            ppath = gdirs[i].get_filepath('model_diagnostics',
                                          filesuffix=filesuffix)
            with xr.open_dataset(ppath) as ds_diag:
                ds_diag.time.values
            break
        except BaseException:
            i += 1

    # OK found it, open it and prepare the output

    with xr.open_dataset(ppath) as ds_diag:
        time = ds_diag.time.values
        yrs = ds_diag.hydro_year.values
        months = ds_diag.hydro_month.values
        cyrs = ds_diag.calendar_year.values
        cmonths = ds_diag.calendar_month.values

        # Prepare output
        ds = xr.Dataset()

        # Global attributes
        ds.attrs['description'] = 'OGGM model output'
        ds.attrs['oggm_version'] = __version__
        ds.attrs['calendar'] = '365-day no leap'
        ds.attrs['creation_date'] = strftime("%Y-%m-%d %H:%M:%S", gmtime())

        # Coordinates
        ds.coords['time'] = ('time', time)
        ds.coords['rgi_id'] = ('rgi_id', rgi_ids)
        ds.coords['hydro_year'] = ('time', yrs)
        ds.coords['hydro_month'] = ('time', months)
        ds.coords['calendar_year'] = ('time', cyrs)
        ds.coords['calendar_month'] = ('time', cmonths)
        ds['time'].attrs['description'] = 'Floating hydrological year'
        ds['rgi_id'].attrs['description'] = 'RGI glacier identifier'
        ds['hydro_year'].attrs['description'] = 'Hydrological year'
        ds['hydro_month'].attrs['description'] = 'Hydrological month'
        ds['calendar_year'].attrs['description'] = 'Calendar year'
        ds['calendar_month'].attrs['description'] = 'Calendar month'

    shape = (len(time), len(rgi_ids))
    vol = np.zeros(shape)
    area = np.zeros(shape)
    length = np.zeros(shape)
    ela = np.zeros(shape)
    for i, gdir in enumerate(gdirs):
        try:
            ppath = gdir.get_filepath('model_diagnostics',
                                      filesuffix=filesuffix)
            with xr.open_dataset(ppath) as ds_diag:
                vol[:, i] = ds_diag.volume_m3.values
                area[:, i] = ds_diag.area_m2.values
                length[:, i] = ds_diag.length_m.values
                ela[:, i] = ds_diag.ela_m.values
        except BaseException:
            vol[:, i] = np.NaN
            area[:, i] = np.NaN
            length[:, i] = np.NaN
            ela[:, i] = np.NaN

    ds['volume'] = (('time', 'rgi_id'), vol)
    ds['volume'].attrs['description'] = 'Total glacier volume'
    ds['volume'].attrs['units'] = 'm 3'
    ds['area'] = (('time', 'rgi_id'), area)
    ds['area'].attrs['description'] = 'Total glacier area'
    ds['area'].attrs['units'] = 'm 2'
    ds['length'] = (('time', 'rgi_id'), length)
    ds['length'].attrs['description'] = 'Glacier length'
    ds['length'].attrs['units'] = 'm'
    ds['ela'] = (('time', 'rgi_id'), ela)
    ds['ela'].attrs['description'] = 'Glacier Equilibrium Line Altitude (ELA)'
    ds['ela'].attrs['units'] = 'm a.s.l'

    if path:
        if path is True:
            path = os.path.join(cfg.PATHS['working_dir'],
                                'run_output' + filesuffix + '.nc')
        ds.to_netcdf(path)
    return ds


def compile_climate_input(gdirs, path=True, filename='climate_monthly',
                          filesuffix=''):
    """Merge the climate input files in the glacier directories into one file.

    Parameters
    ----------
    gdirs : []
        the list of GlacierDir to process.
    path : str
        where to store (default is on the working dir).
    filename : str
        BASENAME of the climate input files
    filesuffix : str
        the filesuffix of the compiled file
    """

    # Get the dimensions of all this
    rgi_ids = [gd.rgi_id for gd in gdirs]

    # The first gdir might have blown up, try some others
    i = 0
    while True:
        if i >= len(gdirs):
            raise RuntimeError('Found no valid glaciers!')
        try:
            ppath = gdirs[i].get_filepath(filename=filename,
                                          filesuffix=filesuffix)
            with xr.open_dataset(ppath) as ds_clim:
                ds_clim.time.values
            break
        except BaseException:
            i += 1

    with xr.open_dataset(ppath) as ds_clim:
        cyrs = ds_clim['time.year']
        cmonths = ds_clim['time.month']
        has_grad = 'gradient' in ds_clim.variables

    yrs, months = calendardate_to_hydrodate(cyrs, cmonths)
    time = date_to_floatyear(yrs, months)

    # Prepare output
    ds = xr.Dataset()

    # Global attributes
    ds.attrs['description'] = 'OGGM model output'
    ds.attrs['oggm_version'] = __version__
    ds.attrs['calendar'] = '365-day no leap'
    ds.attrs['creation_date'] = strftime("%Y-%m-%d %H:%M:%S", gmtime())

    # Coordinates
    ds.coords['time'] = ('time', time)
    ds.coords['rgi_id'] = ('rgi_id', rgi_ids)
    ds.coords['hydro_year'] = ('time', yrs)
    ds.coords['hydro_month'] = ('time', months)
    ds.coords['calendar_year'] = ('time', cyrs)
    ds.coords['calendar_month'] = ('time', cmonths)
    ds['time'].attrs['description'] = 'Floating hydrological year'
    ds['rgi_id'].attrs['description'] = 'RGI glacier identifier'
    ds['hydro_year'].attrs['description'] = 'Hydrological year'
    ds['hydro_month'].attrs['description'] = 'Hydrological month'
    ds['calendar_year'].attrs['description'] = 'Calendar year'
    ds['calendar_month'].attrs['description'] = 'Calendar month'

    shape = (len(time), len(rgi_ids))
    temp = np.zeros(shape) * np.NaN
    prcp = np.zeros(shape) * np.NaN
    if has_grad:
        grad = np.zeros(shape) * np.NaN
    ref_hgt = np.zeros(len(rgi_ids)) * np.NaN
    ref_pix_lon = np.zeros(len(rgi_ids)) * np.NaN
    ref_pix_lat = np.zeros(len(rgi_ids)) * np.NaN

    for i, gdir in enumerate(gdirs):
        try:
            ppath = gdir.get_filepath(filename=filename,
                                      filesuffix=filesuffix)
            with xr.open_dataset(ppath) as ds_clim:
                prcp[:, i] = ds_clim.prcp.values
                temp[:, i] = ds_clim.temp.values
                if has_grad:
                    grad[:, i] = ds_clim.gradient
                ref_hgt[i] = ds_clim.ref_hgt
                ref_pix_lon[i] = ds_clim.ref_pix_lon
                ref_pix_lat[i] = ds_clim.ref_pix_lat
        except BaseException:
            pass

    ds['temp'] = (('time', 'rgi_id'), temp)
    ds['temp'].attrs['units'] = 'DegC'
    ds['temp'].attrs['description'] = '2m Temperature at height ref_hgt'
    ds['prcp'] = (('time', 'rgi_id'), prcp)
    ds['prcp'].attrs['units'] = 'kg m-2'
    ds['prcp'].attrs['description'] = 'total monthly precipitation amount'
    if has_grad:
        ds['grad'] = (('time', 'rgi_id'), grad)
        ds['grad'].attrs['units'] = 'degC m-1'
        ds['grad'].attrs['description'] = 'temperature gradient'
    ds['ref_hgt'] = ('rgi_id', ref_hgt)
    ds['ref_hgt'].attrs['units'] = 'm'
    ds['ref_hgt'].attrs['description'] = 'reference height'
    ds['ref_pix_lon'] = ('rgi_id', ref_pix_lon)
    ds['ref_pix_lon'].attrs['description'] = 'longitude'
    ds['ref_pix_lat'] = ('rgi_id', ref_pix_lat)
    ds['ref_pix_lat'].attrs['description'] = 'latitude'

    if path:
        if path is True:
            path = os.path.join(cfg.PATHS['working_dir'],
                                'climate_input' + filesuffix + '.nc')
        ds.to_netcdf(path)
    return ds


def compile_task_log(gdirs, task_names=[], filesuffix='', path=True,
                     append=True):
    """Gathers the log output for the selected task(s)

    Parameters
    ----------
    gdirs: the list of GlacierDir to process.
    task_names : list of str
        The tasks to check for
    filesuffix : str
        add suffix to output file
    path:
        Set to "True" in order  to store the info in the working directory
        Set to a path to store the file to your chosen location
    append:
        If a task log file already exists in the working directory, the new
        logs will be added to the existing file
    """

    out_df = []
    for gdir in gdirs:
        d = OrderedDict()
        d['rgi_id'] = gdir.rgi_id
        for task_name in task_names:
            ts = gdir.get_task_status(task_name)
            if ts is None:
                ts = ''
            d[task_name] = ts.replace(',', ' ')
        out_df.append(d)

    out = pd.DataFrame(out_df).set_index('rgi_id')
    if path:
        if path is True:
            path = os.path.join(cfg.PATHS['working_dir'],
                                'task_log' + filesuffix + '.csv')
        if os.path.exists(path) and append:
            odf = pd.read_csv(path, index_col=0)
            out = odf.join(out, rsuffix='_n')
        out.to_csv(path)
    return out


@entity_task(log)
def glacier_statistics(gdir, inversion_only=False):
    """Gather as much statistics as possible about this glacier.

    It can be used to do result diagnostics and other stuffs. If the data
    necessary for a statistic is not available (e.g.: flowlines length) it
    will simply be ignored.

    Parameters
    ----------
    inversion_only : bool
        if one wants to summarize the inversion output only (including calving)
    """

    d = OrderedDict()

    # Easy stats - this should always be possible
    d['rgi_id'] = gdir.rgi_id
    d['rgi_region'] = gdir.rgi_region
    d['rgi_subregion'] = gdir.rgi_subregion
    d['name'] = gdir.name
    d['cenlon'] = gdir.cenlon
    d['cenlat'] = gdir.cenlat
    d['rgi_area_km2'] = gdir.rgi_area_km2
    d['glacier_type'] = gdir.glacier_type
    d['terminus_type'] = gdir.terminus_type
    d['status'] = gdir.status

    # The rest is less certain. We put these in a try block and see
    # We're good with any error - we store the dict anyway below
    # TODO: should be done with more preselected errors
    try:
        # Inversion
        if gdir.has_file('inversion_output'):
            vol = []
            cl = gdir.read_pickle('inversion_output')
            for c in cl:
                vol.extend(c['volume'])
            d['inv_volume_km3'] = np.nansum(vol) * 1e-9
            area = gdir.rgi_area_km2
            d['inv_thickness_m'] = d['inv_volume_km3'] / area * 1000
            d['vas_volume_km3'] = 0.034 * (area ** 1.375)
            d['vas_thickness_m'] = d['vas_volume_km3'] / area * 1000
    except BaseException:
        pass

    try:
        # Calving
        all_calving_data = []
        all_width = []
        cl = gdir.read_pickle('calving_output')
        for c in cl:
            all_calving_data = c['calving_fluxes'][-1]
            all_width = c['t_width']
        d['calving_flux'] = all_calving_data
        d['calving_front_width'] = all_width
    except BaseException:
        pass

    if inversion_only:
        return d

    try:
        # Diagnostics
        diags = gdir.get_diagnostics()
        for k, v in diags.items():
            d[k] = v
    except BaseException:
        pass

    try:
        # Error log
        errlog = gdir.get_error_log()
        if errlog is not None:
            d['error_task'] = errlog.split(';')[-2]
            d['error_msg'] = errlog.split(';')[-1]
    except BaseException:
        pass

    try:
        # Masks related stuff
        fpath = gdir.get_filepath('gridded_data')
        with ncDataset(fpath) as nc:
            mask = nc.variables['glacier_mask'][:]
            topo = nc.variables['topo'][:]
        d['dem_mean_elev'] = np.mean(topo[np.where(mask == 1)])
        d['dem_med_elev'] = np.median(topo[np.where(mask == 1)])
        d['dem_min_elev'] = np.min(topo[np.where(mask == 1)])
        d['dem_max_elev'] = np.max(topo[np.where(mask == 1)])
    except BaseException:
        pass

    try:
        # Ext related stuff
        fpath = gdir.get_filepath('gridded_data')
        with ncDataset(fpath) as nc:
            ext = nc.variables['glacier_ext'][:]
            mask = nc.variables['glacier_mask'][:]
            topo = nc.variables['topo'][:]
        d['dem_max_elev_on_ext'] = np.max(topo[np.where(ext == 1)])
        d['dem_min_elev_on_ext'] = np.min(topo[np.where(ext == 1)])
        a = np.sum(mask & (topo > d['dem_max_elev_on_ext']))
        d['dem_perc_area_above_max_elev_on_ext'] = a / np.sum(mask)
    except BaseException:
        pass

    try:
        # Centerlines
        cls = gdir.read_pickle('centerlines')
        longuest = 0.
        for cl in cls:
            longuest = np.max([longuest, cl.dis_on_line[-1]])
        d['n_centerlines'] = len(cls)
        d['longuest_centerline_km'] = longuest * gdir.grid.dx / 1000.
    except BaseException:
        pass

    try:
        # Flowline related stuff
        h = np.array([])
        widths = np.array([])
        slope = np.array([])
        fls = gdir.read_pickle('inversion_flowlines')
        dx = fls[0].dx * gdir.grid.dx
        for fl in fls:
            hgt = fl.surface_h
            h = np.append(h, hgt)
            widths = np.append(widths, fl.widths * dx)
            slope = np.append(slope, np.arctan(-np.gradient(hgt, dx)))
        d['flowline_mean_elev'] = np.average(h, weights=widths)
        d['flowline_max_elev'] = np.max(h)
        d['flowline_min_elev'] = np.min(h)
        d['flowline_avg_width'] = np.mean(widths)
        d['flowline_avg_slope'] = np.mean(slope)
    except BaseException:
        pass

    try:
        # MB calib
        df = gdir.read_json('local_mustar')
        d['t_star'] = df['t_star']
        d['mu_star_glacierwide'] = df['mu_star_glacierwide']
        d['mu_star_flowline_avg'] = df['mu_star_flowline_avg']
        d['mu_star_allsame'] = df['mu_star_allsame']
        d['mb_bias'] = df['bias']
    except BaseException:
        pass

    return d


def compile_glacier_statistics(gdirs, filesuffix='', path=True,
                               inversion_only=False):
    """Gather as much statistics as possible about a list of glaciers.

    It can be used to do result diagnostics and other stuffs. If the data
    necessary for a statistic is not available (e.g.: flowlines length) it
    will simply be ignored.

    Parameters
    ----------
    gdirs: the list of GlacierDir to process.
    filesuffix : str
        add suffix to output file
    path : str, bool
        Set to "True" in order  to store the info in the working directory
        Set to a path to store the file to your chosen location
    inversion_only : bool
        if one wants to summarize the inversion output only (including calving)
    """
    from oggm.workflow import execute_entity_task

    out_df = execute_entity_task(glacier_statistics, gdirs,
                                 inversion_only=inversion_only)

    out = pd.DataFrame(out_df).set_index('rgi_id')
    if path:
        if path is True:
            out.to_csv(os.path.join(cfg.PATHS['working_dir'],
                                    ('glacier_statistics' +
                                     filesuffix + '.csv')))
        else:
            out.to_csv(path)
    return out


@entity_task(log)
def climate_statistics(gdir, add_climate_period=1995):
    """Gather as much statistics as possible about this glacier.

    It can be used to do result diagnostics and other stuffs. If the data
    necessary for a statistic is not available (e.g.: flowlines length) it
    will simply be ignored.

    Parameters
    ----------
    add_climate_period : int or list of ints
        compile climate statistics for the 30 yrs period around the selected
        date.
    """

    from oggm.core.massbalance import (ConstantMassBalance,
                                       MultipleFlowlineMassBalance)

    d = OrderedDict()

    # Easy stats - this should always be possible
    d['rgi_id'] = gdir.rgi_id
    d['rgi_region'] = gdir.rgi_region
    d['rgi_subregion'] = gdir.rgi_subregion
    d['name'] = gdir.name
    d['cenlon'] = gdir.cenlon
    d['cenlat'] = gdir.cenlat
    d['rgi_area_km2'] = gdir.rgi_area_km2
    d['glacier_type'] = gdir.glacier_type
    d['terminus_type'] = gdir.terminus_type
    d['status'] = gdir.status

    # The rest is less certain

    try:
        # Flowline related stuff
        h = np.array([])
        widths = np.array([])
        slope = np.array([])
        fls = gdir.read_pickle('inversion_flowlines')
        dx = fls[0].dx * gdir.grid.dx
        for fl in fls:
            hgt = fl.surface_h
            h = np.append(h, hgt)
            widths = np.append(widths, fl.widths * dx)
            slope = np.append(slope, np.arctan(-np.gradient(hgt, dx)))
        d['flowline_mean_elev'] = np.average(h, weights=widths)
        d['flowline_max_elev'] = np.max(h)
        d['flowline_min_elev'] = np.min(h)
    except BaseException:
        pass

    try:
        # Climate and MB at t*
        mbcl = ConstantMassBalance
        mbmod = MultipleFlowlineMassBalance(gdir, mb_model_class=mbcl,
                                            bias=0,
                                            use_inversion_flowlines=True)
        h, w, mbh = mbmod.get_annual_mb_on_flowlines()
        mbh = mbh * cfg.SEC_IN_YEAR * cfg.PARAMS['ice_density']
        pacc = np.where(mbh >= 0)
        pab = np.where(mbh < 0)
        d['tstar_aar'] = np.sum(w[pacc]) / np.sum(w)
        try:
            # Try to get the slope
            mb_slope, _, _, _, _ = stats.linregress(h[pab], mbh[pab])
            d['tstar_mb_grad'] = mb_slope
        except BaseException:
            # we don't mind if something goes wrong
            d['tstar_mb_grad'] = np.NaN
        d['tstar_ela_h'] = mbmod.get_ela()
        # Climate
        t, tm, p, ps = mbmod.flowline_mb_models[0].get_climate(
            [d['tstar_ela_h'],
             d['flowline_mean_elev'],
             d['flowline_max_elev'],
             d['flowline_min_elev']])
        for n, v in zip(['temp', 'tempmelt', 'prcpsol'], [t, tm, ps]):
            d['tstar_avg_' + n + '_ela_h'] = v[0]
            d['tstar_avg_' + n + '_mean_elev'] = v[1]
            d['tstar_avg_' + n + '_max_elev'] = v[2]
            d['tstar_avg_' + n + '_min_elev'] = v[3]
        d['tstar_avg_prcp'] = p[0]
    except BaseException:
        pass

    # Climate and MB at specified dates
    add_climate_period = tolist(add_climate_period)
    for y0 in add_climate_period:
        try:
            fs = '{}-{}'.format(y0 - 15, y0 + 15)

            mbcl = ConstantMassBalance
            mbmod = MultipleFlowlineMassBalance(gdir, mb_model_class=mbcl,
                                                y0=y0,
                                                use_inversion_flowlines=True)
            h, w, mbh = mbmod.get_annual_mb_on_flowlines()
            mbh = mbh * cfg.SEC_IN_YEAR * cfg.PARAMS['ice_density']
            pacc = np.where(mbh >= 0)
            pab = np.where(mbh < 0)
            d[fs + '_aar'] = np.sum(w[pacc]) / np.sum(w)
            try:
                # Try to get the slope
                mb_slope, _, _, _, _ = stats.linregress(h[pab], mbh[pab])
                d[fs + '_mb_grad'] = mb_slope
            except BaseException:
                # we don't mind if something goes wrong
                d[fs + '_mb_grad'] = np.NaN
            d[fs + '_ela_h'] = mbmod.get_ela()
            # Climate
            t, tm, p, ps = mbmod.flowline_mb_models[0].get_climate(
                [d[fs + '_ela_h'],
                 d['flowline_mean_elev'],
                 d['flowline_max_elev'],
                 d['flowline_min_elev']])
            for n, v in zip(['temp', 'tempmelt', 'prcpsol'], [t, tm, ps]):
                d[fs + '_avg_' + n + '_ela_h'] = v[0]
                d[fs + '_avg_' + n + '_mean_elev'] = v[1]
                d[fs + '_avg_' + n + '_max_elev'] = v[2]
                d[fs + '_avg_' + n + '_min_elev'] = v[3]
            d[fs + '_avg_prcp'] = p[0]
        except BaseException:
            pass

    return d


def compile_climate_statistics(gdirs, filesuffix='', path=True,
                               add_climate_period=1995):
    """Gather as much statistics as possible about a list of glaciers.

    It can be used to do result diagnostics and other stuffs. If the data
    necessary for a statistic is not available (e.g.: flowlines length) it
    will simply be ignored.

    Parameters
    ----------
    gdirs: the list of GlacierDir to process.
    filesuffix : str
        add suffix to output file
    path : str, bool
        Set to "True" in order  to store the info in the working directory
        Set to a path to store the file to your chosen location
    add_climate_period : int or list of ints
        compile climate statistics for the 30 yrs period around the selected
        date.
    """
    from oggm.workflow import execute_entity_task

    out_df = execute_entity_task(climate_statistics, gdirs,
                                 add_climate_period=add_climate_period)

    out = pd.DataFrame(out_df).set_index('rgi_id')
    if path:
        if path is True:
            out.to_csv(os.path.join(cfg.PATHS['working_dir'],
                                    ('climate_statistics' +
                                     filesuffix + '.csv')))
        else:
            out.to_csv(path)
    return out


def idealized_gdir(surface_h, widths_m, map_dx, flowline_dx=1,
                   base_dir=None, reset=False):
    """Creates a glacier directory with flowline input data only.

    This is useful for testing, or for idealized experiments.

    Parameters
    ----------
    surface_h : ndarray
        the surface elevation of the flowline's grid points (in m).
    widths_m : ndarray
        the widths of the flowline's grid points (in m).
    map_dx : float
        the grid spacing (in m)
    flowline_dx : int
        the flowline grid spacing (in units of map_dx, often it should be 1)
    base_dir : str
        path to the directory where to open the directory.
        Defaults to `cfg.PATHS['working_dir'] + /per_glacier/`
    reset : bool, default=False
        empties the directory at construction

    Returns
    -------
    a GlacierDirectory instance
    """

    from oggm.core.centerlines import Centerline

    # Area from geometry
    area_km2 = np.sum(widths_m * map_dx * flowline_dx) * 1e-6

    # Dummy entity - should probably also change the geometry
    entity = gpd.read_file(get_demo_file('Hintereisferner_RGI5.shp')).iloc[0]
    entity.Area = area_km2
    entity.CenLat = 0
    entity.CenLon = 0
    entity.Name = ''
    entity.RGIId = 'RGI50-00.00000'
    entity.O1Region = '00'
    entity.O2Region = '0'
    gdir = GlacierDirectory(entity, base_dir=base_dir, reset=reset)
    gdir.write_shapefile(gpd.GeoDataFrame([entity]), 'outlines')

    # Idealized flowline
    coords = np.arange(0, len(surface_h) - 0.5, 1)
    line = shpg.LineString(np.vstack([coords, coords * 0.]).T)
    fl = Centerline(line, dx=flowline_dx, surface_h=surface_h)
    fl.widths = widths_m / map_dx
    fl.is_rectangular = np.ones(fl.nx).astype(np.bool)
    gdir.write_pickle([fl], 'inversion_flowlines')

    # Idealized map
    grid = salem.Grid(nxny=(1, 1), dxdy=(map_dx, map_dx), x0y0=(0, 0))
    grid.to_json(gdir.get_filepath('glacier_grid'))

    return gdir


class GlacierDirectory(object):
    """Organizes read and write access to the glacier's files.

    It handles a glacier directory created in a base directory (default
    is the "per_glacier" folder in the working directory). The role of a
    GlacierDirectory is to give access to file paths and to I/O operations.
    The user should not care about *where* the files are
    located, but should know their name (see :ref:`basenames`).

    If the directory does not exist, it will be created.

    See :ref:`glacierdir` for more information.

    Attributes
    ----------
    dir : str
        path to the directory
    rgi_id : str
        The glacier's RGI identifier
    glims_id : str
        The glacier's GLIMS identifier (when available)
    rgi_area_km2 : float
        The glacier's RGI area (km2)
    cenlon, cenlat : float
        The glacier centerpoint's lon/lat
    rgi_date : datetime
        The RGI's BGNDATE attribute if available. Otherwise, defaults to
        2003-01-01
    rgi_region : str
        The RGI region name
    name : str
        The RGI glacier name (if Available)
    glacier_type : str
        The RGI glacier type ('Glacier', 'Ice cap', 'Perennial snowfield',
        'Seasonal snowfield')
    terminus_type : str
        The RGI terminus type ('Land-terminating', 'Marine-terminating',
        'Lake-terminating', 'Dry calving', 'Regenerated', 'Shelf-terminating')
    is_tidewater : bool
        Is the glacier a caving glacier?
    inversion_calving_rate : float
        Calving rate used for the inversion
    """

    def __init__(self, rgi_entity, base_dir=None, reset=False,
                 from_tar=False, delete_tar=False):
        """Creates a new directory or opens an existing one.

        Parameters
        ----------
        rgi_entity : a ``geopandas.GeoSeries`` or str
            glacier entity read from the shapefile (or a valid RGI ID if the
            directory exists)
        base_dir : str
            path to the directory where to open the directory.
            Defaults to `cfg.PATHS['working_dir'] + /per_glacier/`
        reset : bool, default=False
            empties the directory at construction (careful!)
        from_tar : str or bool, default=False
            path to a tar file to extract the gdir data from. If set to `True`,
            will check for a tar file at the expected location in `base_dir`.
        delete_tar : bool, default=False
            delete the original tar file after extraction.
        """

        if base_dir is None:
            if not cfg.PATHS.get('working_dir', None):
                raise ValueError("Need a valid PATHS['working_dir']!")
            base_dir = os.path.join(cfg.PATHS['working_dir'], 'per_glacier')

        # RGI IDs are also valid entries
        if isinstance(rgi_entity, str):
            if from_tar:
                raise NotImplementedError('`from_tar` and a str entity is '
                                          'not implemented yet!')
            _shp = os.path.join(base_dir, rgi_entity[:8], rgi_entity[:11],
                                rgi_entity, 'outlines.shp')
            rgi_entity = self._read_shapefile_from_path(_shp)
            crs = salem.check_crs(rgi_entity.crs)
            rgi_entity = rgi_entity.iloc[0]
            g = rgi_entity['geometry']
            xx, yy = salem.transform_proj(crs, salem.wgs84,
                                          [g.bounds[0], g.bounds[2]],
                                          [g.bounds[1], g.bounds[3]])
        else:
            g = rgi_entity['geometry']
            xx, yy = ([g.bounds[0], g.bounds[2]],
                      [g.bounds[1], g.bounds[3]])

        # Extent of the glacier in lon/lat
        self.extent_ll = [xx, yy]

        try:
            # RGI V4?
            rgi_entity.RGIID
            raise ValueError('RGI Version 4 is not supported anymore')
        except AttributeError:
            pass

        # Should be V5
        self.rgi_id = rgi_entity.RGIId
        self.glims_id = rgi_entity.GLIMSId
        self.cenlon = float(rgi_entity.CenLon)
        self.cenlat = float(rgi_entity.CenLat)
        self.rgi_region = '{:02d}'.format(int(rgi_entity.O1Region))
        self.rgi_subregion = (self.rgi_region + '-' +
                              '{:02d}'.format(int(rgi_entity.O2Region)))
        name = rgi_entity.Name
        rgi_datestr = rgi_entity.BgnDate

        try:
            gtype = rgi_entity.GlacType
        except AttributeError:
            # RGI V6
            gtype = [str(rgi_entity.Form), str(rgi_entity.TermType)]

        try:
            gstatus = rgi_entity.RGIFlag[0]
        except AttributeError:
            # RGI V6
            gstatus = rgi_entity.Status

        # rgi version can be useful
        self.rgi_version = self.rgi_id.split('-')[0][-2:]
        if self.rgi_version not in ['50', '60', '61']:
            raise RuntimeError('RGI Version not supported: '
                               '{}'.format(self.rgi_version))

        # remove spurious characters and trailing blanks
        self.name = filter_rgi_name(name)

        # region
        reg_names, subreg_names = parse_rgi_meta(version=self.rgi_version[0])
        n = reg_names.loc[int(self.rgi_region)].values[0]
        self.rgi_region_name = self.rgi_region + ': ' + n
        try:
            n = subreg_names.loc[self.rgi_subregion].values[0]
            self.rgi_subregion_name = self.rgi_subregion + ': ' + n
        except KeyError:
            self.rgi_subregion_name = self.rgi_subregion + ': NoName'

        # Read glacier attrs
        gtkeys = {'0': 'Glacier',
                  '1': 'Ice cap',
                  '2': 'Perennial snowfield',
                  '3': 'Seasonal snowfield',
                  '9': 'Not assigned',
                  }
        ttkeys = {'0': 'Land-terminating',
                  '1': 'Marine-terminating',
                  '2': 'Lake-terminating',
                  '3': 'Dry calving',
                  '4': 'Regenerated',
                  '5': 'Shelf-terminating',
                  '9': 'Not assigned',
                  }
        stkeys = {'0': 'Glacier or ice cap',
                  '1': 'Glacier complex',
                  '2': 'Nominal glacier',
                  '9': 'Not assigned',
                  }
        self.glacier_type = gtkeys[gtype[0]]
        self.terminus_type = ttkeys[gtype[1]]
        self.status = stkeys['{}'.format(gstatus)]
        self.is_tidewater = self.terminus_type in ['Marine-terminating',
                                                   'Lake-terminating']
        self.is_nominal = self.status == 'Nominal glacier'
        self.inversion_calving_rate = 0.
        self.is_icecap = self.glacier_type == 'Ice cap'

        # Hemisphere
        self.hemisphere = 'sh' if self.cenlat < 0 else 'nh'

        # convert the date
        try:
            rgi_date = pd.to_datetime(rgi_datestr[0:4],
                                      errors='raise', format='%Y')
        except BaseException:
            rgi_date = None
        self.rgi_date = rgi_date

        # The divides dirs are created by gis.define_glacier_region, but we
        # make the root dir
        self.dir = os.path.join(base_dir, self.rgi_id[:8], self.rgi_id[:11],
                                self.rgi_id)

        # Do we have to extract the files first?
        if (reset or from_tar) and os.path.exists(self.dir):
            shutil.rmtree(self.dir)
        if from_tar:
            if not os.path.exists(str(from_tar)):
                from_tar = self.dir + '.tar.gz'
            with tarfile.open(from_tar, 'r') as tf:
                tf.extractall(os.path.dirname(self.dir))
            if delete_tar:
                os.remove(from_tar)
        else:
            mkdir(self.dir)

        # logging file
        self.logfile = os.path.join(self.dir, 'log.txt')

        # Optimization
        self._mbdf = None
        self._mbprofdf = None

    def __repr__(self):

        summary = ['<oggm.GlacierDirectory>']
        summary += ['  RGI id: ' + self.rgi_id]
        summary += ['  Region: ' + self.rgi_region_name]
        summary += ['  Subregion: ' + self.rgi_subregion_name]
        if self.name:
            summary += ['  Name: ' + self.name]
        summary += ['  Glacier type: ' + str(self.glacier_type)]
        summary += ['  Terminus type: ' + str(self.terminus_type)]
        summary += ['  Area: ' + str(self.rgi_area_km2) + ' km2']
        summary += ['  Lon, Lat: (' + str(self.cenlon) + ', ' +
                    str(self.cenlat) + ')']
        if os.path.isfile(self.get_filepath('glacier_grid')):
            summary += ['  Grid (nx, ny): (' + str(self.grid.nx) + ', ' +
                        str(self.grid.ny) + ')']
            summary += ['  Grid (dx, dy): (' + str(self.grid.dx) + ', ' +
                        str(self.grid.dy) + ')']
        return '\n'.join(summary) + '\n'

    @lazy_property
    def grid(self):
        """A ``salem.Grid`` handling the georeferencing of the local grid"""
        return salem.Grid.from_json(self.get_filepath('glacier_grid'))

    @lazy_property
    def rgi_area_km2(self):
        """The glacier's RGI area (km2)."""
        try:
            _area = self.read_shapefile('outlines')['Area']
            return np.round(float(_area), decimals=3)
        except OSError:
            raise RuntimeError('Please run `define_glacier_region` before '
                               'using this property.')

    @property
    def rgi_area_m2(self):
        """The glacier's RGI area (m2)."""
        return self.rgi_area_km2 * 10**6

    def get_filepath(self, filename, delete=False, filesuffix=''):
        """Absolute path to a specific file.

        Parameters
        ----------
        filename : str
            file name (must be listed in cfg.BASENAME)
        delete : bool
            delete the file if exists
        filesuffix : str
            append a suffix to the filename (useful for model runs). Note
            that the BASENAME remains same.

        Returns
        -------
        The absolute path to the desired file
        """

        if filename not in cfg.BASENAMES:
            raise ValueError(filename + ' not in cfg.BASENAMES.')

        fname = cfg.BASENAMES[filename]
        if filesuffix:
            fname = fname.split('.')
            assert len(fname) == 2
            fname = fname[0] + filesuffix + '.' + fname[1]

        out = os.path.join(self.dir, fname)
        if delete and os.path.isfile(out):
            os.remove(out)
        return out

    def has_file(self, filename):
        """Checks if a file exists.

        Parameters
        ----------
        filename : str
            file name (must be listed in cfg.BASENAME)
        """
        fp = self.get_filepath(filename)
        if '.shp' in fp and cfg.PARAMS['use_tar_shapefiles']:
            fp = fp.replace('.shp', '.tar')
            if cfg.PARAMS['use_compression']:
                fp += '.gz'
        return os.path.exists(fp)

    def add_to_diagnostics(self, key, value):
        """Write a key, value pair to the gdir's runtime diagnostics.

        Parameters
        ----------
        key : str
            dict entry key
        value : str or number
            dict entry value
        """

        d = self.get_diagnostics()
        d[key] = value
        with open(self.get_filepath('diagnostics'), 'w') as f:
            json.dump(d, f)

    def get_diagnostics(self):
        """Read the gdir's runtime diagnostics.

        Returns
        -------
        the diagnostics dict
        """
        # If not there, create an empty one
        if not self.has_file('diagnostics'):
            with open(self.get_filepath('diagnostics'), 'w') as f:
                json.dump(dict(), f)

        # Read and return
        with open(self.get_filepath('diagnostics'), 'r') as f:
            out = json.load(f)
        return out

    def read_pickle(self, filename, use_compression=None, filesuffix=''):
        """Reads a pickle located in the directory.

        Parameters
        ----------
        filename : str
            file name (must be listed in cfg.BASENAME)
        use_compression : bool
            whether or not the file ws compressed. Default is to use
            cfg.PARAMS['use_compression'] for this (recommended)
        filesuffix : str
            append a suffix to the filename (useful for experiments).

        Returns
        -------
        An object read from the pickle
        """
        use_comp = (use_compression if use_compression is not None
                    else cfg.PARAMS['use_compression'])
        _open = gzip.open if use_comp else open
        fp = self.get_filepath(filename, filesuffix=filesuffix)
        with _open(fp, 'rb') as f:
            out = pickle.load(f)

        return out

    def write_pickle(self, var, filename, use_compression=None, filesuffix=''):
        """ Writes a variable to a pickle on disk.

        Parameters
        ----------
        var : object
            the variable to write to disk
        filename : str
            file name (must be listed in cfg.BASENAME)
        use_compression : bool
            whether or not the file ws compressed. Default is to use
            cfg.PARAMS['use_compression'] for this (recommended)
        filesuffix : str
            append a suffix to the filename (useful for experiments).
        """
        use_comp = (use_compression if use_compression is not None
                    else cfg.PARAMS['use_compression'])
        _open = gzip.open if use_comp else open
        fp = self.get_filepath(filename, filesuffix=filesuffix)
        with _open(fp, 'wb') as f:
            pickle.dump(var, f, protocol=-1)

    def read_json(self, filename, filesuffix=''):
        """Reads a JSON file located in the directory.

        Parameters
        ----------
        filename : str
            file name (must be listed in cfg.BASENAME)
        filesuffix : str
            append a suffix to the filename (useful for experiments).

        Returns
        -------
        A dictionary read from the JSON file
        """

        fp = self.get_filepath(filename, filesuffix=filesuffix)
        with open(fp, 'r') as f:
            out = json.load(f)
        return out

    def write_json(self, var, filename, filesuffix=''):
        """ Writes a variable to a pickle on disk.

        Parameters
        ----------
        var : object
            the variable to write to JSON (must be a dictionary)
        filename : str
            file name (must be listed in cfg.BASENAME)
        filesuffix : str
            append a suffix to the filename (useful for experiments).
        """
        fp = self.get_filepath(filename, filesuffix=filesuffix)
        with open(fp, 'w') as f:
            json.dump(var, f)

    def read_text(self, filename, filesuffix=''):
        """Reads a text file located in the directory.

        Parameters
        ----------
        filename : str
            file name (must be listed in cfg.BASENAME)
        filesuffix : str
            append a suffix to the filename (useful for experiments).

        Returns
        -------
        the text
        """

        fp = self.get_filepath(filename, filesuffix=filesuffix)
        with open(fp, 'r') as f:
            out = f.read()
        return out

    @classmethod
    def _read_shapefile_from_path(cls, fp):
        if '.shp' not in fp:
            raise ValueError('File ending not that of a shapefile')

        if cfg.PARAMS['use_tar_shapefiles']:
            fp = 'tar://' + fp.replace('.shp', '.tar')
            if cfg.PARAMS['use_compression']:
                fp += '.gz'

        return gpd.read_file(fp)

    def read_shapefile(self, filename, filesuffix=''):
        """Reads a shapefile located in the directory.

        Parameters
        ----------
        filename : str
            file name (must be listed in cfg.BASENAME)
        filesuffix : str
            append a suffix to the filename (useful for experiments).

        Returns
        -------
        A geopandas.DataFrame
        """
        fp = self.get_filepath(filename, filesuffix=filesuffix)
        return self._read_shapefile_from_path(fp)

    def write_shapefile(self, var, filename, filesuffix=''):
        """ Writes a variable to a shapefile on disk.

        Parameters
        ----------
        var : object
            the variable to write to shapefile (must be a geopandas.DataFrame)
        filename : str
            file name (must be listed in cfg.BASENAME)
        filesuffix : str
            append a suffix to the filename (useful for experiments).
        """
        fp = self.get_filepath(filename, filesuffix=filesuffix)
        if '.shp' not in fp:
            raise ValueError('File ending not that of a shapefile')
        var.to_file(fp)

        if not cfg.PARAMS['use_tar_shapefiles']:
            # Done here
            return

        # Write them in tar
        fp = fp.replace('.shp', '.tar')
        mode = 'w'
        if cfg.PARAMS['use_compression']:
            fp += '.gz'
            mode += ':gz'
        if os.path.exists(fp):
            os.remove(fp)

        # List all files that were written as shape
        fs = glob.glob(fp.replace('.gz', '').replace('.tar', '.*'))
        # Add them to tar
        with tarfile.open(fp, mode=mode) as tf:
            for ff in fs:
                tf.add(ff, arcname=os.path.basename(ff))

        # Delete the old ones
        for ff in fs:
            os.remove(ff)

    def create_gridded_ncdf_file(self, fname):
        """Makes a gridded netcdf file template.

        The other variables have to be created and filled by the calling
        routine.

        Parameters
        ----------
        filename : str
            file name (must be listed in cfg.BASENAME)

        Returns
        -------
        a ``netCDF4.Dataset`` object.
        """

        # overwrite as default
        fpath = self.get_filepath(fname)
        if os.path.exists(fpath):
            os.remove(fpath)

        nc = ncDataset(fpath, 'w', format='NETCDF4')

        nc.createDimension('x', self.grid.nx)
        nc.createDimension('y', self.grid.ny)

        nc.author = 'OGGM'
        nc.author_info = 'Open Global Glacier Model'
        nc.proj_srs = self.grid.proj.srs

        lon, lat = self.grid.ll_coordinates
        x = self.grid.x0 + np.arange(self.grid.nx) * self.grid.dx
        y = self.grid.y0 + np.arange(self.grid.ny) * self.grid.dy

        v = nc.createVariable('x', 'f4', ('x',), zlib=True)
        v.units = 'm'
        v.long_name = 'x coordinate of projection'
        v.standard_name = 'projection_x_coordinate'
        v[:] = x

        v = nc.createVariable('y', 'f4', ('y',), zlib=True)
        v.units = 'm'
        v.long_name = 'y coordinate of projection'
        v.standard_name = 'projection_y_coordinate'
        v[:] = y

        v = nc.createVariable('longitude', 'f4', ('y', 'x'), zlib=True)
        v.units = 'degrees_east'
        v.long_name = 'longitude coordinate'
        v.standard_name = 'longitude'
        v[:] = lon

        v = nc.createVariable('latitude', 'f4', ('y', 'x'), zlib=True)
        v.units = 'degrees_north'
        v.long_name = 'latitude coordinate'
        v.standard_name = 'latitude'
        v[:] = lat

        return nc

    def write_monthly_climate_file(self, time, prcp, temp,
                                   ref_pix_hgt, ref_pix_lon, ref_pix_lat, *,
                                   gradient=None,
                                   time_unit='days since 1801-01-01 00:00:00',
                                   calendar=None,
                                   file_name='climate_monthly',
                                   filesuffix=''):
        """Creates a netCDF4 file with climate data timeseries.

        Parameters
        ----------
        time
        prcp
        temp
        ref_pix_hgt
        ref_pix_lon
        ref_pix_lat
        gradient
        time_unit
        file_name
        filesuffix

        Returns
        -------

        """

        # overwrite as default
        fpath = self.get_filepath(file_name, filesuffix=filesuffix)
        if os.path.exists(fpath):
            os.remove(fpath)

        zlib = cfg.PARAMS['compress_climate_netcdf']

        with ncDataset(fpath, 'w', format='NETCDF4') as nc:
            nc.ref_hgt = ref_pix_hgt
            nc.ref_pix_lon = ref_pix_lon
            nc.ref_pix_lat = ref_pix_lat
            nc.ref_pix_dis = haversine(self.cenlon, self.cenlat,
                                       ref_pix_lon, ref_pix_lat)

            nc.createDimension('time', None)

            nc.author = 'OGGM'
            nc.author_info = 'Open Global Glacier Model'

            timev = nc.createVariable('time', 'i4', ('time',))
            tatts = {'units': time_unit}
            if calendar is not None:
                tatts['calendar'] = calendar
                numdate = netCDF4.date2num([t for t in time], time_unit,
                                           calendar=calendar)
            else:
                numdate = netCDF4.date2num([t for t in time], time_unit)

            timev.setncatts(tatts)
            timev[:] = numdate

            v = nc.createVariable('prcp', 'f4', ('time',), zlib=zlib)
            v.units = 'kg m-2'
            v.long_name = 'total monthly precipitation amount'
            v[:] = prcp

            v = nc.createVariable('temp', 'f4', ('time',), zlib=zlib)
            v.units = 'degC'
            v.long_name = '2m temperature at height ref_hgt'
            v[:] = temp

            if gradient is not None:
                v = nc.createVariable('gradient', 'f4', ('time',), zlib=zlib)
                v.units = 'degC m-1'
                v.long_name = 'temperature gradient from local regression'
                v[:] = gradient

    def get_inversion_flowline_hw(self):
        """ Shortcut function to read the heights and widths of the glacier.

        Parameters
        ----------

        Returns
        -------
        (height, widths) in units of m
        """

        h = np.array([])
        w = np.array([])
        fls = self.read_pickle('inversion_flowlines')
        for fl in fls:
            w = np.append(w, fl.widths)
            h = np.append(h, fl.surface_h)
        return h, w * self.grid.dx

    def get_ref_mb_data(self):
        """Get the reference mb data from WGMS (for some glaciers only!).

        Raises an Error if it isn't a reference glacier at all.
        """

        if self._mbdf is None:
            flink, mbdatadir = get_wgms_files()
            c = 'RGI{}0_ID'.format(self.rgi_version[0])
            wid = flink.loc[flink[c] == self.rgi_id]
            if len(wid) == 0:
                raise RuntimeError('Not a reference glacier!')
            wid = wid.WGMS_ID.values[0]

            # file
            reff = os.path.join(mbdatadir,
                                'mbdata_WGMS-{:05d}.csv'.format(wid))
            # list of years
            self._mbdf = pd.read_csv(reff).set_index('YEAR')

        # logic for period
        if not self.has_file('climate_info'):
            raise RuntimeError('Please process some climate data before call')
        ci = self.read_pickle('climate_info')
        y0 = ci['baseline_hydro_yr_0']
        y1 = ci['baseline_hydro_yr_1']
        if len(self._mbdf) > 1:
            out = self._mbdf.loc[y0:y1]
        else:
            # Some files are just empty
            out = self._mbdf
        return out.dropna(subset=['ANNUAL_BALANCE'])

    def get_ref_mb_profile(self):
        """Get the reference mb profile data from WGMS (if available!).

        Returns None if this glacier has no profile and an Error if it isn't
        a reference glacier at all.
        """

        if self._mbprofdf is None:
            flink, mbdatadir = get_wgms_files()
            c = 'RGI{}0_ID'.format(self.rgi_version[0])
            wid = flink.loc[flink[c] == self.rgi_id]
            if len(wid) == 0:
                raise RuntimeError('Not a reference glacier!')
            wid = wid.WGMS_ID.values[0]

            # file
            mbdatadir = os.path.join(os.path.dirname(mbdatadir), 'mb_profiles')
            reff = os.path.join(mbdatadir,
                                'profile_WGMS-{:05d}.csv'.format(wid))
            if not os.path.exists(reff):
                return None
            # list of years
            self._mbprofdf = pd.read_csv(reff, index_col=0)

        # logic for period
        if not self.has_file('climate_info'):
            raise RuntimeError('Please process some climate data before call')
        ci = self.read_pickle('climate_info')
        y0 = ci['baseline_hydro_yr_0']
        y1 = ci['baseline_hydro_yr_1']
        if len(self._mbprofdf) > 1:
            out = self._mbprofdf.loc[y0:y1]
        else:
            # Some files are just empty
            out = self._mbprofdf
        out.columns = [float(c) for c in out.columns]
        return out.dropna(axis=1, how='all').dropna(axis=0, how='all')

    def get_ref_length_data(self):
        """Get the glacier lenght data from P. Leclercq's data base.

         https://folk.uio.no/paulwl/data.php

         For some glaciers only!
         """

        df = pd.read_csv(get_demo_file('rgi_leclercq_links_2012_RGIV5.csv'))
        df = df.loc[df.RGI_ID == self.rgi_id]
        if len(df) == 0:
            raise RuntimeError('No length data found for this glacier!')
        ide = df.LID.values[0]

        f = get_demo_file('Glacier_Lengths_Leclercq.nc')
        with xr.open_dataset(f) as dsg:
            # The database is not sorted by ID. Don't ask me...
            grp_id = np.argwhere(dsg['index'].values == ide)[0][0] + 1
        with xr.open_dataset(f, group=str(grp_id)) as ds:
            df = ds.to_dataframe()
            df.name = ds.glacier_name
        return df

    def log(self, task_name, err=None):
        """Logs a message to the glacier directory.

        It is usually called by the :py:class:`entity_task` decorator, normally
        you shouldn't take care about that.

        Parameters
        ----------
        func : a function
            the function which wants to log
        err : Exception
            the exception which has been raised by func (if no exception was
            raised, a success is logged)
        """

        # a line per function call
        nowsrt = datetime.datetime.now().strftime('%Y-%m-%dT%H:%M:%S')
        line = nowsrt + ';' + task_name + ';'
        if err is None:
            line += 'SUCCESS'
        else:
            line += err.__class__.__name__ + ': {}'.format(err)
        with open(self.logfile, 'a') as logfile:
            logfile.write(line + '\n')

    def get_task_status(self, task_name):
        """Opens this directory's log file to see if a task was already run.

        It is usually called by the :py:class:`entity_task` decorator, normally
        you shouldn't take care about that.

        Parameters
        ----------
        task_name : str
            the name of the task which has to be tested for

        Returns
        -------
        The last message for this task (SUCCESS if was successful),
        None if the task was not run yet
        """

        if not os.path.isfile(self.logfile):
            return None

        with open(self.logfile) as logfile:
            lines = logfile.readlines()

        lines = [l.replace('\n', '') for l in lines if task_name in l]
        if lines:
            # keep only the last log
            return lines[-1].split(';')[-1]
        else:
            return None

    def get_error_log(self):
        """Reads the directory's log file to find the invalid task (if any).

        Returns
        -------
        The first erros message in this log, None if all good
        """

        if not os.path.isfile(self.logfile):
            return None

        with open(self.logfile) as logfile:
            lines = logfile.readlines()

        for l in lines:
            if 'SUCCESS' in l:
                continue
            return l.replace('\n', '')

        # OK all good
        return None


@entity_task(log)
def copy_to_basedir(gdir, base_dir, setup='run'):
    """Copies the glacier directories and their content to a new location.

    This utility function allows to select certain files only, thus
    saving time at copy.

    Parameters
    ----------
    base_dir : str
        path to the new base directory (should end with "per_glacier" most
        of the times)
    setup : str
        set up you want the copied directory to be useful for. Currently
        supported are 'all' (copy the entire directory), 'inversion'
        (copy the necessary files for the inversion AND the run)
        and 'run' (copy the necessary files for a dynamical run).

    Returns
    -------
    New glacier directories from the copied folders
    """
    base_dir = os.path.abspath(base_dir)
    new_dir = os.path.join(base_dir, gdir.rgi_id[:8], gdir.rgi_id[:11],
                           gdir.rgi_id)
    if setup == 'run':
        paths = ['model_flowlines', 'inversion_params', 'outlines',
                 'local_mustar', 'climate_monthly', 'gridded_data',
                 'gcm_data', 'climate_info']
        paths = ('*' + p + '*' for p in paths)
        shutil.copytree(gdir.dir, new_dir,
                        ignore=include_patterns(*paths))
    elif setup == 'inversion':
        paths = ['inversion_params', 'downstream_line', 'outlines',
                 'inversion_flowlines', 'glacier_grid',
                 'local_mustar', 'climate_monthly', 'gridded_data',
                 'gcm_data', 'climate_info']
        paths = ('*' + p + '*' for p in paths)
        shutil.copytree(gdir.dir, new_dir,
                        ignore=include_patterns(*paths))
    elif setup == 'all':
        shutil.copytree(gdir.dir, new_dir)
    else:
        raise ValueError('setup not understood: {}'.format(setup))
    return GlacierDirectory(gdir.rgi_id, base_dir=base_dir)


<<<<<<< HEAD
def initialize_merged_gdir(main, tribs=[], filename='climate_monthly',
                           input_filesuffix=''):
    """
    Creats a new GlacierDirectory is tributaries are merged to a main glacier
    This function should be called after centerlines.intersect_downstream_lines
    and before flowline.merge_tributary_flowlines.
    It will create a new GlacierDirectory, with a suitable DEM and reproject
    the flowlines of the main glacier.
    Parameters
    ----------
    main : oggm.GlacierDirectory
        the main glacier
    tribs : list or dictionary containing oggm.GlacierDirectories
        true tributary glaciers to the main glacier
    filename: str
        Baseline climate file
    input_filesuffix: str
        Filesuffix to the climate file
    Returns
    -------
    merged : oggm.GlacierDirectory
        the new GDir
    """
    from oggm.core.gis import define_glacier_region, merged_glacier_masks

    # If its a dict, select the relevant ones
    if isinstance(tribs, dict):
        tribs = tribs[main.rgi_id]
    # make sure tributaries are iteratable
    tribs = tolist(tribs)

    # read flowlines of the Main glacier
    mfls = main.read_pickle('model_flowlines')

    # create the new GlacierDirectory from main glaciers GeoDataFrame
    maindf = get_rgi_glacier_entities([main.rgi_id])
    # ------------------------------
    # 0. Get index location of the specific glacier
    idx = maindf.loc[maindf.RGIId == main.rgi_id].index
    assert len(idx) == 1

    # add tributary geometries to maindf
    merged_geometry = maindf.loc[idx, 'geometry'].iloc[0]
    for trib in tribs:
        geom = trib.read_pickle('geometries')['polygon_hr']
        geom = salem.transform_geometry(geom, crs=trib.grid)
        merged_geometry = merged_geometry.union(geom)

    # to get the center point, maximal extensions for DEM and single Polygon:
    maindf.loc[idx, 'geometry'] = merged_geometry.convex_hull

    # make some adjustments to the rgi dataframe
    # 1. update central point of new glacier
    # Could also use the mean of the Flowline centroids, to shift it more
    # downstream. But this is more straight forward.
    maindf.loc[idx, 'CenLon'] = maindf.loc[idx, 'geometry'].centroid.x
    maindf.loc[idx, 'CenLat'] = maindf.loc[idx, 'geometry'].centroid.y
    # 2. update names
    maindf.loc[idx, 'RGIId'] += '_merged'
    if maindf.loc[idx, 'Name'].iloc[0] is None:
        maindf.loc[idx, 'Name'] = main.name + ' (merged)'
    else:
        maindf.loc[idx, 'Name'] += ' (merged)'

    # finally create new Glacier Directory
    # 1. set dx spacing to the one used for the flowlines
    dx_method = cfg.PARAMS['grid_dx_method']
    dx_spacing = cfg.PARAMS['fixed_dx']
    cfg.PARAMS['grid_dx_method'] = 'fixed'
    cfg.PARAMS['fixed_dx'] = mfls[-1].map_dx
    merged = GlacierDirectory(maindf.loc[idx].iloc[0])

    # run define_glacier_region to get a fitting DEM and proper grid
    define_glacier_region(merged, entity=maindf.loc[idx].iloc[0])

    # write gridded data and geometries for visualization
    merged_glacier_masks(merged, merged_geometry)

    # reset dx method
    cfg.PARAMS['grid_dx_method'] = dx_method
    cfg.PARAMS['fixed_dx'] = dx_spacing

    # copy main climate file and climate info to new gdir
    climfilename = filename + '_' + main.rgi_id + input_filesuffix + '.nc'
    climfile = os.path.join(merged.dir, climfilename)
    shutil.copyfile(main.get_filepath(filename, filesuffix=input_filesuffix),
                    climfile)
    shutil.copyfile(main.get_filepath('climate_info'),
                    merged.get_filepath('climate_info'))

    # reproject the flowlines to the new grid
    for nr, fl in reversed(list(enumerate(mfls))):

        # 1. Step: Change projection to the main glaciers grid
        _line = salem.transform_geometry(fl.line,
                                         crs=main.grid, to_crs=merged.grid)
        # 2. set new line
        fl.set_line(_line)

        # 3. set flow to attributes
        if fl.flows_to is not None:
            fl.set_flows_to(fl.flows_to)
        # remove inflow points, will be set by other flowlines if need be
        fl.inflow_points = []

        # 5. set grid size attributes
        dx = [shpg.Point(fl.line.coords[i]).distance(
            shpg.Point(fl.line.coords[i+1]))
            for i, pt in enumerate(fl.line.coords[:-1])]  # get distance
        # and check if equally spaced
        if not np.allclose(dx, np.mean(dx), atol=1e-2):
            raise RuntimeError('Flowline is not evenly spaced.')
        # dx might very slightly change, but should not
        fl.dx = np.mean(dx).round(2)
        # map_dx should stay exactly the same
        # fl.map_dx = mfls[-1].map_dx
        fl.dx_meter = fl.map_dx * fl.dx

        # replace flowline within the list
        mfls[nr] = fl

    # Write the reprojecflowlines
    merged.write_pickle(mfls, 'model_flowlines')

    return merged
=======
@entity_task(log)
def gdir_to_tar(gdir, delete=True):
    """Writes the content of a glacier directory to a tar file.

    The tar file is located at the same location of the original directory.
    The glacier directory objects are useless afterwards! Should be called at
    the end of a run only!!!

    Parameters
    ----------
    delete : bool
        delete the original directory afterwards (default)
    """

    source_dir = os.path.normpath(gdir.dir)
    opath = source_dir + '.tar.gz'

    with tarfile.open(opath, "w:gz") as tar:
        tar.add(source_dir, arcname=os.path.basename(source_dir))

    if delete:
        shutil.rmtree(source_dir)
>>>>>>> a74695fc
<|MERGE_RESOLUTION|>--- conflicted
+++ resolved
@@ -2008,7 +2008,6 @@
     return GlacierDirectory(gdir.rgi_id, base_dir=base_dir)
 
 
-<<<<<<< HEAD
 def initialize_merged_gdir(main, tribs=[], filename='climate_monthly',
                            input_filesuffix=''):
     """
@@ -2134,7 +2133,8 @@
     merged.write_pickle(mfls, 'model_flowlines')
 
     return merged
-=======
+
+  
 @entity_task(log)
 def gdir_to_tar(gdir, delete=True):
     """Writes the content of a glacier directory to a tar file.
@@ -2156,5 +2156,4 @@
         tar.add(source_dir, arcname=os.path.basename(source_dir))
 
     if delete:
-        shutil.rmtree(source_dir)
->>>>>>> a74695fc
+        shutil.rmtree(source_dir)
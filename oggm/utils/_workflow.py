"""Classes and functions used by the OGGM workflow"""

# Builtins
import glob
import os
import tempfile
import gzip
import json
import time
import random
import shutil
import tarfile
import sys
import signal
import datetime
import logging
import pickle
import warnings
import itertools
from collections import OrderedDict
from functools import partial, wraps
from time import gmtime, strftime
import fnmatch
import platform
import struct
import importlib
import re as regexp
from pathlib import Path

# External libs
import pandas as pd
import numpy as np
from scipy import stats
import xarray as xr
import shapely.geometry as shpg
import shapely.affinity as shpa
from shapely.ops import transform as shp_trafo
import netCDF4

# Optional libs
try:
    import geopandas as gpd
except ImportError:
    pass
try:
    import salem
except ImportError:
    pass
try:
    from salem import wgs84
    from salem.gis import transform_proj
except ImportError:
    pass
try:
    import pyproj
except ImportError:
    pass
try:
    import yaml
except ImportError:
    pass

# Python 3.12+ gives a deprecation warning if TarFile.extraction_filter is None.
# https://docs.python.org/3.12/library/tarfile.html#tarfile-extraction-filter
if hasattr(tarfile, "fully_trusted_filter"):
    tarfile.TarFile.extraction_filter = staticmethod(tarfile.fully_trusted_filter)  # type: ignores

# Locals
from oggm import __version__
from oggm.utils._funcs import (calendardate_to_hydrodate, date_to_floatyear,
                               tolist, filter_rgi_name, parse_rgi_meta,
                               haversine, multipolygon_to_polygon,
                               recursive_valid_polygons)
from oggm.utils._downloads import (get_demo_file, get_wgms_files,
                                   get_rgi_glacier_entities)
from oggm import cfg
from oggm.exceptions import InvalidParamsError, InvalidWorkflowError


# Default RGI date (median per region in RGI6)
RGI_DATE = {'01': 2009,
            '02': 2004,
            '03': 1999,
            '04': 2001,
            '05': 2001,
            '06': 2000,
            '07': 2008,
            '08': 2002,
            '09': 2001,
            '10': 2011,
            '11': 2003,
            '12': 2001,
            '13': 2006,
            '14': 2001,
            '15': 2001,
            '16': 2000,
            '17': 2000,
            '18': 1978,
            '19': 1989,
            }

# Module logger
log = logging.getLogger('.'.join(__name__.split('.')[:-1]))


def empty_cache():
    """Empty oggm's cache directory."""

    if os.path.exists(cfg.CACHE_DIR):
        shutil.rmtree(cfg.CACHE_DIR)
    os.makedirs(cfg.CACHE_DIR)


def expand_path(p):
    """Helper function for os.path.expanduser and os.path.expandvars"""

    return os.path.expandvars(os.path.expanduser(p))


def gettempdir(dirname='', reset=False, home=False):
    """Get a temporary directory.

    The default is to locate it in the system's temporary directory as
    given by python's `tempfile.gettempdir()/OGGM'. You can set `home=True` for
    a directory in the user's `home/tmp` folder instead (this isn't really
    a temporary folder but well...)

    Parameters
    ----------
    dirname : str
        if you want to give it a name
    reset : bool
        if it has to be emptied first.
    home : bool
        if True, returns `HOME/tmp/OGGM` instead

    Returns
    -------
    the path to the temporary directory
    """

    basedir = (os.path.join(os.path.expanduser('~'), 'tmp') if home
               else tempfile.gettempdir())
    return mkdir(os.path.join(basedir, 'OGGM', dirname), reset=reset)


# alias
get_temp_dir = gettempdir


def get_sys_info():
    """Returns system information as a list of tuples"""

    blob = []
    try:
        (sysname, nodename, release,
         version, machine, processor) = platform.uname()
        blob.extend([
            ("python", "%d.%d.%d.%s.%s" % sys.version_info[:]),
            ("python-bits", struct.calcsize("P") * 8),
            ("OS", "%s" % (sysname)),
            ("OS-release", "%s" % (release)),
            ("machine", "%s" % (machine)),
            ("processor", "%s" % (processor)),
        ])
    except BaseException:
        pass

    return blob


def get_env_info():
    """Returns env information as a list of tuples"""

    deps = [
        # (MODULE_NAME, f(mod) -> mod version)
        ("oggm", lambda mod: mod.__version__),
        ("numpy", lambda mod: mod.__version__),
        ("scipy", lambda mod: mod.__version__),
        ("pandas", lambda mod: mod.__version__),
        ("geopandas", lambda mod: mod.__version__),
        ("netCDF4", lambda mod: mod.__version__),
        ("matplotlib", lambda mod: mod.__version__),
        ("rasterio", lambda mod: mod.__version__),
        ("fiona", lambda mod: mod.__version__),
        ("pyproj", lambda mod: mod.__version__),
        ("shapely", lambda mod: mod.__version__),
        ("xarray", lambda mod: mod.__version__),
        ("dask", lambda mod: mod.__version__),
        ("salem", lambda mod: mod.__version__),
    ]

    deps_blob = list()
    for (modname, ver_f) in deps:
        try:
            if modname in sys.modules:
                mod = sys.modules[modname]
            else:
                mod = importlib.import_module(modname)
            ver = ver_f(mod)
            deps_blob.append((modname, ver))
        except BaseException:
            deps_blob.append((modname, None))

    return deps_blob


def get_git_ident():
    ident_str = '$Id$'
    if ":" not in ident_str:
        return 'no_git_id'
    return ident_str.replace("$", "").replace("Id:", "").replace(" ", "")


def show_versions(logger=None):
    """Prints the OGGM version and other system information.

    Parameters
    ----------
    logger : optional
        the logger you want to send the printouts to. If None, will use stdout

    Returns
    -------
    the output string
    """

    sys_info = get_sys_info()
    deps_blob = get_env_info()

    out = ['# OGGM environment: ']
    out.append("## System info:")
    for k, stat in sys_info:
        out.append("    %s: %s" % (k, stat))
    out.append("## Packages info:")
    for k, stat in deps_blob:
        out.append("    %s: %s" % (k, stat))
    out.append("    OGGM git identifier: " + get_git_ident())

    if logger is not None:
        logger.workflow('\n'.join(out))

    return '\n'.join(out)


def raise_oob_error(data: np.ndarray, name: str, msg: str = ""):
    """Raises an out-of-bound error and displays data bounds."""
    text = f"{name} is OOB: {data.min()}, {data.max()}.\n{msg}"
    raise ValueError(text)


class SuperclassMeta(type):
    """Metaclass for abstract base classes.

    http://stackoverflow.com/questions/40508492/python-sphinx-inherit-
    method-documentation-from-superclass
    """
    def __new__(mcls, classname, bases, cls_dict):
        cls = super().__new__(mcls, classname, bases, cls_dict)
        for name, member in cls_dict.items():
            if not getattr(member, '__doc__'):
                try:
                    member.__doc__ = getattr(bases[-1], name).__doc__
                except AttributeError:
                    pass
        return cls


class LRUFileCache():
    """A least recently used cache for temporary files.

    The files which are no longer used are deleted from the disk.
    """

    def __init__(self, l0=None, maxsize=None):
        """Instantiate.

        Parameters
        ----------
        l0 : list
            a list of file paths
        maxsize : int
            the max number of files to keep
        """
        self.files = [] if l0 is None else l0
        # if no maxsize is specified, use value from configuration
        maxsize = cfg.PARAMS['lru_maxsize'] if maxsize is None else maxsize
        self.maxsize = maxsize
        self.purge()

    def purge(self):
        """Remove expired entries."""
        if len(self.files) > self.maxsize:
            fpath = self.files.pop(0)
            if os.path.exists(fpath):
                os.remove(fpath)

    def append(self, fpath):
        """Append a file to the list."""
        if fpath not in self.files:
            self.files.append(fpath)
        self.purge()


def lazy_property(fn):
    """Decorator that makes a property lazy-evaluated."""

    attr_name = '_lazy_' + fn.__name__

    @property
    @wraps(fn)
    def _lazy_property(self):
        if not hasattr(self, attr_name):
            setattr(self, attr_name, fn(self))
        return getattr(self, attr_name)

    return _lazy_property


def mkdir(path, reset=False):
    """Checks if directory exists and if not, create one.

    Parameters
    ----------
    reset: erase the content of the directory if exists

    Returns
    -------
    the path
    """

    if reset and os.path.exists(path):
        shutil.rmtree(path)
        # deleting stuff takes time
        while os.path.exists(path):  # check if it still exists
            pass
    try:
        os.makedirs(path)
    except FileExistsError:
        pass
    return path


def include_patterns(*patterns):
    """Factory function that can be used with copytree() ignore parameter.

    Arguments define a sequence of glob-style patterns
    that are used to specify what files to NOT ignore.
    Creates and returns a function that determines this for each directory
    in the file hierarchy rooted at the source directory when used with
    shutil.copytree().

    https://stackoverflow.com/questions/35155382/copying-specific-files-to-a-
    new-folder-while-maintaining-the-original-subdirect
    """

    def _ignore_patterns(path, names):
        # This is our cuisine
        bname = os.path.basename(path)
        if 'divide' in bname or 'log' in bname:
            keep = []
        else:
            keep = set(name for pattern in patterns
                       for name in fnmatch.filter(names, pattern))
        ignore = set(name for name in names
                     if name not in keep and not
                     os.path.isdir(os.path.join(path, name)))
        return ignore

    return _ignore_patterns


class ncDataset(netCDF4.Dataset):
    """Wrapper around netCDF4 setting auto_mask to False"""

    def __init__(self, *args, **kwargs):
        super(ncDataset, self).__init__(*args, **kwargs)
        self.set_auto_mask(False)


def pipe_log(gdir, task_func_name, err=None):
    """Log the error in a specific directory."""

    time_str = datetime.datetime.now().strftime('%Y-%m-%dT%H:%M:%S')

    # Defaults to working directory: it must be set!
    if not cfg.PATHS['working_dir']:
        warnings.warn("Cannot log to file without a valid "
                      "cfg.PATHS['working_dir']!", RuntimeWarning)
        return

    fpath = os.path.join(cfg.PATHS['working_dir'], 'log')
    mkdir(fpath)

    fpath = os.path.join(fpath, gdir.rgi_id)

    sep = '; '

    if err is not None:
        fpath += '.ERROR'
    else:
        return  # for now
        fpath += '.SUCCESS'

    with open(fpath, 'a') as f:
        f.write(time_str + sep + task_func_name + sep)
        if err is not None:
            f.write(err.__class__.__name__ + sep + '{}\n'.format(err))
        else:
            f.write(sep + '\n')


class DisableLogger():
    """Context manager to temporarily disable all loggers."""

    def __enter__(self):
        logging.disable(logging.CRITICAL)

    def __exit__(self, a, b, c):
        logging.disable(logging.NOTSET)


def _timeout_handler(signum, frame):
    raise TimeoutError('This task was killed because of timeout')


class entity_task(object):
    """Decorator for common job-controlling logic.

    All tasks share common operations. This decorator is here to handle them:
    exceptions, logging, and (some day) database for job-controlling.
    """

    def __init__(self, log, writes=[], fallback=None):
        """Decorator syntax: ``@entity_task(log, writes=['dem', 'outlines'])``

        Parameters
        ----------
        log: logger
            module logger
        writes: list
            list of files that the task will write down to disk (must be
            available in ``cfg.BASENAMES``)
        fallback: python function
            will be executed on gdir if entity_task fails
        return_value: bool
            whether the return value from the task should be passed over
            to the caller or not. In general you will always want this to
            be true, but sometimes the task return things which are not
            useful in production and my use a lot of memory, etc,
        """
        self.log = log
        self.writes = writes
        self.fallback = fallback

        cnt = ['    Notes']
        cnt += ['    -----']
        cnt += ['    Files written to the glacier directory:']

        for k in sorted(writes):
            cnt += [cfg.BASENAMES.doc_str(k)]
        self.iodoc = '\n'.join(cnt)

    def __call__(self, task_func):
        """Decorate."""

        # Add to the original docstring
        if task_func.__doc__ is None:
            raise RuntimeError('Entity tasks should have a docstring!')

        task_func.__doc__ = '\n'.join((task_func.__doc__, self.iodoc))

        @wraps(task_func)
        def _entity_task(gdir, *, reset=None, print_log=True,
                         return_value=True, continue_on_error=None,
                         add_to_log_file=True, **kwargs):

            settings_filesuffix = kwargs.get('settings_filesuffix', '')
            gdir.settings_filesuffix = settings_filesuffix

            if reset is None:
                reset = not cfg.PARAMS['auto_skip_task']

            if continue_on_error is None:
                continue_on_error = cfg.PARAMS['continue_on_error']

            task_name = task_func.__name__

            # Filesuffix are typically used to differentiate tasks
            fsuffix = settings_filesuffix
            if kwargs.get('filesuffix', False):
                fsuffix += kwargs.get('filesuffix', False)
            if kwargs.get('output_filesuffix', False):
                fsuffix += kwargs.get('output_filesuffix', False)
            if fsuffix:
                task_name += fsuffix

            # Do we need to run this task?
            s = gdir.get_task_status(task_name)
            if not reset and s and ('SUCCESS' in s):
                return

            # Log what we are doing
            if print_log:
                self.log.info('(%s) %s', gdir.rgi_id, task_name)

            # Run the task
            try:
                if gdir.settings['task_timeout'] > 0:
                    signal.signal(signal.SIGALRM, _timeout_handler)
                    signal.alarm(gdir.settings['task_timeout'])
                ex_t = time.time()
                out = task_func(gdir, **kwargs)
                ex_t = time.time() - ex_t
                if gdir.settings['task_timeout'] > 0:
                    signal.alarm(0)
                if task_name != 'gdir_to_tar':
                    if add_to_log_file:
                        gdir.log(task_name, task_time=ex_t)
            except Exception as err:
                # Something happened
                out = None
                if add_to_log_file:
                    gdir.log(task_name, err=err)
                    pipe_log(gdir, task_name, err=err)
                if print_log:
                    self.log.error('%s occurred during task %s on %s: %s',
                                   type(err).__name__, task_name,
                                   gdir.rgi_id, str(err))
                if not continue_on_error:
                    raise

                if self.fallback is not None:
                    out = self.fallback(gdir)
            if return_value:
                return out

        _entity_task.__dict__['is_entity_task'] = True
        # adds the possibility to use a function, decorated as entity_task, without its decoration.
        _entity_task.unwrapped = task_func
        return _entity_task


class global_task(object):
    """Decorator for common job-controlling logic.

    Indicates that this task expects a list of all GlacierDirs as parameter
    instead of being called once per dir.
    """

    def __init__(self, log):
        """Decorator syntax: ``@global_task(log)``

        Parameters
        ----------
        log: logger
            module logger
        """
        self.log = log

    def __call__(self, task_func):
        """Decorate."""

        @wraps(task_func)
        def _global_task(gdirs, **kwargs):

            # Should be iterable
            gdirs = tolist(gdirs)

            self.log.workflow('Applying global task %s on %s glaciers',
                              task_func.__name__, len(gdirs))

            # Run the task
            return task_func(gdirs, **kwargs)

        _global_task.__dict__['is_global_task'] = True
        return _global_task


def get_ref_mb_glaciers_candidates(rgi_version=None):
    """Reads in the WGMS list of glaciers with available MB data.

    Can be found afterwards (and extended) in cdf.DATA['RGIXX_ref_ids'].
    """

    if rgi_version is None:
        rgi_version = cfg.PARAMS['rgi_version']

    if len(rgi_version) == 2:
        # We might change this one day
        rgi_version = rgi_version[:1]

    key = 'RGI{}0_ref_ids'.format(rgi_version)

    if key not in cfg.DATA:
        flink, _ = get_wgms_files()
        cfg.DATA[key] = flink['RGI{}0_ID'.format(rgi_version)].tolist()

    return cfg.DATA[key]


@global_task(log)
def get_ref_mb_glaciers(gdirs, y0=None, y1=None):
    """Get the list of glaciers we have valid mass balance measurements for.

    To be valid glaciers must have more than 5 years of measurements and
    be land terminating. Therefore, the list depends on the time period of the
    baseline climate data and this method selects them out of a list
    of potential candidates (`gdirs` arg).

    Parameters
    ----------
    gdirs : list of :py:class:`oggm.GlacierDirectory` objects
        list of glaciers to check for valid reference mass balance data
    y0 : int
        override the default behavior which is to check the available
        climate data (or PARAMS['ref_mb_valid_window']) and decide
    y1 : int
        override the default behavior which is to check the available
        climate data (or PARAMS['ref_mb_valid_window']) and decide

    Returns
    -------
    ref_gdirs : list of :py:class:`oggm.GlacierDirectory` objects
        list of those glaciers with valid reference mass balance data

    See Also
    --------
    get_ref_mb_glaciers_candidates
    """

    # Get the links
    ref_ids = get_ref_mb_glaciers_candidates(gdirs[0].rgi_version)

    # We remove tidewater glaciers and glaciers with < 5 years
    ref_gdirs = []
    for g in gdirs:
        if g.rgi_id not in ref_ids or g.is_tidewater:
            continue
        try:
            mbdf = g.get_ref_mb_data(y0=y0, y1=y1)
            if len(mbdf) >= 5:
                ref_gdirs.append(g)
        except RuntimeError as e:
            if 'Please process some climate data before call' in str(e):
                raise
    return ref_gdirs


def _chaikins_corner_cutting(line, refinements=5):
    """Some magic here.

    https://stackoverflow.com/questions/47068504/where-to-find-python-
    implementation-of-chaikins-corner-cutting-algorithm
    """
    coords = np.array(line.coords)

    for _ in range(refinements):
        L = coords.repeat(2, axis=0)
        R = np.empty_like(L)
        R[0] = L[0]
        R[2::2] = L[1:-1:2]
        R[1:-1:2] = L[2::2]
        R[-1] = L[-1]
        coords = L * 0.75 + R * 0.25

    return shpg.LineString(coords)


@entity_task(log)
def get_centerline_lonlat(gdir,
                          keep_main_only=False,
                          flowlines_output=False,
                          ensure_exterior_match=False,
                          geometrical_widths_output=False,
                          corrected_widths_output=False,
                          to_crs='wgs84',
                          simplify_line_before=0,
                          corner_cutting=0,
                          simplify_line_after=0):
    """Helper task to convert the centerlines to a shapefile

    Parameters
    ----------
    gdir : the glacier directory
    flowlines_output : create a shapefile for the flowlines
    ensure_exterior_match : per design, OGGM centerlines match the underlying
    DEM grid. This may imply that they do not "touch" the exterior outlines
    of the glacier in vector space. Set this to True to correct for that.
    geometrical_widths_output : for the geometrical widths
    corrected_widths_output : for the corrected widths

    Returns
    -------
    a shapefile
    """
    if flowlines_output or geometrical_widths_output or corrected_widths_output:
        cls = gdir.read_pickle('inversion_flowlines')
    else:
        cls = gdir.read_pickle('centerlines')

    exterior = None
    if ensure_exterior_match:
        exterior = gdir.read_shapefile('outlines')
        # Transform to grid
        tra_func = partial(gdir.grid.transform, crs=exterior.crs)
        exterior = shpg.Polygon(shp_trafo(tra_func, exterior.geometry[0].exterior))

    tra_func = partial(gdir.grid.ij_to_crs, crs=to_crs)

    olist = []
    for j, cl in enumerate(cls):
        mm = 1 if j == (len(cls)-1) else 0
        if keep_main_only and mm == 0:
            continue
        if corrected_widths_output:
            le_segment = np.rint(np.max(cl.dis_on_line) * gdir.grid.dx)
            for wi, cur, (n1, n2), wi_m in zip(cl.widths, cl.line.coords,
                                               cl.normals, cl.widths_m):
                _l = shpg.LineString([shpg.Point(cur + wi / 2. * n1),
                                      shpg.Point(cur + wi / 2. * n2)])
                gs = dict()
                gs['RGIID'] = gdir.rgi_id
                gs['SEGMENT_ID'] = j
                gs['LE_SEGMENT'] = le_segment
                gs['MAIN'] = mm
                gs['WIDTH_m'] = wi_m
                gs['geometry'] = shp_trafo(tra_func, _l)
                olist.append(gs)
        elif geometrical_widths_output:
            le_segment = np.rint(np.max(cl.dis_on_line) * gdir.grid.dx)
            for _l, wi_m in zip(cl.geometrical_widths, cl.widths_m):
                gs = dict()
                gs['RGIID'] = gdir.rgi_id
                gs['SEGMENT_ID'] = j
                gs['LE_SEGMENT'] = le_segment
                gs['MAIN'] = mm
                gs['WIDTH_m'] = wi_m
                gs['geometry'] = shp_trafo(tra_func, _l)
                olist.append(gs)
        else:
            gs = dict()
            gs['RGIID'] = gdir.rgi_id
            gs['SEGMENT_ID'] = j
            gs['STRAHLER'] = cl.order
            if mm == 0:
                gs['OUTFLOW_ID'] = cls.index(cl.flows_to)
            else:
                gs['OUTFLOW_ID'] = -1
            gs['LE_SEGMENT'] = np.rint(np.max(cl.dis_on_line) * gdir.grid.dx)
            gs['MAIN'] = mm
            line = cl.line
            if ensure_exterior_match:
                # Extend line at the start by 10
                fs = shpg.LineString(line.coords[:2])
                # First check if this is necessary - this segment should
                # be within the geometry or it's already good to go
                if fs.within(exterior):
                    fs = shpa.scale(fs, xfact=3, yfact=3, origin=fs.boundary.geoms[1])
                    line = shpg.LineString([*fs.coords, *line.coords[2:]])
                # If last also extend at the end
                if mm == 1:
                    ls = shpg.LineString(line.coords[-2:])
                    if ls.within(exterior):
                        ls = shpa.scale(ls, xfact=3, yfact=3, origin=ls.boundary.geoms[0])
                        line = shpg.LineString([*line.coords[:-2], *ls.coords])

                # Simplify and smooth?
                if simplify_line_before:
                    line = line.simplify(simplify_line_before)
                if corner_cutting:
                    line = _chaikins_corner_cutting(line, corner_cutting)
                if simplify_line_after:
                    line = line.simplify(simplify_line_after)

                # Intersect with exterior geom
                line = line.intersection(exterior)
                if line.geom_type in ['MultiLineString', 'GeometryCollection']:
                    # Take the longest
                    lens = [il.length for il in line.geoms]
                    line = line.geoms[np.argmax(lens)]

                # Recompute length
                gs['LE_SEGMENT'] = np.rint(line.length * gdir.grid.dx)
            gs['geometry'] = shp_trafo(tra_func, line)
            olist.append(gs)

    return olist


def _write_shape_to_disk(gdf, fpath, to_tar=False):
    """Write a shapefile to disk with optional compression

    Parameters
    ----------
    gdf : gpd.GeoDataFrame
        the data to write
    fpath : str
        where to writ the file - should be ending in shp
    to_tar : bool
        put the files in a .tar file. If cfg.PARAMS['use_compression'],
        also compress to .gz
    """

    if '.shp' not in fpath:
        raise ValueError('File ending should be .shp')

    with warnings.catch_warnings():
        warnings.filterwarnings('ignore', 'GeoSeries.notna', UserWarning)
        gdf.to_file(fpath)

    if not to_tar:
        # Done here
        return

    # Write them in tar
    fpath = fpath.replace('.shp', '.tar')
    mode = 'w'
    if cfg.PARAMS['use_compression']:
        fpath += '.gz'
        mode += ':gz'
    if os.path.exists(fpath):
        os.remove(fpath)

    # List all files that were written as shape
    fs = glob.glob(fpath.replace('.gz', '').replace('.tar', '.*'))
    # Add them to tar
    with tarfile.open(fpath, mode=mode) as tf:
        for ff in fs:
            tf.add(ff, arcname=os.path.basename(ff))

    # Delete the old ones
    for ff in fs:
        os.remove(ff)


@global_task(log)
def write_centerlines_to_shape(gdirs, *, path=True, to_tar=False,
                               to_crs='EPSG:4326',
                               filesuffix='', flowlines_output=False,
                               ensure_exterior_match=False,
                               geometrical_widths_output=False,
                               corrected_widths_output=False,
                               keep_main_only=False,
                               simplify_line_before=0,
                               corner_cutting=0,
                               simplify_line_after=0):
    """Write the centerlines to a shapefile.

    Parameters
    ----------
    gdirs:
        the list of GlacierDir to process.
    path: str or bool
        Set to "True" in order  to store the shape in the working directory
        Set to a str path to store the file to your chosen location
    to_tar : bool
        put the files in a .tar file. If cfg.PARAMS['use_compression'],
        also compress to .gz
    filesuffix : str
        add a suffix to the output file
    flowlines_output : bool
        output the OGGM flowlines instead of the centerlines
    geometrical_widths_output : bool
        output the geometrical widths instead of the centerlines
    corrected_widths_output : bool
        output the corrected widths instead of the centerlines
    ensure_exterior_match : bool
        per design, the centerlines will match the underlying DEM grid.
        This may imply that they do not "touch" the exterior outlines of the
        glacier in vector space. Set this to True to correct for that.
    to_crs : str
        write the shape to another coordinate reference system (CRS)
    keep_main_only : bool
        write only the main flowlines to the output files
    simplify_line_before : float
        apply shapely's `simplify` method to the line before corner cutting.
        It is a cosmetic option: it avoids hard "angles" in the centerlines.
        All points in the simplified object will be within the tolerance
        distance of the original geometry (units: grid points). A good
        value to test first is 0.75
    corner_cutting : int
        apply the Chaikin's corner cutting algorithm to the geometry before
        writing. The integer represents the number of refinements to apply.
        A good first value to test is 3.
    simplify_line_after : float
        apply shapely's `simplify` method to the line *after* corner cutting.
        This is to reduce the size of the geometeries after they have been
        smoothed. The default value of 0 is fine if you use corner cutting less
        than 4. Otherwize try a small number, like 0.05 or 0.1.
    """
    from oggm.workflow import execute_entity_task

    if path is True:
        path = os.path.join(cfg.PATHS['working_dir'],
                            'glacier_centerlines' + filesuffix + '.shp')

    _to_crs = salem.check_crs(to_crs)
    if not _to_crs:
        raise InvalidParamsError(f'CRS not understood: {to_crs}')

    log.workflow('write_centerlines_to_shape on {} ...'.format(path))

    olist = execute_entity_task(get_centerline_lonlat, gdirs,
                                flowlines_output=flowlines_output,
                                ensure_exterior_match=ensure_exterior_match,
                                geometrical_widths_output=geometrical_widths_output,
                                corrected_widths_output=corrected_widths_output,
                                keep_main_only=keep_main_only,
                                simplify_line_before=simplify_line_before,
                                corner_cutting=corner_cutting,
                                simplify_line_after=simplify_line_after,
                                to_crs=_to_crs)
    # filter for none
    olist = [o for o in olist if o is not None]
    odf = gpd.GeoDataFrame(itertools.chain.from_iterable(olist), crs=to_crs)
    odf = odf.sort_values(by=['RGIID', 'SEGMENT_ID'])
    # Sanity checks to avoid bad surprises
    gtype = np.array([g.geom_type for g in odf.geometry])
    if 'GeometryCollection' in gtype:
        errdf = odf.loc[gtype == 'GeometryCollection']
        with warnings.catch_warnings():
            # errdf.length warns because of use of wgs84
            warnings.filterwarnings("ignore", category=UserWarning)
            if not np.all(errdf.length) == 0:
                errdf = errdf.loc[errdf.length > 0]
                raise RuntimeError('Some geometries are non-empty GeometryCollection '
                                   f'at RGI Ids: {errdf.RGIID.values}')
    _write_shape_to_disk(odf, path, to_tar=to_tar)


def demo_glacier_id(key):
    """Get the RGI id of a glacier by name or key: None if not found."""

    df = cfg.DATA['demo_glaciers']

    # Is the name in key?
    s = df.loc[df.Key.str.lower() == key.lower()]
    if len(s) == 1:
        return s.index[0]

    # Is the name in name?
    s = df.loc[df.Name.str.lower() == key.lower()]
    if len(s) == 1:
        return s.index[0]

    # Is the name in Ids?
    try:
        s = df.loc[[key]]
        if len(s) == 1:
            return s.index[0]
    except KeyError:
        pass

    return None


class compile_to_netcdf(object):
    """Decorator for common compiling NetCDF files logic.

    All compile_* tasks can be optimized the same way, by using temporary
    files and merging them afterwards.
    """

    def __init__(self, log):
        """Decorator syntax: ``@compile_to_netcdf(log, n_tmp_files=1000)``

        Parameters
        ----------
        log: logger
            module logger
        tmp_file_size: int
            number of glacier directories per temporary files
        """
        self.log = log

    def __call__(self, task_func):
        """Decorate."""

        @wraps(task_func)
        def _compile_to_netcdf(gdirs, input_filesuffix='',
                               output_filesuffix='',
                               path=True,
                               tmp_file_size=1000,
                               **kwargs):

            if not output_filesuffix:
                output_filesuffix = input_filesuffix

            gdirs = tolist(gdirs)
            task_name = task_func.__name__
            output_base = task_name.replace('compile_', '')

            if path is True:
                path = os.path.join(cfg.PATHS['working_dir'],
                                    output_base + output_filesuffix + '.nc')

            self.log.workflow('Applying %s on %d gdirs.',
                              task_name, len(gdirs))

            # Run the task
            # If small gdir size, no need for temporary files
            if len(gdirs) < tmp_file_size or not path:
                return task_func(gdirs, input_filesuffix=input_filesuffix,
                                 path=path, **kwargs)

            # Otherwise, divide and conquer
            sub_gdirs = [gdirs[i: i + tmp_file_size] for i in
                         range(0, len(gdirs), tmp_file_size)]

            tmp_paths = [os.path.join(cfg.PATHS['working_dir'],
                                      'compile_tmp_{:06d}.nc'.format(i))
                         for i in range(len(sub_gdirs))]

            try:
                for spath, sgdirs in zip(tmp_paths, sub_gdirs):
                    task_func(sgdirs, input_filesuffix=input_filesuffix,
                              path=spath, **kwargs)
            except BaseException:
                # If something wrong, delete the tmp files
                for f in tmp_paths:
                    try:
                        os.remove(f)
                    except FileNotFoundError:
                        pass
                raise

            # Ok, now merge and return
            try:
                with xr.open_mfdataset(tmp_paths, combine='nested',
                                       concat_dim='rgi_id') as ds:
                    # the .load() is actually quite uncool here, but it solves
                    # an unbelievable stalling problem in multiproc
                    ds.load().to_netcdf(path)
            except TypeError:
                # xr < v 0.13
                with xr.open_mfdataset(tmp_paths, concat_dim='rgi_id') as ds:
                    # the .load() is actually quite uncool here, but it solves
                    # an unbelievable stalling problem in multiproc
                    ds.load().to_netcdf(path)

            # We can't return the dataset without loading it, so we don't
            return None

        return _compile_to_netcdf


@entity_task(log)
def merge_consecutive_run_outputs(gdir,
                                  input_filesuffix_1=None,
                                  input_filesuffix_2=None,
                                  output_filesuffix=None,
                                  delete_input=False):
    """Merges the output of two model_diagnostics files into one.

    It assumes that the last time of file1 is equal to the first time of file2.

    Parameters
    ----------
    gdir : the glacier directory
    input_filesuffix_1 : str
        how to recognize the first file
    input_filesuffix_2 : str
        how to recognize the second file
    output_filesuffix : str
        where to write the output (default: no suffix)

    Returns
    -------
    The merged dataset
    """

    # Read in the input files and check
    fp1 = gdir.get_filepath('model_diagnostics', filesuffix=input_filesuffix_1)
    with xr.open_dataset(fp1) as ds:
        ds1 = ds.load()
    fp2 = gdir.get_filepath('model_diagnostics', filesuffix=input_filesuffix_2)
    with xr.open_dataset(fp2) as ds:
        ds2 = ds.load()
    if ds1.time[-1] != ds2.time[0]:
        raise InvalidWorkflowError('The two files are incompatible by time')

    # Samity check for all variables as well
    for v in ds1:
        if not np.all(np.isfinite(ds1[v].data[-1])):
            # This is the last year of hydro output - we will discard anyway
            continue
        if np.allclose(ds1[v].data[-1], ds2[v].data[0]):
            # This means that we're OK - the two match
            continue

        # This has to be a bucket of some sort, probably snow or calving
        if len(ds2[v].data.shape) == 1:
            if ds2[v].data[0] != 0:
                raise InvalidWorkflowError('The two files seem incompatible '
                                           f'by data on variable : {v}')
            bucket = ds1[v].data[-1]
        elif len(ds2[v].data.shape) == 2:
            if ds2[v].data[0, 0] != 0:
                raise InvalidWorkflowError('The two files seem incompatible '
                                           f'by data on variable : {v}')
            bucket = ds1[v].data[-1, -1]
        # Carry it to the rest
        ds2[v] = ds2[v] + bucket

    # Merge by removing the last step of file 1 and delete the files if asked
    out_ds = xr.concat([ds1.isel(time=slice(0, -1)), ds2], dim='time')
    if delete_input:
        os.remove(fp1)
        os.remove(fp2)
    # Write out and return
    fp = gdir.get_filepath('model_diagnostics', filesuffix=output_filesuffix)
    out_ds.to_netcdf(fp)
    return out_ds


@global_task(log)
@compile_to_netcdf(log)
def compile_run_output(gdirs, path=True, input_filesuffix='',
                       use_compression=True):
    """Compiles the output of the model runs of several gdirs into one file.

    Parameters
    ----------
    gdirs : list of :py:class:`oggm.GlacierDirectory` objects
        the glacier directories to process
    path : str
        where to store (default is on the working dir).
        Set to `False` to disable disk storage.
    input_filesuffix : str
        the filesuffix of the files to be compiled
    use_compression : bool
        use zlib compression on the output netCDF files

    Returns
    -------
    ds : :py:class:`xarray.Dataset`
        compiled output
    """

    # Get the dimensions of all this
    rgi_ids = [gd.rgi_id for gd in gdirs]

    # To find the longest time, we have to open all files unfortunately, we
    # also create a list of all data variables (in case not all files contain
    # the same data variables), and finally we decide on the name of "3d"
    # variables in case we have daily
    time_info = {}
    time_keys = ['hydro_year', 'hydro_month', 'calendar_year', 'calendar_month']
    allowed_data_vars = ['volume_m3', 'volume_bsl_m3', 'volume_bwl_m3',
                         'volume_m3_min_h',  # only here for back compatibility
                         # as it is a variable in gdirs v1.6 2023.1
                         'area_m2', 'area_m2_min_h', 'length_m', 'calving_m3',
                         'calving_rate_myr', 'off_area',
                         'on_area', 'model_mb', 'is_fixed_geometry_spinup']
    for gi in range(10):
        allowed_data_vars += [f'terminus_thick_{gi}']
    # this hydro variables can be _monthly or _daily
    hydro_vars = ['melt_off_glacier', 'melt_on_glacier',
                  'liq_prcp_off_glacier', 'liq_prcp_on_glacier',
                  'snowfall_off_glacier', 'snowfall_on_glacier',
                  'melt_residual_off_glacier', 'melt_residual_on_glacier',
                  'snow_bucket', 'residual_mb']
    for v in hydro_vars:
        allowed_data_vars += [v]
        allowed_data_vars += [v + '_monthly']
        allowed_data_vars += [v + '_daily']
    data_vars = {}
    name_2d_dim = 'month_2d'
    contains_3d_data = False
    for gd in gdirs:
        fp = gd.get_filepath('model_diagnostics', filesuffix=input_filesuffix)
        try:
            with ncDataset(fp) as ds:
                time = ds.variables['time'][:]
                if 'time' not in time_info:
                    time_info['time'] = time
                    for cn in time_keys:
                        time_info[cn] = ds.variables[cn][:]
                else:
                    # Here we may need to append or add stuff
                    ot = time_info['time']
                    if time[0] > ot[-1] or ot[-1] < time[0]:
                        raise InvalidWorkflowError('Trying to compile output '
                                                   'without overlap.')
                    if time[-1] > ot[-1]:
                        p = np.nonzero(time == ot[-1])[0][0] + 1
                        time_info['time'] = np.append(ot, time[p:])
                        for cn in time_keys:
                            time_info[cn] = np.append(time_info[cn],
                                                      ds.variables[cn][p:])
                    if time[0] < ot[0]:
                        p = np.nonzero(time == ot[0])[0][0]
                        time_info['time'] = np.append(time[:p], ot)
                        for cn in time_keys:
                            time_info[cn] = np.append(ds.variables[cn][:p],
                                                      time_info[cn])

                # check if their are new data variables and add them
                for vn in ds.variables:
                    # exclude time variables
                    if vn in ['month_2d', 'calendar_month_2d',
                              'hydro_month_2d']:
                        name_2d_dim = 'month_2d'
                        contains_3d_data = True
                    elif vn in ['day_2d', 'calendar_day_2d', 'hydro_day_2d']:
                        name_2d_dim = 'day_2d'
                        contains_3d_data = True
                    elif vn in allowed_data_vars:
                        # check if data variable is new
                        if vn not in data_vars.keys():
                            data_vars[vn] = dict()
                            data_vars[vn]['dims'] = ds.variables[vn].dimensions
                            data_vars[vn]['attrs'] = dict()
                            for attr in ds.variables[vn].ncattrs():
                                if attr not in ['_FillValue', 'coordinates',
                                                'dtype']:
                                    data_vars[vn]['attrs'][attr] = getattr(
                                        ds.variables[vn], attr)
                    elif vn not in ['time'] + time_keys:
                        # This check has future developments in mind.
                        # If you end here it means the current data variable is
                        # not under the allowed_data_vars OR not under the
                        # defined time dimensions. If it is a new data variable
                        # add it to allowed_data_vars above (also add it to
                        # test_compile_run_output). If it is a new dimension
                        # handle it in the if/elif statements.
                        raise InvalidParamsError(f'The data variable "{vn}" '
                                                 'is not known. Is it new or '
                                                 'is it a new dimension? '
                                                 'Check comment above this '
                                                 'raise for more info!')

            # If this worked, keep it as template
            ppath = fp
        except FileNotFoundError:
            pass

    if 'time' not in time_info:
        raise RuntimeError('Found no valid glaciers!')

    # OK found it, open it and prepare the output
    with xr.open_dataset(ppath) as ds_diag:

        # Prepare output
        ds = xr.Dataset()

        # Global attributes
        ds.attrs['description'] = 'OGGM model output'
        ds.attrs['oggm_version'] = __version__
        ds.attrs['calendar'] = '365-day no leap'
        ds.attrs['creation_date'] = strftime("%Y-%m-%d %H:%M:%S", gmtime())

        # Copy coordinates
        time = time_info['time']
        ds.coords['time'] = ('time', time)
        ds['time'].attrs['description'] = 'Floating year'
        # New coord
        ds.coords['rgi_id'] = ('rgi_id', rgi_ids)
        ds['rgi_id'].attrs['description'] = 'RGI glacier identifier'
        # This is just taken from there
        for cn in ['hydro_year', 'hydro_month',
                   'calendar_year', 'calendar_month']:
            ds.coords[cn] = ('time', time_info[cn])
            ds[cn].attrs['description'] = ds_diag[cn].attrs['description']

        # Prepare the 2D variables
        shape = (len(time), len(rgi_ids))
        out_2d = dict()
        for vn in data_vars:
            if name_2d_dim in data_vars[vn]['dims']:
                continue
            var = dict()
            var['data'] = np.full(shape, np.nan)
            var['attrs'] = data_vars[vn]['attrs']
            out_2d[vn] = var

        # 1D Variables
        out_1d = dict()
        for vn, attrs in [('water_level', {'description': 'Calving water level',
                                           'units': 'm'}),
                          ('glen_a', {'description': 'Simulation Glen A',
                                      'units': ''}),
                          ('fs', {'description': 'Simulation sliding parameter',
                                  'units': ''}),
                          ]:
            var = dict()
            var['data'] = np.full(len(rgi_ids), np.nan)
            var['attrs'] = attrs
            out_1d[vn] = var

        # Maybe 3D?
        out_3d = dict()
        if contains_3d_data:
            # We have some 3d vars
            month_2d = ds_diag[name_2d_dim]
            ds.coords[name_2d_dim] = (name_2d_dim, month_2d.data)
            cn = f'calendar_{name_2d_dim}'
            ds.coords[cn] = (name_2d_dim, ds_diag[cn].values)

            shape = (len(time), len(month_2d), len(rgi_ids))
            for vn in data_vars:
                if name_2d_dim not in data_vars[vn]['dims']:
                    continue
                var = dict()
                var['data'] = np.full(shape, np.nan)
                var['attrs'] = data_vars[vn]['attrs']
                out_3d[vn] = var

    # Read out
    for i, gdir in enumerate(gdirs):
        try:
            ppath = gdir.get_filepath('model_diagnostics',
                                      filesuffix=input_filesuffix)
            with ncDataset(ppath) as ds_diag:
                it = ds_diag.variables['time'][:]
                a = np.nonzero(time == it[0])[0][0]
                b = np.nonzero(time == it[-1])[0][0] + 1
                for vn, var in out_2d.items():
                    # try statement if some data variables not in all files
                    try:
                        var['data'][a:b, i] = ds_diag.variables[vn][:]
                    except KeyError:
                        pass
                for vn, var in out_3d.items():
                    # try statement if some data variables not in all files
                    try:
                        var['data'][a:b, :, i] = ds_diag.variables[vn][:]
                    except KeyError:
                        pass
                for vn, var in out_1d.items():
                    var['data'][i] = ds_diag.getncattr(vn)
        except FileNotFoundError:
            pass

    # To xarray
    for vn, var in out_2d.items():
        # Backwards compatibility - to remove one day...
        for r in ['_m3', '_m2', '_myr', '_m']:
            # Order matters
            vn = regexp.sub(r + '$', '', vn)
        ds[vn] = (('time', 'rgi_id'), var['data'])
        ds[vn].attrs = var['attrs']
    for vn, var in out_3d.items():
        ds[vn] = (('time', name_2d_dim, 'rgi_id'), var['data'])
        ds[vn].attrs = var['attrs']
    for vn, var in out_1d.items():
        ds[vn] = (('rgi_id', ), var['data'])
        ds[vn].attrs = var['attrs']

    # To file?
    if path:
        enc_var = {'dtype': 'float32'}
        if use_compression:
            enc_var['complevel'] = 5
            enc_var['zlib'] = True
        encoding = {v: enc_var for v in ds.data_vars}
        ds.to_netcdf(path, encoding=encoding)

    return ds


@global_task(log)
@compile_to_netcdf(log)
def compile_climate_input(gdirs, path=True, filename='climate_historical',
                          input_filesuffix='', use_compression=True):
    """Merge the climate input files in the glacier directories into one file.

    Parameters
    ----------
    gdirs : list of :py:class:`oggm.GlacierDirectory` objects
        the glacier directories to process
    path : str
        where to store (default is on the working dir).
        Set to `False` to disable disk storage.
    filename : str
        BASENAME of the climate input files
    input_filesuffix : str
        the filesuffix of the files to be compiled
    use_compression : bool
        use zlib compression on the output netCDF files

    Returns
    -------
    ds : :py:class:`xarray.Dataset`
        compiled climate data
    """

    # Get the dimensions of all this
    rgi_ids = [gd.rgi_id for gd in gdirs]

    # The first gdir might have blown up, try some others
    i = 0
    while True:
        if i >= len(gdirs):
            raise RuntimeError('Found no valid glaciers!')
        try:
            pgdir = gdirs[i]
            ppath = pgdir.get_filepath(filename=filename,
                                       filesuffix=input_filesuffix)
            with xr.open_dataset(ppath) as ds_clim:
                ds_clim.time.values
            # If this worked, we have a valid gdir
            break
        except BaseException:
            i += 1

    with xr.open_dataset(ppath) as ds_clim:
        cyrs = ds_clim['time.year']
        cmonths = ds_clim['time.month']
        sm = cfg.PARAMS['hydro_month_' + pgdir.hemisphere]
        hyrs, hmonths = calendardate_to_hydrodate(cyrs, cmonths, start_month=sm)
        time = date_to_floatyear(cyrs, cmonths)

    # Prepare output
    ds = xr.Dataset()

    # Global attributes
    ds.attrs['description'] = 'OGGM model output'
    ds.attrs['oggm_version'] = __version__
    ds.attrs['calendar'] = '365-day no leap'
    ds.attrs['creation_date'] = strftime("%Y-%m-%d %H:%M:%S", gmtime())

    # Coordinates
    ds.coords['time'] = ('time', time)
    ds.coords['rgi_id'] = ('rgi_id', rgi_ids)
    ds.coords['calendar_year'] = ('time', cyrs.data)
    ds.coords['calendar_month'] = ('time', cmonths.data)
    ds.coords['hydro_year'] = ('time', hyrs)
    ds.coords['hydro_month'] = ('time', hmonths)
    ds['time'].attrs['description'] = 'Floating year'
    ds['rgi_id'].attrs['description'] = 'RGI glacier identifier'
    ds['hydro_year'].attrs['description'] = 'Hydrological year'
    ds['hydro_month'].attrs['description'] = 'Hydrological month'
    ds['calendar_year'].attrs['description'] = 'Calendar year'
    ds['calendar_month'].attrs['description'] = 'Calendar month'

    shape = (len(time), len(rgi_ids))
    temp = np.zeros(shape) * np.nan
    prcp = np.zeros(shape) * np.nan

    ref_hgt = np.zeros(len(rgi_ids)) * np.nan
    ref_pix_lon = np.zeros(len(rgi_ids)) * np.nan
    ref_pix_lat = np.zeros(len(rgi_ids)) * np.nan

    for i, gdir in enumerate(gdirs):
        try:
            ppath = gdir.get_filepath(filename=filename,
                                      filesuffix=input_filesuffix)
            with xr.open_dataset(ppath) as ds_clim:
                prcp[:, i] = ds_clim.prcp.values
                temp[:, i] = ds_clim.temp.values
                ref_hgt[i] = ds_clim.ref_hgt
                ref_pix_lon[i] = ds_clim.ref_pix_lon
                ref_pix_lat[i] = ds_clim.ref_pix_lat
        except BaseException:
            pass

    ds['temp'] = (('time', 'rgi_id'), temp)
    ds['temp'].attrs['units'] = 'DegC'
    ds['temp'].attrs['description'] = '2m Temperature at height ref_hgt'
    ds['prcp'] = (('time', 'rgi_id'), prcp)
    ds['prcp'].attrs['units'] = 'kg m-2'
    ds['prcp'].attrs['description'] = 'total monthly precipitation amount'
    ds['ref_hgt'] = ('rgi_id', ref_hgt)
    ds['ref_hgt'].attrs['units'] = 'm'
    ds['ref_hgt'].attrs['description'] = 'reference height'
    ds['ref_pix_lon'] = ('rgi_id', ref_pix_lon)
    ds['ref_pix_lon'].attrs['description'] = 'longitude'
    ds['ref_pix_lat'] = ('rgi_id', ref_pix_lat)
    ds['ref_pix_lat'].attrs['description'] = 'latitude'

    if path:
        enc_var = {'dtype': 'float32'}
        if use_compression:
            enc_var['complevel'] = 5
            enc_var['zlib'] = True
        vars = ['temp', 'prcp']
        encoding = {v: enc_var for v in vars}
        ds.to_netcdf(path, encoding=encoding)
    return ds


@global_task(log)
def compile_task_log(gdirs, task_names=[], filesuffix='', path=True,
                     append=True):
    """Gathers the log output for the selected task(s)

    Parameters
    ----------
    gdirs : list of :py:class:`oggm.GlacierDirectory` objects
        the glacier directories to process
    task_names : list of str
        The tasks to check for
    filesuffix : str
        add suffix to output file
    path:
        Set to `True` in order  to store the info in the working directory
        Set to a path to store the file to your chosen location
        Set to `False` to omit disk storage
    append:
        If a task log file already exists in the working directory, the new
        logs will be added to the existing file

    Returns
    -------
    out : :py:class:`pandas.DataFrame`
        log output
    """

    out_df = []
    for gdir in gdirs:
        d = OrderedDict()
        d['rgi_id'] = gdir.rgi_id
        for task_name in task_names:
            ts = gdir.get_task_status(task_name)
            if ts is None:
                ts = ''
            d[task_name] = ts.replace(',', ' ')
        out_df.append(d)

    out = pd.DataFrame(out_df).set_index('rgi_id')
    if path:
        if path is True:
            path = os.path.join(cfg.PATHS['working_dir'],
                                'task_log' + filesuffix + '.csv')
        if os.path.exists(path) and append:
            odf = pd.read_csv(path, index_col=0)
            out = odf.join(out, rsuffix='_n')
        out.to_csv(path)
    return out


@global_task(log)
def compile_task_time(gdirs, task_names=[], filesuffix='', path=True,
                      append=True):
    """Gathers the time needed for the selected task(s) to run

    Parameters
    ----------
    gdirs : list of :py:class:`oggm.GlacierDirectory` objects
        the glacier directories to process
    task_names : list of str
        The tasks to check for
    filesuffix : str
        add suffix to output file
    path:
        Set to `True` in order  to store the info in the working directory
        Set to a path to store the file to your chosen location
        Set to `False` to omit disk storage
    append:
        If a task log file already exists in the working directory, the new
        logs will be added to the existing file

    Returns
    -------
    out : :py:class:`pandas.DataFrame`
        log output
    """

    out_df = []
    for gdir in gdirs:
        d = OrderedDict()
        d['rgi_id'] = gdir.rgi_id
        for task_name in task_names:
            d[task_name] = gdir.get_task_time(task_name)
        out_df.append(d)

    out = pd.DataFrame(out_df).set_index('rgi_id')
    if path:
        if path is True:
            path = os.path.join(cfg.PATHS['working_dir'],
                                'task_time' + filesuffix + '.csv')
        if os.path.exists(path) and append:
            odf = pd.read_csv(path, index_col=0)
            out = odf.join(out, rsuffix='_n')
        out.to_csv(path)
    return out


@entity_task(log)
def glacier_statistics(gdir, settings_filesuffix='',
                       inversion_only=False, apply_func=None):
    """Gather as much statistics as possible about this glacier.

    It can be used to do result diagnostics and other stuffs. If the data
    necessary for a statistic is not available (e.g.: flowlines length) it
    will simply be ignored.

    Parameters
    ----------
    inversion_only : bool
        if one wants to summarize the inversion output only (including calving)
    apply_func : function
        if one wants to summarize further information about a glacier, set
        this kwarg to a function that accepts a glacier directory as first
        positional argument, and the directory to fill in with data as
        second argument. The directory should only store scalar values (strings,
        float, int)
    """

    d = OrderedDict()

    # Easy stats - this should always be possible
    d['rgi_id'] = gdir.rgi_id
    d['rgi_region'] = gdir.rgi_region
    d['rgi_subregion'] = gdir.rgi_subregion
    d['name'] = gdir.name
    d['cenlon'] = gdir.cenlon
    d['cenlat'] = gdir.cenlat
    d['rgi_area_km2'] = gdir.rgi_area_km2
    d['rgi_year'] = gdir.rgi_date
    d['glacier_type'] = gdir.glacier_type
    d['terminus_type'] = gdir.terminus_type
    d['is_tidewater'] = gdir.is_tidewater
    d['status'] = gdir.status

    # The rest is less certain. We put these in a try block and see
    # We're good with any error - we store the dict anyway below
    # TODO: should be done with more preselected errors
    with warnings.catch_warnings():
        warnings.filterwarnings("ignore", category=RuntimeWarning)

        try:
            # Grid stuff
            d['grid_dx'] = gdir.grid.dx
            d['grid_nx'] = gdir.grid.nx
            d['grid_ny'] = gdir.grid.ny
        except BaseException:
            pass

        try:
            # Geom stuff
            outline = gdir.read_shapefile('outlines')
            d['geometry_type'] = outline.type.iloc[0]
            d['geometry_is_valid'] = outline.is_valid.iloc[0]
            d['geometry_area_km2'] = outline.to_crs({'proj': 'cea'}).area.iloc[0] * 1e-6
        except BaseException:
            pass

        try:
            # Inversion
            if gdir.has_file('inversion_output'):
                vol = []
                vol_bsl = []
                vol_bwl = []
                cl = gdir.read_pickle('inversion_output')
                for c in cl:
                    vol.extend(c['volume'])
                    vol_bsl.extend(c.get('volume_bsl', [0]))
                    vol_bwl.extend(c.get('volume_bwl', [0]))
                d['inv_volume_km3'] = np.nansum(vol) * 1e-9
                area = gdir.rgi_area_km2
                d['vas_volume_km3'] = 0.034 * (area ** 1.375)
                # BSL / BWL
                d['inv_volume_bsl_km3'] = np.nansum(vol_bsl) * 1e-9
                d['inv_volume_bwl_km3'] = np.nansum(vol_bwl) * 1e-9
        except BaseException:
            pass

        try:
            # Diagnostics
            diags = gdir.get_diagnostics()
            for k, v in diags.items():
                d[k] = v
        except BaseException:
            pass

        if inversion_only:
            return d

        try:
            # Error log
            errlog = gdir.get_error_log()
            if errlog is not None:
                d['error_task'] = errlog.split(';')[-2]
                d['error_msg'] = errlog.split(';')[-1]
            else:
                d['error_task'] = None
                d['error_msg'] = None
        except BaseException:
            pass

        try:
            # Masks related stuff
            fpath = gdir.get_filepath('gridded_data')
            with ncDataset(fpath) as nc:
                mask = nc.variables['glacier_mask'][:] == 1
                topo = nc.variables['topo'][:][mask]
            d['dem_mean_elev'] = np.mean(topo)
            d['dem_med_elev'] = np.median(topo)
            d['dem_min_elev'] = np.min(topo)
            d['dem_max_elev'] = np.max(topo)
        except BaseException:
            pass

        try:
            # Ext related stuff
            fpath = gdir.get_filepath('gridded_data')
            with ncDataset(fpath) as nc:
                ext = nc.variables['glacier_ext'][:] == 1
                mask = nc.variables['glacier_mask'][:] == 1
                topo = nc.variables['topo'][:]
            d['dem_max_elev_on_ext'] = np.max(topo[ext])
            d['dem_min_elev_on_ext'] = np.min(topo[ext])
            a = np.sum(mask & (topo > d['dem_max_elev_on_ext']))
            d['dem_perc_area_above_max_elev_on_ext'] = a / np.sum(mask)
            # Terminus loc
            j, i = np.nonzero((topo[ext].min() == topo) & ext)
            lon, lat = gdir.grid.ij_to_crs(i[0], j[0], crs=salem.wgs84)
            d['terminus_lon'] = lon
            d['terminus_lat'] = lat
        except BaseException:
            pass

        try:
            # Centerlines
            cls = gdir.read_pickle('centerlines')
            longest = 0.
            for cl in cls:
                longest = np.max([longest, cl.dis_on_line[-1]])
            d['n_centerlines'] = len(cls)
            d['longest_centerline_km'] = longest * gdir.grid.dx / 1000.
        except BaseException:
            pass

        try:
            # Flowline related stuff
            h = np.array([])
            widths = np.array([])
            slope = np.array([])
            fls = gdir.read_pickle('inversion_flowlines')
            dx = fls[0].dx * gdir.grid.dx
            for fl in fls:
                hgt = fl.surface_h
                h = np.append(h, hgt)
                widths = np.append(widths, fl.widths * gdir.grid.dx)
                slope = np.append(slope, np.arctan(-np.gradient(hgt, dx)))
                length = len(hgt) * dx
            d['main_flowline_length'] = length
            d['inv_flowline_glacier_area'] = np.sum(widths * dx)
            d['flowline_mean_elev'] = np.average(h, weights=widths)
            d['flowline_max_elev'] = np.max(h)
            d['flowline_min_elev'] = np.min(h)
            d['flowline_avg_slope'] = np.mean(slope)
            d['flowline_avg_width'] = np.mean(widths)
            d['flowline_last_width'] = fls[-1].widths[-1] * gdir.grid.dx
            d['flowline_last_5_widths'] = np.mean(fls[-1].widths[-5:] *
                                                  gdir.grid.dx)
        except BaseException:
            pass

        try:
            # climate
            info = gdir.get_climate_info()
            for k, v in info.items():
                d[k] = v
        except BaseException:
            pass

        try:
            # MB calib
            for k in ['rgi_id', 'bias', 'melt_f', 'prcp_fac', 'temp_bias',
                      'reference_mb', 'reference_mb_err', 'reference_period',
                      'mb_global_params', 'baseline_climate_source']:
                v = gdir.settings[k]
                if np.isscalar(v):
                    d[k] = v
                else:
                    for k2, v2 in v.items():
                        d[k2] = v2
        except BaseException:
            pass

        if apply_func:
            # User defined statistics
            try:
                apply_func(gdir, d)
            except BaseException:
                pass

    return d


@global_task(log)
def compile_glacier_statistics(gdirs, filesuffix='', path=True,
                               inversion_only=False, apply_func=None):
    """Gather as much statistics as possible about a list of glaciers.

    It can be used to do result diagnostics and other stuffs. If the data
    necessary for a statistic is not available (e.g.: flowlines length) it
    will simply be ignored.

    Parameters
    ----------
    gdirs : list of :py:class:`oggm.GlacierDirectory` objects
        the glacier directories to process
    filesuffix : str
        add suffix to output file
    path : str, bool
        Set to "True" in order  to store the info in the working directory
        Set to a path to store the file to your chosen location
    inversion_only : bool
        if one wants to summarize the inversion output only (including calving)
    apply_func : function
        if one wants to summarize further information about a glacier, set
        this kwarg to a function that accepts a glacier directory as first
        positional argument, and the directory to fill in with data as
        second argument. The directory should only store scalar values (strings,
        float, int).
        !Careful! For multiprocessing, the function cannot be located at the
        top level, i.e. you may need to import it from a module for this to work,
        or from a dummy class (https://stackoverflow.com/questions/8804830)
    """
    from oggm.workflow import execute_entity_task

    out_df = execute_entity_task(glacier_statistics, gdirs,
                                 apply_func=apply_func,
                                 inversion_only=inversion_only)

    out = pd.DataFrame(out_df).set_index('rgi_id')

    if path:
        if path is True:
            out.to_csv(os.path.join(cfg.PATHS['working_dir'],
                                    ('glacier_statistics' +
                                     filesuffix + '.csv')))
        else:
            out.to_csv(path)
    return out


@entity_task(log)
def _write_fl_diagnostics(gdir, input_filesuffix='', folder_map=None):
    """Copy the flowline diagnostics file to the folder in folder_map.
    """
    try:
        src_fp = gdir.get_filepath('fl_diagnostics', filesuffix=input_filesuffix)
        dst_folder = folder_map[gdir.rgi_id]
        original_name = os.path.basename(src_fp)
        dst_filename = f"{gdir.rgi_id}_{original_name}"
        dst_fp = os.path.join(dst_folder, dst_filename)
        shutil.copy(src_fp, dst_fp)
    except:
        pass


@global_task(log)
def compile_fl_diagnostics(gdirs, *,
                           path=True,
                           group_size=1000,
                           input_filesuffix='',
                           compress=True,
                           delete_folders=False):
    """Write the flowline diagnostics to batches of tar files.

    This is mostly useful for people not using OGGM.

    Parameters
    ----------
    gdirs:
        the list of GlacierDir to process.
    path: str or bool
        Set to "True" in order to store the files in the working directory
        Set to a str path to store the files to your chosen location
        Must be a path to a dir
    group_size : int
        The number of glaciers per tarfile
    input_filesuffix : str
        the input filesuffix to use for the fl_diagnostics files
        (e.g. '_historical')
    compress : bool
        also compress the files in a tar file
    delete_folders : bool
        also deletes the tared folders
    """
    from oggm.workflow import execute_entity_task

    if path is True:
        path = os.path.join(cfg.PATHS['working_dir'],
                            'fl_diagnostics' + input_filesuffix)

    # Assign each glacier to a batch folder based on its index
    mkdir(path)
    folder_map = {}
    for idx, gdir in enumerate(gdirs):
        batch_idx = (idx // group_size) * group_size
        batch_name = f"RGI{gdir.rgi_version}-{gdir.rgi_region}."
        batch_name += f'{batch_idx:05d}'[:2]
        batch_dir = os.path.join(path, batch_name)
        mkdir(batch_dir)
        folder_map[gdir.rgi_id] = batch_dir

    log.workflow('compile_fl_diagnostics to {} ...'.format(path))

    execute_entity_task(_write_fl_diagnostics, gdirs,
                        input_filesuffix=input_filesuffix,
                        folder_map=folder_map)

    if compress:
        # Get unique batch folders
        batch_folders = set(folder_map.values())
        for batch_folder in sorted(batch_folders):
            batch_name = os.path.basename(batch_folder)
            tar_path = os.path.join(path, f"{batch_name}.tar.gz")
            with tarfile.open(tar_path, "w:gz") as tar:
                tar.add(batch_folder, arcname=batch_name)

            if delete_folders:
                shutil.rmtree(batch_folder)


@entity_task(log)
def read_glacier_hypsometry(gdir):
    """Utility function to read the glacier hypsometry in the folder.

    Parameters
    ----------
    gdir :  :py:class:`oggm.GlacierDirectory` object
        the glacier directory to process

    Returns
    -------
    the dataframe
    """
    try:
        out = pd.read_csv(gdir.get_filepath('hypsometry')).iloc[0]
    except:
        out = pd.Series({'rgi_id': gdir.rgi_id})
    return out


@global_task(log)
def compile_glacier_hypsometry(gdirs, filesuffix='', path=True,
                               add_column=None):
    """Gather as much statistics as possible about a list of glaciers.

    It can be used to do result diagnostics and other stuffs. If the data
    necessary for a statistic is not available (e.g.: flowlines length) it
    will simply be ignored.

    Parameters
    ----------
    gdirs : list of :py:class:`oggm.GlacierDirectory` objects
        the glacier directories to process
    filesuffix : str
        add suffix to output file
    path : str, bool
        Set to "True" in order  to store the info in the working directory
        Set to a path to store the file to your chosen location
    add_column : tuple
        if you feel like adding a key - value pair to the compiled dataframe
    """
    from oggm.workflow import execute_entity_task

    out_df = execute_entity_task(read_glacier_hypsometry, gdirs)

    out = pd.DataFrame(out_df).set_index('rgi_id')
    if add_column is not None:
        out[add_column[0]] = add_column[1]
    if path:
        if path is True:
            out.to_csv(os.path.join(cfg.PATHS['working_dir'],
                                    ('glacier_hypsometry' +
                                     filesuffix + '.csv')))
        else:
            out.to_csv(path)
    return out


@global_task(log)
def compile_fixed_geometry_mass_balance(gdirs, settings_filesuffix='',
                                        filesuffix='',
                                        path=True, csv=False,
                                        use_inversion_flowlines=True,
                                        ys=None, ye=None, years=None,
                                        climate_filename='climate_historical',
                                        climate_input_filesuffix='',
                                        temperature_bias=None,
                                        precipitation_factor=None):

    """Compiles a table of specific mass balance timeseries for all glaciers.

    The file is stored in a hdf file (not csv) per default. Use pd.read_hdf
    to open it.

    Parameters
    ----------
    gdirs : list of :py:class:`oggm.GlacierDirectory` objects
        the glacier directories to process
    settings_filesuffix: str
        You can use a different set of settings by providing a filesuffix. This
        is useful for sensitivity experiments.
    filesuffix : str
        add suffix to output file
    path : str, bool
        Set to "True" in order  to store the info in the working directory
        Set to a path to store the file to your chosen location (file
        extension matters)
    csv : bool
        Set to store the data in csv instead of hdf.
    use_inversion_flowlines : bool
        whether to use the inversion flowlines or the model flowlines
    ys : int
        start year of the model run (default: from the climate file)
        date)
    ye : int
        end year of the model run (default: from the climate file)
    years : array of ints
        override ys and ye with the years of your choice
    climate_filename : str
        name of the climate file, e.g. 'climate_historical' (default) or
        'gcm_data'
    climate_input_filesuffix: str
        filesuffix for the input climate file
    temperature_bias : float
        add a bias to the temperature timeseries
    precipitation_factor: float
        multiply a factor to the precipitation time series
        default is None and means that the precipitation factor from the
        calibration is applied which is cfg.PARAMS['prcp_fac']
    """

    from oggm.workflow import execute_entity_task
    from oggm.core.massbalance import fixed_geometry_mass_balance

    out_df = execute_entity_task(fixed_geometry_mass_balance, gdirs,
                                 settings_filesuffix=settings_filesuffix,
                                 use_inversion_flowlines=use_inversion_flowlines,
                                 ys=ys, ye=ye, years=years, climate_filename=climate_filename,
                                 climate_input_filesuffix=climate_input_filesuffix,
                                 temperature_bias=temperature_bias,
                                 precipitation_factor=precipitation_factor)

    for idx, s in enumerate(out_df):
        if s is None:
            out_df[idx] = pd.Series(np.nan)

    out = pd.concat(out_df, axis=1, keys=[gd.rgi_id for gd in gdirs])
    out = out.dropna(axis=0, how='all')

    if path:
        if path is True:
            fpath = os.path.join(cfg.PATHS['working_dir'],
                                 'fixed_geometry_mass_balance' + filesuffix)
            if csv:
                out.to_csv(fpath + '.csv')
            else:
                out.to_hdf(fpath + '.hdf', key='df')
        else:
            ext = os.path.splitext(path)[-1]
            if ext.lower() == '.csv':
                out.to_csv(path)
            elif ext.lower() == '.hdf':
                out.to_hdf(path, key='df')
    return out


@global_task(log)
def compile_ela(gdirs, settings_filesuffix='', filesuffix='',
                path=True, csv=False, ys=None, ye=None,
                years=None, climate_filename='climate_historical', temperature_bias=None,
                precipitation_factor=None, climate_input_filesuffix='',
                mb_model_class=None):
    """Compiles a table of ELA timeseries for all glaciers for a given years,
    using the mb_model_class (default MonthlyTIModel).

    The file is stored in a hdf file (not csv) per default. Use pd.read_hdf
    to open it.

    Parameters
    ----------
    gdirs : list of :py:class:`oggm.GlacierDirectory` objects
        the glacier directories to process
    settings_filesuffix: str
        You can use a different set of settings by providing a filesuffix. This
        is useful for sensitivity experiments.
    filesuffix : str
        add suffix to output file
    path : str, bool
        Set to "True" in order  to store the info in the working directory
        Set to a path to store the file to your chosen location (file
        extension matters)
    csv: bool
        Set to store the data in csv instead of hdf.
    ys : int
        start year
    ye : int
        end year
    years : array of ints
        override ys and ye with the years of your choice
    climate_filename : str
        name of the climate file, e.g. 'climate_historical' (default) or
        'gcm_data'
    climate_input_filesuffix : str
        filesuffix for the input climate file
    temperature_bias : float
        add a bias to the temperature timeseries
    precipitation_factor: float
        multiply a factor to the precipitation time series
        default is None and means that the precipitation factor from the
        calibration is applied which is cfg.PARAMS['prcp_fac']
    mb_model_class : MassBalanceModel class
        the MassBalanceModel class to use, default is MonthlyTIModel
    """
    from oggm.workflow import execute_entity_task
    from oggm.core.massbalance import compute_ela, MonthlyTIModel

    if mb_model_class is None:
        mb_model_class = MonthlyTIModel

    out_df = execute_entity_task(compute_ela, gdirs,
                                 settings_filesuffix=settings_filesuffix,
                                 ys=ys, ye=ye, years=years,
                                 climate_filename=climate_filename,
                                 climate_input_filesuffix=climate_input_filesuffix,
                                 temperature_bias=temperature_bias,
                                 precipitation_factor=precipitation_factor,
                                 mb_model_class=mb_model_class)

    for idx, s in enumerate(out_df):
        if s is None:
            out_df[idx] = pd.Series(np.nan)

    out = pd.concat(out_df, axis=1, keys=[gd.rgi_id for gd in gdirs])
    out = out.dropna(axis=0, how='all')

    if path:
        if path is True:
            fpath = os.path.join(cfg.PATHS['working_dir'],
                                 'ELA' + filesuffix)
            if csv:
                out.to_csv(fpath + '.csv')
            else:
                out.to_hdf(fpath + '.hdf', key='df')
        else:
            ext = os.path.splitext(path)[-1]
            if ext.lower() == '.csv':
                out.to_csv(path)
            elif ext.lower() == '.hdf':
                out.to_hdf(path, key='df')
    return out


@entity_task(log)
def climate_statistics(gdir, add_climate_period=1995, halfsize=15,
                       input_filesuffix=''):
    """Gather as much statistics as possible about this glacier.

    It can be used to do result diagnostics and other stuffs. If the data
    necessary for a statistic is not available (e.g.: flowlines length) it
    will simply be ignored.

    Important note: the climate is extracted from the mass-balance model and
    is therefore "corrected" according to the mass-balance calibration scheme
    (e.g. the precipitation factor and the temp bias correction). For more
    flexible information about the raw climate data, use `compile_climate_input`
    or `raw_climate_statistics`.

    Parameters
    ----------
    add_climate_period : int or list of ints
        compile climate statistics for the halfsize*2 + 1 yrs period
        around the selected date.
    halfsize : int
        the half size of the window
    """
    from oggm.core.massbalance import (ConstantMassBalance,
                                       MultipleFlowlineMassBalance)

    d = OrderedDict()

    # Easy stats - this should always be possible
    d['rgi_id'] = gdir.rgi_id
    d['rgi_region'] = gdir.rgi_region
    d['rgi_subregion'] = gdir.rgi_subregion
    d['name'] = gdir.name
    d['cenlon'] = gdir.cenlon
    d['cenlat'] = gdir.cenlat
    d['rgi_area_km2'] = gdir.rgi_area_km2
    d['glacier_type'] = gdir.glacier_type
    d['terminus_type'] = gdir.terminus_type
    d['status'] = gdir.status

    # The rest is less certain
    with warnings.catch_warnings():
        warnings.filterwarnings("ignore", category=RuntimeWarning)
        try:
            # Flowline related stuff
            h = np.array([])
            widths = np.array([])
            fls = gdir.read_pickle('inversion_flowlines')
            dx = fls[0].dx * gdir.grid.dx
            for fl in fls:
                hgt = fl.surface_h
                h = np.append(h, hgt)
                widths = np.append(widths, fl.widths * dx)
            d['flowline_mean_elev'] = np.average(h, weights=widths)
            d['flowline_max_elev'] = np.max(h)
            d['flowline_min_elev'] = np.min(h)
        except BaseException:
            pass

        # Climate and MB at specified dates
        add_climate_period = tolist(add_climate_period)
        for y0 in add_climate_period:
            try:
                fs = '{}-{}'.format(y0 - halfsize, y0 + halfsize)
                mbcl = ConstantMassBalance
                mbmod = MultipleFlowlineMassBalance(gdir, mb_model_class=mbcl,
                                                    y0=y0, halfsize=halfsize,
                                                    use_inversion_flowlines=True,
                                                    input_filesuffix=input_filesuffix)
                h, w, mbh = mbmod.get_annual_mb_on_flowlines()
                mbh = mbh * cfg.SEC_IN_YEAR * cfg.PARAMS['ice_density']
                pacc = np.where(mbh >= 0)
                pab = np.where(mbh < 0)
                d[fs + '_aar'] = np.sum(w[pacc]) / np.sum(w)
                try:
                    # Try to get the slope
                    mb_slope, _, _, _, _ = stats.linregress(h[pab], mbh[pab])
                    d[fs + '_mb_grad'] = mb_slope
                except BaseException:
                    # we don't mind if something goes wrong
                    d[fs + '_mb_grad'] = np.nan
                d[fs + '_ela_h'] = mbmod.get_ela()
                # Climate
                t, tm, p, ps = mbmod.flowline_mb_models[0].get_annual_climate(
                    [d[fs + '_ela_h'],
                     d['flowline_mean_elev'],
                     d['flowline_max_elev'],
                     d['flowline_min_elev']])
                for n, v in zip(['temp', 'tempmelt', 'prcpsol'], [t, tm, ps]):
                    d[fs + '_avg_' + n + '_ela_h'] = v[0]
                    d[fs + '_avg_' + n + '_mean_elev'] = v[1]
                    d[fs + '_avg_' + n + '_max_elev'] = v[2]
                    d[fs + '_avg_' + n + '_min_elev'] = v[3]
                d[fs + '_avg_prcp'] = p[0]
            except BaseException:
                pass

    return d


@entity_task(log)
def raw_climate_statistics(gdir, add_climate_period=1995, halfsize=15,
                           input_filesuffix=''):
    """Gather as much statistics as possible about this glacier.

    This is like "climate_statistics" but without relying on the
    mass-balance model, i.e. closer to the actual data (uncorrected)

    Parameters
    ----------
    add_climate_period : int or list of ints
        compile climate statistics for the 30 yrs period around the selected
        date.
    """
    d = OrderedDict()
    # Easy stats - this should always be possible
    d['rgi_id'] = gdir.rgi_id
    d['rgi_region'] = gdir.rgi_region
    d['rgi_subregion'] = gdir.rgi_subregion
    d['name'] = gdir.name
    d['cenlon'] = gdir.cenlon
    d['cenlat'] = gdir.cenlat
    d['rgi_area_km2'] = gdir.rgi_area_km2
    d['glacier_type'] = gdir.glacier_type
    d['terminus_type'] = gdir.terminus_type
    d['status'] = gdir.status

    # The rest is less certain
    with warnings.catch_warnings():
        warnings.filterwarnings("ignore", category=RuntimeWarning)

        # Climate and MB at specified dates
        add_climate_period = tolist(add_climate_period)

        # get non-corrected winter daily mean prcp (kg m-2 day-1) for
        # the chosen time period
        for y0 in add_climate_period:
            fs = '{}-{}'.format(y0 - halfsize, y0 + halfsize)
            try:
                # get non-corrected winter daily mean prcp (kg m-2 day-1)
                # it is easier to get this directly from the raw climate files
                fp = gdir.get_filepath('climate_historical',
                                       filesuffix=input_filesuffix)
                with xr.open_dataset(fp).prcp as ds_pr:
                    # just select winter months
                    if gdir.hemisphere == 'nh':
                        m_winter = [10, 11, 12, 1, 2, 3, 4]
                    else:
                        m_winter = [4, 5, 6, 7, 8, 9, 10]
                    ds_pr_winter = ds_pr.where(ds_pr['time.month'].isin(m_winter), drop=True)
                    # select the correct year time period
                    ds_pr_winter = ds_pr_winter.sel(time=slice(f'{fs[:4]}-01-01',
                                                               f'{fs[-4:]}-12-01'))
                    # check if we have the full time period
                    n_years = int(fs[-4:]) - int(fs[:4]) + 1
                    # BUG: fails with daily data
                    assert len(ds_pr_winter.time) == n_years * 7, 'chosen time-span invalid'
                    ds_d_pr_winter_mean = (ds_pr_winter / ds_pr_winter.time.dt.daysinmonth).mean()
                    d[f'{fs}_uncorrected_winter_daily_mean_prcp'] = ds_d_pr_winter_mean.values
            except BaseException:
                pass
    return d


@global_task(log)
def compile_climate_statistics(gdirs, filesuffix='', path=True,
                               add_climate_period=1995,
                               halfsize=15,
                               add_raw_climate_statistics=False,
                               input_filesuffix=''):
    """Gather as much statistics as possible about a list of glaciers.

    It can be used to do result diagnostics and other stuffs. If the data
    necessary for a statistic is not available (e.g.: flowlines length) it
    will simply be ignored.

    Parameters
    ----------
    gdirs: the list of GlacierDir to process.
    filesuffix : str
        add suffix to output file
    path : str, bool
        Set to "True" in order  to store the info in the working directory
        Set to a path to store the file to your chosen location
    add_climate_period : int or list of ints
        compile climate statistics for the 30 yrs period around the selected
        date.
    input_filesuffix : str
        filesuffix of the used climate_historical file, default is no filesuffix
    """
    from oggm.workflow import execute_entity_task

    out_df = execute_entity_task(climate_statistics, gdirs,
                                 add_climate_period=add_climate_period,
                                 halfsize=halfsize,
                                 input_filesuffix=input_filesuffix)
    out = pd.DataFrame(out_df).set_index('rgi_id')

    if add_raw_climate_statistics:
        out_df = execute_entity_task(raw_climate_statistics, gdirs,
                                     add_climate_period=add_climate_period,
                                     halfsize=halfsize,
                                     input_filesuffix=input_filesuffix)
        out = out.merge(pd.DataFrame(out_df).set_index('rgi_id'))

    if path:
        if path is True:
            out.to_csv(os.path.join(cfg.PATHS['working_dir'],
                                    ('climate_statistics' +
                                     filesuffix + '.csv')))
        else:
            out.to_csv(path)
    return out


def extend_past_climate_run(past_run_file=None,
                            fixed_geometry_mb_file=None,
                            glacier_statistics_file=None,
                            path=False,
                            use_compression=True):
    """Utility function to extend past MB runs prior to the RGI date.

    We use a fixed geometry (and a fixed calving rate) for all dates prior
    to the RGI date.

    This is not parallelized, i.e a bit slow.

    Parameters
    ----------
    past_run_file : str
        path to the historical run (nc)
    fixed_geometry_mb_file : str
        path to the MB file (csv)
    glacier_statistics_file : str
        path to the glacier stats file (csv)
    path : str
        where to store the file
    use_compression : bool

    Returns
    -------
    the extended dataset
    """

    log.workflow('Applying extend_past_climate_run on '
                 '{}'.format(past_run_file))

    fixed_geometry_mb_df = pd.read_csv(fixed_geometry_mb_file, index_col=0,
                                       low_memory=False)
    stats_df = pd.read_csv(glacier_statistics_file, index_col=0,
                           low_memory=False)

    with xr.open_dataset(past_run_file) as past_ds:

        # We need at least area and vol to do something
        if 'volume' not in past_ds.data_vars or 'area' not in past_ds.data_vars:
            raise InvalidWorkflowError('Need both volume and area to proceed')

        y0_run = int(past_ds.time[0])
        y1_run = int(past_ds.time[-1])
        if (y1_run - y0_run + 1) != len(past_ds.time):
            raise NotImplementedError('Currently only supports annual outputs')
        y0_clim = int(fixed_geometry_mb_df.index[0])
        y1_clim = int(fixed_geometry_mb_df.index[-1])
        if y0_clim > y0_run or y1_clim < y0_run:
            raise InvalidWorkflowError('Dates do not match.')
        if y1_clim != y1_run - 1:
            raise InvalidWorkflowError('Dates do not match.')
        if len(past_ds.rgi_id) != len(fixed_geometry_mb_df.columns):
            # This might happen if we are testing on new directories
            fixed_geometry_mb_df = fixed_geometry_mb_df[past_ds.rgi_id]
        if len(past_ds.rgi_id) != len(stats_df.index):
            stats_df = stats_df.loc[past_ds.rgi_id]

        # Make sure we agree on order
        df = fixed_geometry_mb_df[past_ds.rgi_id]

        # Output data
        years = np.arange(y0_clim, y1_run+1)
        ods = past_ds.reindex({'time': years})

        # Time
        ods['hydro_year'].data[:] = years
        ods['hydro_month'].data[:] = ods['hydro_month'][-1].item()
        ods['calendar_year'].data[:] = years
        ods['calendar_month'].data[:] = ods['calendar_month'][-1].item()
        for vn in ['hydro_year', 'hydro_month', 'calendar_year', 'calendar_month']:
            ods[vn] = ods[vn].astype(int)

        # New vars
        for vn in ['volume', 'volume_m3_min_h', 'volume_bsl', 'volume_bwl',
                   'area', 'area_m2_min_h', 'length', 'calving', 'calving_rate']:
            if vn in ods.data_vars:
                ods[vn + '_ext'] = ods[vn].copy(deep=True)
                ods[vn + '_ext'].attrs['description'] += ' (extended with MB data)'

        vn = 'volume_fixed_geom_ext'
        ods[vn] = ods['volume'].copy(deep=True)
        ods[vn].attrs['description'] += ' (replaced with fixed geom data)'

        rho = cfg.PARAMS['ice_density']
        # Loop over the ids
        for i, rid in enumerate(ods.rgi_id.data):
            # Both do not need to be same length but they need to start same
            mb_ts = df.values[:, i]
            orig_vol_ts = ods.volume_ext.data[:, i]
            if not (np.isfinite(mb_ts[-1]) and np.isfinite(orig_vol_ts[-1])):
                # Not a valid glacier
                continue
            if np.isfinite(orig_vol_ts[0]):
                # Nothing to extend, really
                continue

            # First valid id
            fid = np.argmax(np.isfinite(orig_vol_ts))

            # Add calving to the mix
            try:
                calv_flux = stats_df.loc[rid, 'calving_flux'] * 1e9
                calv_rate = stats_df.loc[rid, 'calving_rate_myr']
            except KeyError:
                calv_flux = 0
                calv_rate = 0
            if not np.isfinite(calv_flux):
                calv_flux = 0
            if not np.isfinite(calv_rate):
                calv_rate = 0

            # Fill area and length which stays constant before date
            orig_area_ts = ods.area_ext.data[:, i]
            orig_area_ts[:fid] = orig_area_ts[fid]

            # We convert SMB to volume
            mb_vol_ts = (mb_ts / rho * orig_area_ts[fid] - calv_flux).cumsum()
            calv_ts = (mb_ts * 0 + calv_flux).cumsum()

            # The -1 is because the volume change is known at end of year
            mb_vol_ts = mb_vol_ts + orig_vol_ts[fid] - mb_vol_ts[fid-1]

            # Now back to netcdf
            ods.volume_fixed_geom_ext.data[1:, i] = mb_vol_ts
            ods.volume_ext.data[1:fid, i] = mb_vol_ts[0:fid-1]
            ods.area_ext.data[:, i] = orig_area_ts

            # Optional variables
            if 'length' in ods.data_vars:
                orig_length_ts = ods.length_ext.data[:, i]
                orig_length_ts[:fid] = orig_length_ts[fid]
                ods.length_ext.data[:, i] = orig_length_ts

            if 'calving' in ods.data_vars:
                orig_calv_ts = ods.calving_ext.data[:, i]
                # The -1 is because the volume change is known at end of year
                calv_ts = calv_ts + orig_calv_ts[fid] - calv_ts[fid-1]
                ods.calving_ext.data[1:fid, i] = calv_ts[0:fid-1]

            if 'calving_rate' in ods.data_vars:
                orig_calv_rate_ts = ods.calving_rate_ext.data[:, i]
                # +1 because calving rate at year 0 is unknown from the dyns model
                orig_calv_rate_ts[:fid+1] = calv_rate
                ods.calving_rate_ext.data[:, i] = orig_calv_rate_ts

            # Extend vol bsl by assuming that % stays constant
            if 'volume_bsl' in ods.data_vars:
                bsl = ods.volume_bsl.data[fid, i] / ods.volume.data[fid, i]
                ods.volume_bsl_ext.data[:fid, i] = bsl * ods.volume_ext.data[:fid, i]
            if 'volume_bwl' in ods.data_vars:
                bwl = ods.volume_bwl.data[fid, i] / ods.volume.data[fid, i]
                ods.volume_bwl_ext.data[:fid, i] = bwl * ods.volume_ext.data[:fid, i]

        # Remove old vars
        for vn in list(ods.data_vars):
            if '_ext' not in vn and 'time' in ods[vn].dims:
                del ods[vn]

        # Rename vars to their old names
        ods = ods.rename(dict((o, o.replace('_ext', ''))
                              for o in ods.data_vars))

        # Remove t0 (which is nan)
        ods = ods.isel(time=slice(1, None))

        # To file?
        if path:
            enc_var = {'dtype': 'float32'}
            if use_compression:
                enc_var['complevel'] = 5
                enc_var['zlib'] = True
            encoding = {v: enc_var for v in ods.data_vars}
            ods.to_netcdf(path, encoding=encoding)

    return ods


def idealized_gdir(surface_h, widths_m, map_dx, flowline_dx=1,
                   base_dir=None, reset=False):
    """Creates a glacier directory with flowline input data only.

    This is useful for testing, or for idealized experiments.

    Parameters
    ----------
    surface_h : ndarray
        the surface elevation of the flowline's grid points (in m).
    widths_m : ndarray
        the widths of the flowline's grid points (in m).
    map_dx : float
        the grid spacing (in m)
    flowline_dx : int
        the flowline grid spacing (in units of map_dx, often it should be 1)
    base_dir : str
        path to the directory where to open the directory.
        Defaults to `cfg.PATHS['working_dir'] + /per_glacier/`
    reset : bool, default=False
        empties the directory at construction

    Returns
    -------
    a GlacierDirectory instance
    """

    from oggm.core.centerlines import Centerline

    # Area from geometry
    area_km2 = np.sum(widths_m * map_dx * flowline_dx) * 1e-6

    # Dummy entity - should probably also change the geometry
    entity = gpd.read_file(get_demo_file('Hintereisferner_RGI5.shp')).iloc[0]
    entity.Area = area_km2
    entity.CenLat = 0
    entity.CenLon = 0
    entity.Name = ''
    entity.RGIId = 'RGI50-00.00000'
    entity.O1Region = '00'
    entity.O2Region = '0'
    gdir = GlacierDirectory(entity, base_dir=base_dir, reset=reset)
    gdir.write_shapefile(gpd.GeoDataFrame([entity], crs='EPSG:4326'), 'outlines')

    # Idealized flowline
    coords = np.arange(0, len(surface_h) - 0.5, 1)
    line = shpg.LineString(np.vstack([coords, coords * 0.]).T)
    fl = Centerline(line, dx=flowline_dx, surface_h=surface_h, map_dx=map_dx)
    fl.widths = widths_m / map_dx
    fl.is_rectangular = np.ones(fl.nx).astype(bool)
    gdir.write_pickle([fl], 'inversion_flowlines')

    # Idealized map
    grid = salem.Grid(nxny=(1, 1), dxdy=(map_dx, map_dx), x0y0=(0, 0))
    grid.to_json(gdir.get_filepath('glacier_grid'))

    return gdir


def _back_up_retry(func, exceptions, max_count=5):
    """Re-Try an action up to max_count times.
    """

    count = 0
    while count < max_count:
        try:
            if count > 0:
                time.sleep(random.uniform(0.05, 0.1))
            return func()
        except exceptions:
            count += 1
            if count >= max_count:
                raise


def _robust_extract(to_dir, *args, **kwargs):
    """For some obscure reason this operation randomly fails.

    Try to make it more robust.
    """

    def func():
        with tarfile.open(*args, **kwargs) as tf:
            if not len(tf.getnames()):
                raise RuntimeError("Empty tarfile")
            tf.extractall(os.path.dirname(to_dir))

    _back_up_retry(func, FileExistsError)


def robust_tar_extract(from_tar, to_dir, delete_tar=False):
    """Extract a tar file - also checks for a "tar in tar" situation"""

    if os.path.isfile(from_tar):
        _robust_extract(to_dir, from_tar, 'r')
    else:
        # maybe a tar in tar
        base_tar = os.path.dirname(from_tar) + '.tar'
        if not os.path.isfile(base_tar):
            raise FileNotFoundError('Could not find a tarfile with path: '
                                    '{}'.format(from_tar))
        if delete_tar:
            raise InvalidParamsError('Cannot delete tar in tar.')
        # Open the tar
        bname = os.path.basename(from_tar)
        dirbname = os.path.basename(os.path.dirname(from_tar))

        def func():
            with tarfile.open(base_tar, 'r') as tf:
                i_from_tar = tf.getmember(os.path.join(dirbname, bname))
                with tf.extractfile(i_from_tar) as fileobj:
                    _robust_extract(to_dir, fileobj=fileobj)

        _back_up_retry(func, RuntimeError)

    if delete_tar:
        os.remove(from_tar)


class GlacierDirectory(object):
    """Organizes read and write access to the glacier's files.

    It handles a glacier directory created in a base directory (default
    is the "per_glacier" folder in the working directory). The role of a
    GlacierDirectory is to give access to file paths and to I/O operations.
    The user should not care about *where* the files are
    located, but should know their name (see :ref:`basenames`).

    If the directory does not exist, it will be created.

    See :ref:`glacierdir` for more information.

    Attributes
    ----------
    dir : str
        path to the directory
    base_dir : str
        path to the base directory
    rgi_id : str
        The glacier's RGI identifier
    glims_id : str
        The glacier's GLIMS identifier (when available)
    rgi_area_km2 : float
        The glacier's RGI area (km2)
    cenlon, cenlat : float
        The glacier centerpoint's lon/lat
    rgi_date : int
        The RGI's BGNDATE year attribute if available. Otherwise, defaults to
        the median year for the RGI region
    rgi_region : str
        The RGI region ID
    rgi_subregion : str
        The RGI subregion ID
    rgi_version : str
        The RGI version name
    rgi_region_name : str
        The RGI region name
    rgi_subregion_name : str
        The RGI subregion name
    name : str
        The RGI glacier name (if available)
    hemisphere : str
        `nh` or `sh`
    glacier_type : str
        The RGI glacier type ('Glacier', 'Ice cap', 'Perennial snowfield',
        'Seasonal snowfield')
    terminus_type : str
        The RGI terminus type ('Land-terminating', 'Marine-terminating',
        'Lake-terminating', 'Dry calving', 'Regenerated', 'Shelf-terminating')
    is_tidewater : bool
        Is the glacier a calving glacier?
    is_lake_terminating : bool
        Is the glacier a lake terminating glacier?
    is_nominal : bool
        Is the glacier an RGI nominal glacier?
    is_icecap : bool
        Is the glacier an ice cap?
    extent_ll : list
        Extent of the glacier in lon/lat
    logfile : str
        Path to the log file (txt)
    inversion_calving_rate : float
        Calving rate used for the inversion
    grid
    dem_info
    dem_daterange
    intersects_ids
    rgi_area_m2
    rgi_area_km2
    """

    def __init__(self, rgi_entity, base_dir=None, reset=False,
                 from_tar=False, delete_tar=False, settings_filesuffix=''):
        """Creates a new directory or opens an existing one.

        Parameters
        ----------
        rgi_entity : a ``geopandas.GeoSeries`` or str
            glacier entity read from the shapefile (or a valid RGI ID if the
            directory exists)
        base_dir : str
            path to the directory where to open the directory.
            Defaults to `cfg.PATHS['working_dir'] + /per_glacier/`
        reset : bool, default=False
            empties the directory at construction (careful!)
        from_tar : str or bool, default=False
            path to a tar file to extract the gdir data from. If set to `True`,
            will check for a tar file at the expected location in `base_dir`.
        delete_tar : bool, default=False
            delete the original tar file after extraction.
        settings_filesuffix : str, default=''
            a filesuffix for a settings file to use
        """

        if base_dir is None:
            if not cfg.PATHS.get('working_dir', None):
                raise ValueError("Need a valid PATHS['working_dir']!")
            base_dir = os.path.join(cfg.PATHS['working_dir'], 'per_glacier')

        # RGI IDs are also valid entries
        if isinstance(rgi_entity, str):
            # Get the meta from the shape file directly
            if from_tar:
                _dir = os.path.join(base_dir, rgi_entity[:-6], rgi_entity[:-3],
                                    rgi_entity)
                # Avoid bad surprises
                if os.path.exists(_dir):
                    shutil.rmtree(_dir)
                if from_tar is True:
                    from_tar = _dir + '.tar.gz'
                robust_tar_extract(from_tar, _dir, delete_tar=delete_tar)
                from_tar = False  # to not re-unpack later below
                _shp = os.path.join(_dir, 'outlines.shp')
            else:
                _shp = os.path.join(base_dir, rgi_entity[:-6], rgi_entity[:-3],
                                    rgi_entity, 'outlines.shp')
            rgi_entity = self._read_shapefile_from_path(_shp)
            crs = salem.check_crs(rgi_entity.crs)
            rgi_entity = rgi_entity.iloc[0]
            g = rgi_entity['geometry']
            xx, yy = salem.transform_proj(crs, salem.wgs84,
                                          [g.bounds[0], g.bounds[2]],
                                          [g.bounds[1], g.bounds[3]])
            write_shp = False
        else:
            g = rgi_entity['geometry']
            xx, yy = ([g.bounds[0], g.bounds[2]],
                      [g.bounds[1], g.bounds[3]])
            write_shp = True

        # Extent of the glacier in lon/lat
        self.extent_ll = [xx, yy]

        is_rgi7 = False
        is_glacier_complex = False
        try:
            self.rgi_id = rgi_entity.rgi_id
            is_rgi7 = True
            try:
                self.glims_id = rgi_entity.glims_id
            except AttributeError:
                # Complex product
                self.glims_id = ''
                is_glacier_complex = True
        except AttributeError:
            # RGI V6
            self.rgi_id = rgi_entity.RGIId
            self.glims_id = rgi_entity.GLIMSId

        # Root directory
        self.base_dir = os.path.normpath(base_dir)
        self.dir = os.path.join(self.base_dir, self.rgi_id[:-6],
                                self.rgi_id[:-3], self.rgi_id)

        # Do we have to extract the files first?
        if (reset or from_tar) and os.path.exists(self.dir):
            shutil.rmtree(self.dir)

        if from_tar:
            if from_tar is True:
                from_tar = self.dir + '.tar.gz'
            robust_tar_extract(from_tar, self.dir, delete_tar=delete_tar)
            write_shp = False
        else:
            mkdir(self.dir)

        if not os.path.isdir(self.dir):
            raise RuntimeError('GlacierDirectory %s does not exist!' % self.dir)

        # define the initial settings for this gdir
        self._settings_filesuffix = settings_filesuffix
        self.settings = self.get_settings(settings_filesuffix=settings_filesuffix)

        # Do we want to use the RGI center point or ours?
        if self.settings['use_rgi_area']:
            if is_rgi7:
                self.cenlon = float(rgi_entity.cenlon)
                self.cenlat = float(rgi_entity.cenlat)
            else:
                self.cenlon = float(rgi_entity.CenLon)
                self.cenlat = float(rgi_entity.CenLat)
        else:
            cenlon, cenlat = rgi_entity.geometry.representative_point().xy
            self.cenlon = float(cenlon[0])
            self.cenlat = float(cenlat[0])

        if is_glacier_complex:
            rgi_entity['glac_name'] = ''
            rgi_entity['src_date'] = '2000-01-01 00:00:00'
            if 'dem_source' not in rgi_entity:
                rgi_entity['dem_source'] = None
            rgi_entity['term_type'] = 9

        if is_rgi7:
            self.rgi_region = rgi_entity.o1region
            self.rgi_subregion = rgi_entity.o2region
            name = rgi_entity.glac_name
            rgi_datestr = rgi_entity.src_date
            self.rgi_version = '70G'
            self.glacier_type = 'Glacier'
            self.status = 'Glacier'
            ttkeys = {0: 'Land-terminating',
                      1: 'Marine-terminating',
                      2: 'Lake-terminating',
                      3: 'Shelf-terminating',
                      9: 'Not assigned',
                      }
            self.terminus_type = ttkeys[int(rgi_entity['term_type'])]
            if is_glacier_complex:
                self.rgi_version = '70C'
                self.glacier_type = 'Glacier complex'
                self.status = 'Glacier complex'
            self.rgi_dem_source = rgi_entity.dem_source
            self.utm_zone = rgi_entity.utm_zone

            # New attrs
            try:
                self.rgi_termlon = rgi_entity.termlon
                self.rgi_termlat = rgi_entity.termlat
            except AttributeError:
                pass
        else:
            self.rgi_region = '{:02d}'.format(int(rgi_entity.O1Region))
            self.rgi_subregion = f'{self.rgi_region}-{int(rgi_entity.O2Region):02d}'
            name = rgi_entity.Name
            rgi_datestr = rgi_entity.BgnDate

            try:
                # RGI5
                gtype = rgi_entity.GlacType
            except AttributeError:
                # RGI V6
                gtype = [str(rgi_entity.Form), str(rgi_entity.TermType)]

            try:
                # RGI5
                gstatus = rgi_entity.RGIFlag[0]
            except AttributeError:
                # RGI V6
                gstatus = rgi_entity.Status

            rgi_version = self.rgi_id.split('-')[0][-2:]
            if rgi_version not in ['50', '60', '61']:
                raise RuntimeError('RGI Version not supported: '
                                   '{}'.format(self.rgi_version))
            self.rgi_version = rgi_version

            # Mechanism to pass DEM source via the RGI entity
            self.rgi_dem_source = rgi_entity.get('dem_source', None)

            # Read glacier attrs
            gtkeys = {'0': 'Glacier',
                      '1': 'Ice cap',
                      '2': 'Perennial snowfield',
                      '3': 'Seasonal snowfield',
                      '9': 'Not assigned',
                      }
            ttkeys = {'0': 'Land-terminating',
                      '1': 'Marine-terminating',
                      '2': 'Lake-terminating',
                      '3': 'Dry calving',
                      '4': 'Regenerated',
                      '5': 'Shelf-terminating',
                      '9': 'Not assigned',
                      }
            stkeys = {'0': 'Glacier or ice cap',
                      '1': 'Glacier complex',
                      '2': 'Nominal glacier',
                      '9': 'Not assigned',
                      }
            self.glacier_type = gtkeys[gtype[0]]
            self.terminus_type = ttkeys[gtype[1]]
            self.status = stkeys['{}'.format(gstatus)]

        # remove spurious characters and trailing blanks
        self.name = filter_rgi_name(name)

        # RGI region
        reg_names, subreg_names = parse_rgi_meta(version=self.rgi_version[0])
        reg_name = reg_names.loc[int(self.rgi_region)]

        # RGI V6
        if not isinstance(reg_name, str):
            reg_name = reg_name.values[0]

        self.rgi_region_name = self.rgi_region + ': ' + reg_name
        try:
            subreg_name = subreg_names.loc[self.rgi_subregion]
            # RGI V6
            if not isinstance(subreg_name, str):
                subreg_name = subreg_name.values[0]
            self.rgi_subregion_name = self.rgi_subregion + ': ' + subreg_name
        except KeyError:
            self.rgi_subregion_name = self.rgi_subregion + ': NoName'

        # Decide what is a tidewater glacier
        user = cfg.PARAMS['tidewater_type']
        if user == 1:
            sel = ['Marine-terminating']
        elif user == 2:
            sel = ['Marine-terminating', 'Shelf-terminating']
        elif user == 3:
            sel = ['Marine-terminating', 'Lake-terminating']
        elif user == 4:
            sel = ['Marine-terminating', 'Lake-terminating', 'Shelf-terminating']
        else:
            raise InvalidParamsError("PARAMS['tidewater_type'] not understood")
        self.is_tidewater = self.terminus_type in sel
        self.is_lake_terminating = self.terminus_type == 'Lake-terminating'
        self.is_marine_terminating = self.terminus_type == 'Marine-terminating'
        self.is_shelf_terminating = self.terminus_type == 'Shelf-terminating'
        self.is_nominal = self.status == 'Nominal glacier'
        self.inversion_calving_rate = 0.
        self.is_icecap = self.glacier_type == 'Ice cap'

        # Hemisphere
        if self.cenlat < 0 or self.rgi_region == '16':
            self.hemisphere = 'sh'
        else:
            self.hemisphere = 'nh'

        # convert the date
        rgi_date = int(rgi_datestr[0:4])
        if rgi_date < 0:
            rgi_date = RGI_DATE[self.rgi_region]
        self.rgi_date = rgi_date

        # logging file
        self.logfile = os.path.join(self.dir, 'log.txt')

        if write_shp:
            # Write shapefile
            self._reproject_and_write_shapefile(rgi_entity)

        # Optimization
        self._mbdf = None
        self._mbprofdf = None
        self._mbprofdf_cte_dh = None

    def __repr__(self):

        summary = ['<oggm.GlacierDirectory>']
        summary += ['  RGI id: ' + self.rgi_id]
        summary += ['  Region: ' + self.rgi_region_name]
        summary += ['  Subregion: ' + self.rgi_subregion_name]
        if self.name:
            summary += ['  Name: ' + self.name]
        summary += ['  Glacier type: ' + str(self.glacier_type)]
        summary += ['  Terminus type: ' + str(self.terminus_type)]
        summary += ['  Status: ' + str(self.status)]
        summary += ['  Area: ' + str(self.rgi_area_km2) + ' km2']
        summary += ['  Lon, Lat: (' + str(self.cenlon) + ', ' +
                    str(self.cenlat) + ')']
        if os.path.isfile(self.get_filepath('glacier_grid')):
            summary += ['  Grid (nx, ny): (' + str(self.grid.nx) + ', ' +
                        str(self.grid.ny) + ')']
            summary += ['  Grid (dx, dy): (' + str(self.grid.dx) + ', ' +
                        str(self.grid.dy) + ')']
        return '\n'.join(summary) + '\n'

    def _reproject_and_write_shapefile(self, entity):
        # Make a local glacier map
        if cfg.PARAMS['map_proj'] == 'utm':
            if entity.get('utm_zone', False):
                # RGI7 has an utm zone
                proj4_str = {'proj': 'utm', 'zone': entity['utm_zone']}
            else:
                # Find it out
                from pyproj.aoi import AreaOfInterest
                from pyproj.database import query_utm_crs_info
                utm_crs_list = query_utm_crs_info(
                    datum_name="WGS 84",
                    area_of_interest=AreaOfInterest(
                        west_lon_degree=self.cenlon,
                        south_lat_degree=self.cenlat,
                        east_lon_degree=self.cenlon,
                        north_lat_degree=self.cenlat,
                    ),
                )
                proj4_str = utm_crs_list[0].code
        elif cfg.PARAMS['map_proj'] == 'tmerc':
            params = dict(name='tmerc', lat_0=0., lon_0=self.cenlon,
                          k=0.9996, x_0=0, y_0=0, datum='WGS84')
            proj4_str = ("+proj={name} +lat_0={lat_0} +lon_0={lon_0} +k={k} "
                         "+x_0={x_0} +y_0={y_0} +datum={datum}".format(**params))
        else:
            raise InvalidParamsError("cfg.PARAMS['map_proj'] must be one of "
                                     "'tmerc', 'utm'.")
        # Reproject
        proj_in = pyproj.Proj("epsg:4326", preserve_units=True)
        proj_out = pyproj.Proj(proj4_str, preserve_units=True)

        # transform geometry to map
        project = partial(transform_proj, proj_in, proj_out)
        geometry = shp_trafo(project, entity['geometry'])
        if len(self.rgi_id) == 23 and (not geometry.is_valid or
                                       type(geometry) != shpg.Polygon):
            # In RGI7 we know that the geometries are valid in the source file,
            # so we have to validate them after projection them as well
            # Try buffer first
            geometry = geometry.buffer(0)
            if not geometry.is_valid:
                correct = recursive_valid_polygons([geometry], crs=proj4_str)
                if len(correct) != 1:
                    raise RuntimeError('Cant correct this geometry')
                geometry = correct[0]
            if type(geometry) != shpg.Polygon:
                raise ValueError(f'{self.rgi_id}: geometry not valid')
        elif not cfg.PARAMS['keep_multipolygon_outlines']:
            geometry = multipolygon_to_polygon(geometry, gdir=self)

        # Save transformed geometry to disk
        entity = entity.copy()
        entity['geometry'] = geometry

        # Do we want to use the RGI area or ours?
        if not cfg.PARAMS['use_rgi_area']:
            # Update Area
            try:
                area = geometry.area * 1e-6
            except:
                area = geometry.area_m2 * 1e-6
            entity['Area'] = area

        # Avoid fiona bug: https://github.com/Toblerity/Fiona/issues/365
        for k, s in entity.items():
            if type(s) in [np.int32, np.int64]:
                entity[k] = int(s)
        towrite = gpd.GeoDataFrame(entity).T.set_geometry('geometry')
        towrite.set_crs(crs=proj4_str, inplace=True, allow_override=True)

        # Write shapefile
        self.write_shapefile(towrite, 'outlines')

        # Also transform the intersects if necessary
        gdf = cfg.PARAMS['intersects_gdf']
        if len(gdf) > 0:
            try:
                gdf = gdf.loc[((gdf.RGIId_1 == self.rgi_id) |
                               (gdf.RGIId_2 == self.rgi_id))]
            except AttributeError:
                gdf = gdf.loc[((gdf.rgi_g_id_1 == self.rgi_id) |
                               (gdf.rgi_g_id_2 == self.rgi_id))]

            if len(gdf) > 0:
                gdf = salem.transform_geopandas(gdf, to_crs=proj_out)
                if hasattr(gdf.crs, 'srs'):
                    # salem uses pyproj
                    gdf.set_crs(gdf.crs.srs, allow_override=True, inplace=True)
                self.write_shapefile(gdf, 'intersects')
        else:
            # Sanity check
            if cfg.PARAMS['use_intersects'] and not self.rgi_version == '70C':
                raise InvalidParamsError(
                    'You seem to have forgotten to set the '
                    'intersects file for this run. OGGM '
                    'works better with such a file. If you '
                    'know what your are doing, set '
                    "cfg.PARAMS['use_intersects'] = False to "
                    "suppress this error.")

    def grid_from_params(self):
        """If the glacier_grid.json file is lost, reconstruct it."""
        from oggm.core.gis import glacier_grid_params
        utm_proj, nx, ny, ulx, uly, dx = glacier_grid_params(self)
        x0y0 = (ulx+dx/2, uly-dx/2)  # To pixel center coordinates
        return salem.Grid(proj=utm_proj, nxny=(nx, ny), dxdy=(dx, -dx),
                          x0y0=x0y0)

    @lazy_property
    def grid(self):
        """A ``salem.Grid`` handling the georeferencing of the local grid"""
        try:
            return salem.Grid.from_json(self.get_filepath('glacier_grid'))
        except FileNotFoundError:
            raise InvalidWorkflowError('This glacier directory seems to '
                                       'have lost its glacier_grid.json file.'
                                       'Use .grid_from_params(), but make sure'
                                       'that the PARAMS are the ones you '
                                       'want.')

    @lazy_property
    def rgi_area_km2(self):
        """The glacier's RGI area (km2)."""
        try:
            _area = self.read_shapefile('outlines')['Area']
        except OSError:
            raise RuntimeError('No outlines available')
        except KeyError:
            # RGI V7
            _area = self.read_shapefile('outlines')['area_km2']
        return float(_area.iloc[0])

    @lazy_property
    def intersects_ids(self):
        """The glacier's intersects RGI ids."""
        try:
            gdf = self.read_shapefile('intersects')
            try:
                ids = np.append(gdf['RGIId_1'], gdf['RGIId_2'])
            except KeyError:
                ids = np.append(gdf['rgi_g_id_1'], gdf['rgi_g_id_2'])
            ids = list(np.unique(np.sort(ids)))
            ids.remove(self.rgi_id)
            return ids
        except OSError:
            return []

    @lazy_property
    def dem_daterange(self):
        """Years in which most of the DEM data was acquired"""
        source_txt = self.get_filepath('dem_source')
        if os.path.isfile(source_txt):
            with open(source_txt, 'r') as f:
                for line in f.readlines():
                    if 'Date range:' in line:
                        return tuple(map(int, line.split(':')[1].split('-')))
        # we did not find the information in the dem_source file
        log.warning('No DEM date range specified in `dem_source.txt`')
        return None

    @lazy_property
    def dem_info(self):
        """More detailed information on the acquisition of the DEM data"""
        source_file = self.get_filepath('dem_source')
        source_text = ''
        if os.path.isfile(source_file):
            with open(source_file, 'r') as f:
                for line in f.readlines():
                    source_text += line
        else:
            log.warning('No DEM source file found.')
        return source_text

    @property
    def rgi_area_m2(self):
        """The glacier's RGI area (m2)."""
        return self.rgi_area_km2 * 10**6

    def get_filepath(self, filename, delete=False, filesuffix='',
                     _deprecation_check=True):
        """Absolute path to a specific file.

        Parameters
        ----------
        filename : str
            file name (must be listed in cfg.BASENAME)
        delete : bool
            delete the file if exists
        filesuffix : str
            append a suffix to the filename (useful for model runs). Note
            that the BASENAME remains same.

        Returns
        -------
        The absolute path to the desired file
        """

        if filename not in cfg.BASENAMES:
            raise ValueError(filename + ' not in cfg.BASENAMES.')

        fname = cfg.BASENAMES[filename]
        if filesuffix:
            fname = fname.split('.')
            assert len(fname) == 2
            fname = fname[0] + filesuffix + '.' + fname[1]

        out = os.path.join(self.dir, fname)
        if delete and os.path.isfile(out):
            os.remove(out)
        return out

    def has_file(self, filename, filesuffix='', _deprecation_check=True):
        """Checks if a file exists.

        Parameters
        ----------
        filename : str
            file name (must be listed in cfg.BASENAME)
        filesuffix : str
            append a suffix to the filename (useful for model runs). Note
            that the BASENAME remains same.
        """
        fp = self.get_filepath(filename, filesuffix=filesuffix,
                               _deprecation_check=_deprecation_check)
        if '.shp' in fp and cfg.PARAMS['use_tar_shapefiles']:
            fp = fp.replace('.shp', '.tar')
            if cfg.PARAMS['use_compression']:
                fp += '.gz'
        return os.path.exists(fp)

    def add_to_diagnostics(self, key, value):
        """Write a key, value pair to the gdir's runtime diagnostics.

        Parameters
        ----------
        key : str
            dict entry key
        value : str or number
            dict entry value
        """

        d = self.get_diagnostics()
        d[key] = value
        with open(self.get_filepath('diagnostics'), 'w') as f:
            json.dump(d, f)

    def get_diagnostics(self):
        """Read the gdir's runtime diagnostics.

        Returns
        -------
        the diagnostics dict
        """
        # If not there, create an empty one
        if not self.has_file('diagnostics'):
            with open(self.get_filepath('diagnostics'), 'w') as f:
                json.dump(dict(), f)

        # Read and return
        with open(self.get_filepath('diagnostics'), 'r') as f:
            out = json.load(f)
        return out

    def read_pickle(self, filename, use_compression=None, filesuffix=''):
        """Reads a pickle located in the directory.

        Parameters
        ----------
        filename : str
            file name (must be listed in cfg.BASENAME)
        use_compression : bool
            whether or not the file ws compressed. Default is to use
            cfg.PARAMS['use_compression'] for this (recommended)
        filesuffix : str
            append a suffix to the filename (useful for experiments).

        Returns
        -------
        An object read from the pickle
        """

        use_comp = (use_compression if use_compression is not None
                    else cfg.PARAMS['use_compression'])
        _open = gzip.open if use_comp else open
        fp = self.get_filepath(filename, filesuffix=filesuffix)
        with _open(fp, 'rb') as f:
            try:
                out = pickle.load(f)
            except ModuleNotFoundError as err:
                if err.name == "shapely.io":
                    err.msg = "You need shapely version 2.0 or higher for this to work."
                raise

        # Some new attrs to add to old pre-processed directories
        if filename == 'model_flowlines':
            if getattr(out[0], 'map_trafo', None) is None:
                try:
                    # This may fail for very old gdirs
                    grid = self.grid
                except InvalidWorkflowError:
                    return out

                # Add the trafo
                trafo = partial(grid.ij_to_crs, crs=salem.wgs84)
                for fl in out:
                    fl.map_trafo = trafo

        return out

    def write_pickle(self, var, filename, use_compression=None, filesuffix=''):
        """ Writes a variable to a pickle on disk.

        Parameters
        ----------
        var : object
            the variable to write to disk
        filename : str
            file name (must be listed in cfg.BASENAME)
        use_compression : bool
            whether or not the file ws compressed. Default is to use
            cfg.PARAMS['use_compression'] for this (recommended)
        filesuffix : str
            append a suffix to the filename (useful for experiments).
        """
        use_comp = (use_compression if use_compression is not None
                    else cfg.PARAMS['use_compression'])
        _open = gzip.open if use_comp else open
        fp = self.get_filepath(filename, filesuffix=filesuffix)
        with _open(fp, 'wb') as f:
            pickle.dump(var, f, protocol=4)

    def read_json(self, filename, filesuffix='', allow_empty=False):
        """Reads a JSON file located in the directory.

        Parameters
        ----------
        filename : str
            file name (must be listed in cfg.BASENAME)
        filesuffix : str
            append a suffix to the filename (useful for experiments).
        allow_empty : bool
            if True, does not raise an error if the file is not there.

        Returns
        -------
        A dictionary read from the JSON file
        """

        fp = self.get_filepath(filename, filesuffix=filesuffix)
        if allow_empty:
            try:
                with open(fp, 'r') as f:
                    out = json.load(f)
            except FileNotFoundError:
                out = {}
        else:
            with open(fp, 'r') as f:
                out = json.load(f)
        return out

    def write_json(self, var, filename, filesuffix=''):
        """ Writes a variable to a pickle on disk.

        Parameters
        ----------
        var : object
            the variable to write to JSON (must be a dictionary)
        filename : str
            file name (must be listed in cfg.BASENAME)
        filesuffix : str
            append a suffix to the filename (useful for experiments).
        """

        def np_convert(o):
            if isinstance(o, np.int64):
                return int(o)
            raise TypeError

        fp = self.get_filepath(filename, filesuffix=filesuffix)
        with open(fp, 'w') as f:
            json.dump(var, f, default=np_convert)

    def read_yml(self, filename, filesuffix='', allow_empty=False):
        """Reads a yml file located in the directory.

        Parameters
        ----------
        filename : str
            file name (must be listed in cfg.BASENAME)
        filesuffix : str
            append a suffix to the filename (useful for experiments).
        allow_empty : bool
            if True, does not raise an error if the file is not there.

        Returns
        -------
        A dictionary read from the yml file
        """

        fp = self.get_filepath(filename, filesuffix=filesuffix)
        if allow_empty:
            try:
                with open(fp, 'r') as f:
                    out = yaml.safe_load(f)
            except FileNotFoundError:
                out = {}
        else:
            with open(fp, 'r') as f:
                out = yaml.safe_load(f)
        return out

    def write_yml(self, var, filename, filesuffix=''):
        """ Writes a variable to a yml file on disk.

        Parameters
        ----------
        var : object
            the variable to write to yml (must be a dictionary)
        filename : str
            file name (must be listed in cfg.BASENAME)
        filesuffix : str
            append a suffix to the filename (useful for experiments).
        """

        fp = self.get_filepath(filename, filesuffix=filesuffix)
        with open(fp, 'w') as f:
            yaml.dump(var, f)

    def get_climate_info(self, filename='climate_historical',
                         input_filesuffix=''):
        """Convenience function to read attributes of the historical climate.

        Parameters
        ----------
        filename : str
            the filename of the climate file we want to get the info.
            Default is 'climate_historical'.
        input_filesuffix : str
            input_filesuffix of the climate_historical that should be used.
        """
        out = {}
        try:
            f = self.get_filepath(filename,
                                  filesuffix=input_filesuffix)
            with ncDataset(f) as nc:
                out['baseline_climate_source'] = nc.climate_source
                try:
                    out['baseline_yr_0'] = nc.yr_0
                except AttributeError:
                    # needed for back-compatibility before v1.6
                    out['baseline_yr_0'] = nc.hydro_yr_0
                try:
                    out['baseline_yr_1'] = nc.yr_1
                except AttributeError:
                    # needed for back-compatibility before v1.6
                    out['baseline_yr_1'] = nc.hydro_yr_1
                out['baseline_climate_ref_hgt'] = nc.ref_hgt
                out['baseline_climate_ref_pix_lon'] = nc.ref_pix_lon
                out['baseline_climate_ref_pix_lat'] = nc.ref_pix_lat
        except FileNotFoundError:
            pass

        return out

    def read_text(self, filename, filesuffix=''):
        """Reads a text file located in the directory.

        Parameters
        ----------
        filename : str
            file name (must be listed in cfg.BASENAME)
        filesuffix : str
            append a suffix to the filename (useful for experiments).

        Returns
        -------
        the text
        """

        fp = self.get_filepath(filename, filesuffix=filesuffix)
        with open(fp, 'r') as f:
            out = f.read()
        return out

    @classmethod
    def _read_shapefile_from_path(cls, fp):
        if '.shp' not in fp:
            raise ValueError('File ending not that of a shapefile')

        if cfg.PARAMS['use_tar_shapefiles']:
            fp = 'tar://' + fp.replace('.shp', '.tar')
            if cfg.PARAMS['use_compression']:
                fp += '.gz'

        shp = gpd.read_file(fp)

        # .properties file is created for compressed shapefiles. github: #904
        _properties = fp.replace('tar://', '') + '.properties'
        if os.path.isfile(_properties):
            # remove it, to keep GDir slim
            os.remove(_properties)

        return shp

    def read_shapefile(self, filename, filesuffix=''):
        """Reads a shapefile located in the directory.

        Parameters
        ----------
        filename : str
            file name (must be listed in cfg.BASENAME)
        filesuffix : str
            append a suffix to the filename (useful for experiments).

        Returns
        -------
        A geopandas.DataFrame
        """
        fp = self.get_filepath(filename, filesuffix=filesuffix)
        return self._read_shapefile_from_path(fp)

    def write_shapefile(self, var, filename, filesuffix=''):
        """ Writes a variable to a shapefile on disk.

        Parameters
        ----------
        var : object
            the variable to write to shapefile (must be a geopandas.DataFrame)
        filename : str
            file name (must be listed in cfg.BASENAME)
        filesuffix : str
            append a suffix to the filename (useful for experiments).
        """
        fp = self.get_filepath(filename, filesuffix=filesuffix)
        _write_shape_to_disk(var, fp, to_tar=cfg.PARAMS['use_tar_shapefiles'])

    def write_climate_file(self, time, prcp, temp,
                           ref_pix_hgt, ref_pix_lon, ref_pix_lat, *,
                           temp_std=None,
                           time_unit=None,
                           calendar=None,
                           source=None,
                           file_name='climate_historical',
                           filesuffix='',
                           daily=False):
        """Creates a netCDF4 file with climate data timeseries.

        Parameters
        ----------
        time : ndarray
            the time array, in a format understood by netCDF4
        prcp : ndarray
            the precipitation array (unit: 'kg m-2 month-1')
        temp : ndarray
            the temperature array (unit: 'degC')
        ref_pix_hgt : float
            the elevation of the dataset's reference altitude
            (for correction). In practice, it is the same altitude as the
            baseline climate.
        ref_pix_lon : float
            the location of the gridded data's grid point
        ref_pix_lat : float
            the location of the gridded data's grid point
        temp_std : ndarray, optional
            the daily standard deviation of temperature (useful for PyGEM)
        time_unit : str
            the reference time unit for your time array. This should be chosen
            depending on the length of your data. The default is to choose
            it ourselves based on the starting year.
        calendar : str
            If you use an exotic calendar (e.g. 'noleap')
        source : str
            the climate data source (required)
        file_name : str
            How to name the file
        filesuffix : str
            Apply a suffix to the file
        daily : bool, default False
            Temporal resolution of the data. If True, adjusts long name.
        """

        if isinstance(prcp, xr.DataArray):
            prcp = prcp.values
        if isinstance(temp, xr.DataArray):
            temp = temp.values
        if isinstance(temp_std, xr.DataArray):
            temp_std = temp_std.values
        # overwrite as default
        fpath = self.get_filepath(file_name, filesuffix=filesuffix)
        if os.path.exists(fpath):
            os.remove(fpath)

        if source is None:
            raise InvalidParamsError('`source` kwarg is required')

        zlib = cfg.PARAMS['compress_climate_netcdf']

        try:
            y0 = time[0].year
            y1 = time[-1].year
        except AttributeError:
            time = pd.DatetimeIndex(time)
            y0 = time[0].year
            y1 = time[-1].year

        if time_unit is None:
            # http://pandas.pydata.org/pandas-docs/stable/timeseries.html
            # #timestamp-limitations
            if y0 > 1800:
                time_unit = 'days since 1801-01-01 00:00:00'
            elif y0 >= 0:
                time_unit = ('days since {:04d}-01-01 '
                             '00:00:00'.format(time[0].year))
            else:
                raise InvalidParamsError('Time format not supported')

        with ncDataset(fpath, 'w', format='NETCDF4') as nc:
            nc.ref_hgt = ref_pix_hgt
            nc.ref_pix_lon = ref_pix_lon
            nc.ref_pix_lat = ref_pix_lat
            nc.ref_pix_dis = haversine(self.cenlon, self.cenlat,
                                       ref_pix_lon, ref_pix_lat)
            nc.climate_source = source

            nc.yr_0 = y0
            nc.yr_1 = y1

            nc.createDimension('time', None)

            nc.author = 'OGGM'
            nc.author_info = 'Open Global Glacier Model'

            timev = nc.createVariable('time', 'i4', ('time',))

            tatts = {'units': time_unit}
            if calendar is None:
                calendar = 'standard'

            tatts['calendar'] = calendar
            try:
                numdate = netCDF4.date2num([t for t in time], time_unit,
                                           calendar=calendar)
            except TypeError:
                # numpy's broken datetime only works for us precision
                time = time.astype('M8[us]').astype(datetime.datetime)
                numdate = netCDF4.date2num(time, time_unit, calendar=calendar)

            timev.setncatts(tatts)
            timev[:] = numdate

            v = nc.createVariable('prcp', 'f4', ('time',), zlib=zlib)
            v.units = "kg m-2"

            if not daily:
                resolution = "monthly"
            else:
                resolution = "daily"
                if not len(prcp) > (nc.hydro_yr_1 - nc.hydro_yr_0 + 1) * 28 * 12:
                    raise ValueError(
                        f"Data is not in daily resolution: {len(prcp)}"
                    )
                elif not (prcp.max() > 1):
                    raise_oob_error(
                        prcp, "Precipitation", "Check units are in kg m-2."
                    )
            v.long_name = f"total {resolution} precipitation amount"

            v[:] = prcp

            v = nc.createVariable('temp', 'f4', ('time',), zlib=zlib)
            v.units = 'degC'
            v.long_name = f'2m {resolution} temperature at height ref_hgt'
            v[:] = temp
            if daily and not np.all(v[:].data <1e5):
                raise_oob_error(
                    temp, "Temperature", "Ensure there are no fill values."
                )

            if temp_std is not None:
                v = nc.createVariable('temp_std', 'f4', ('time',), zlib=zlib)
                v.units = 'degC'
                v.long_name = 'standard deviation of daily temperatures'
                v[:] = temp_std
                if daily and not np.all(v[:].data < 1e5):
                    raise_oob_error(
                        temp_std,
                        "Temperature STD",
                        "Ensure there are no fill values.",
                    )

    def get_inversion_flowline_hw(self):
        """ Shortcut function to read the heights and widths of the glacier.

        Parameters
        ----------

        Returns
        -------
        (height, widths) in units of m
        """

        h = np.array([])
        w = np.array([])
        fls = self.read_pickle('inversion_flowlines')
        for fl in fls:
            w = np.append(w, fl.widths)
            h = np.append(h, fl.surface_h)
        return h, w * self.grid.dx

    def set_ref_mb_data(self, mb_df=None):
        """Adds reference mass balance data to this glacier.

        The format should be a dataframe with the years as index and
        'ANNUAL_BALANCE' as values in mm yr-1.
        """

        if self.is_tidewater:
            log.warning('You are trying to set MB data on a tidewater glacier!'
                        ' These data will be ignored by the MB model '
                        'calibration routine.')

        if mb_df is None:

            flink, mbdatadir = get_wgms_files()
            c = 'RGI{}0_ID'.format(self.rgi_version[0])
            wid = flink.loc[flink[c] == self.rgi_id]
            if len(wid) == 0:
                raise RuntimeError('Not a reference glacier!')
            wid = wid.WGMS_ID.values[0]

            # file
            reff = os.path.join(mbdatadir,
                                'mbdata_WGMS-{:05d}.csv'.format(wid))
            # list of years
            mb_df = pd.read_csv(reff).set_index('YEAR')

        # Quality checks
        if 'ANNUAL_BALANCE' not in mb_df:
            raise InvalidParamsError('Need an "ANNUAL_BALANCE" column in the '
                                     'dataframe.')
        mb_df.index.name = 'YEAR'
        self._mbdf = mb_df

    def get_ref_mb_data(self, y0=None, y1=None, input_filesuffix=''):
        """Get the reference mb data from WGMS (for some glaciers only!).

        Raises an Error if it isn't a reference glacier at all.

        Parameters
        ----------
        y0 : int
            override the default behavior which is to check the available
            climate data (or PARAMS['ref_mb_valid_window']) and decide
        y1 : int
            override the default behavior which is to check the available
            climate data (or PARAMS['ref_mb_valid_window']) and decide
        input_filesuffix : str
            input_filesuffix of the climate_historical that should be used
            if y0 and y1 are not given. The default is to take the
            climate_historical without input_filesuffix
        """

        if self._mbdf is None:
            self.set_ref_mb_data()

        # logic for period
        t0, t1 = cfg.PARAMS['ref_mb_valid_window']
        if t0 > 0 and y0 is None:
            y0 = t0
        if t1 > 0 and y1 is None:
            y1 = t1

        if y0 is None or y1 is None:
            ci = self.get_climate_info(input_filesuffix=input_filesuffix)
            if 'baseline_yr_0' not in ci:
                raise InvalidWorkflowError('Please process some climate data '
                                           'before call')
            y0 = ci['baseline_yr_0'] if y0 is None else y0
            y1 = ci['baseline_yr_1'] if y1 is None else y1

        if len(self._mbdf) > 1:
            out = self._mbdf.loc[y0:y1]
        else:
            # Some files are just empty
            out = self._mbdf
        return out.dropna(subset=['ANNUAL_BALANCE'])

    def get_ref_mb_profile(self, input_filesuffix='', constant_dh=False, obs_ratio_needed=0):
        """Get the reference mb profile data from WGMS (if available!).

        Returns None if this glacier has no profile and an Error if it isn't
        a reference glacier at all.

        Parameters
        ----------
        input_filesuffix : str
            input_filesuffix of the climate_historical that should be used. The
            default is to take the climate_historical without input_filesuffix
        constant_dh : boolean
            If set to True, it outputs the MB profiles with a constant step size
            of dh=50m by using interpolation. This can be useful for comparisons
            between years. Default is False which gives the raw
            elevation-dependent point MB
        obs_ratio_needed : float
            necessary relative amount of observations per elevation band in order
            to be included in the MB profile (0<=obs_ratio_needed<=1).
            If obs_ratio_needed set to 0, the output shows all elevation-band
            observations (default is 0).
            When estimating mean MB profiles, it is advisable to set obs_ratio_needed
            to 0.6. E.g. if there are in total 5 years of measurements only those elevation
            bands with at least 3 years of measurements are used. If obs_ratio_needed is not
            0, constant_dh has to be set to True.
        """

        if obs_ratio_needed != 0 and constant_dh is False:
            raise InvalidParamsError('If a filter is applied, you have to set'
                                     ' constant_dh to True')
        if obs_ratio_needed < 0 or obs_ratio_needed > 1:
            raise InvalidParamsError('obs_ratio_needed is the ratio of necessary relative amount'
                                     'of observations per elevation band. It has to be between'
                                     '0 and 1!')

        if self._mbprofdf is None and not constant_dh:
            flink, mbdatadir = get_wgms_files()
            c = 'RGI{}0_ID'.format(self.rgi_version[0])
            wid = flink.loc[flink[c] == self.rgi_id]
            if len(wid) == 0:
                raise RuntimeError('Not a reference glacier!')
            wid = wid.WGMS_ID.values[0]

            # file
            mbdatadir = os.path.join(os.path.dirname(mbdatadir), 'mb_profiles')
            reff = os.path.join(mbdatadir,
                                'profile_WGMS-{:05d}.csv'.format(wid))
            if not os.path.exists(reff):
                return None
            # list of years
            self._mbprofdf = pd.read_csv(reff, index_col=0)

        if self._mbprofdf_cte_dh is None and constant_dh:
            flink, mbdatadir = get_wgms_files()
            c = 'RGI{}0_ID'.format(self.rgi_version[0])
            wid = flink.loc[flink[c] == self.rgi_id]
            if len(wid) == 0:
                raise RuntimeError('Not a reference glacier!')
            wid = wid.WGMS_ID.values[0]

            # file
            mbdatadir = os.path.join(os.path.dirname(mbdatadir), 'mb_profiles_constant_dh')
            reff = os.path.join(mbdatadir,
                                'profile_constant_dh_WGMS-{:05d}.csv'.format(wid))
            if not os.path.exists(reff):
                return None
            # list of years
            self._mbprofdf_cte_dh = pd.read_csv(reff, index_col=0)

        ci = self.get_climate_info(input_filesuffix=input_filesuffix)
        if 'baseline_yr_0' not in ci:
            raise RuntimeError('Please process some climate data before call')
        y0 = ci['baseline_yr_0']
        y1 = ci['baseline_yr_1']
        if not constant_dh:
            if len(self._mbprofdf) > 1:
                out = self._mbprofdf.loc[y0:y1]
            else:
                # Some files are just empty
                out = self._mbprofdf
        else:
            if len(self._mbprofdf_cte_dh) > 1:
                out = self._mbprofdf_cte_dh.loc[y0:y1]
                if obs_ratio_needed != 0:
                    # amount of years with any observation
                    n_obs = len(out.index)
                    # amount of years with observations for each elevation band
                    n_obs_h = out.describe().loc['count']
                    # relative amount of observations per elevation band
                    rel_obs_h = n_obs_h / n_obs
                    # select only those elevation bands with a specific ratio
                    # of years with available measurements
                    out = out[rel_obs_h[rel_obs_h >= obs_ratio_needed].index]

            else:
                # Some files are just empty
                out = self._mbprofdf_cte_dh
        out.columns = [float(c) for c in out.columns]
        return out.dropna(axis=1, how='all').dropna(axis=0, how='all')

    def get_ref_length_data(self):
        """Get the glacier length data from P. Leclercq's data base.

         https://folk.uio.no/paulwl/data.php

         For some glaciers only!
         """

        df = pd.read_csv(get_demo_file('rgi_leclercq_links_2014_RGIV6.csv'))
        df = df.loc[df.RGI_ID == self.rgi_id]
        if len(df) == 0:
            raise RuntimeError('No length data found for this glacier!')
        ide = df.LID.values[0]

        f = get_demo_file('Glacier_Lengths_Leclercq.nc')
        with xr.open_dataset(f) as dsg:
            # The database is not sorted by ID. Don't ask me...
            grp_id = np.argwhere(dsg['index'].values == ide)[0][0] + 1
        with xr.open_dataset(f, group=str(grp_id)) as ds:
            df = ds.to_dataframe()
            df.name = ds.glacier_name
        return df

    def log(self, task_name, *, err=None, task_time=None):
        """Logs a message to the glacier directory.

        It is usually called by the :py:class:`entity_task` decorator, normally
        you shouldn't take care about that.

        Parameters
        ----------
        func : a function
            the function which wants to log
        err : Exception
            the exception which has been raised by func (if no exception was
            raised, a success is logged)
        time : float
            the time (in seconds) that the task needed to run
        """

        # a line per function call
        nowsrt = datetime.datetime.now().strftime('%Y-%m-%dT%H:%M:%S')
        line = nowsrt + ';' + task_name + ';'

        if task_time is not None:
            line += 'time:{};'.format(task_time)

        if err is None:
            line += 'SUCCESS'
        else:
            line += err.__class__.__name__ + ': {}'.format(err)\

        line = line.replace('\n', ' ')

        count = 0
        while count < 5:
            try:
                with open(self.logfile, 'a') as logfile:
                    logfile.write(line + '\n')
                break
            except FileNotFoundError:
                # I really don't know when this error happens
                # In this case sleep and try again
                time.sleep(0.05)
                count += 1

        if count == 5:
            log.warning('Could not write to logfile: ' + line)

    def get_task_status(self, task_name):
        """Opens this directory's log file to check for a task's outcome.

        Parameters
        ----------
        task_name : str
            the name of the task which has to be tested for

        Returns
        -------
        The last message for this task (SUCCESS if was successful),
        None if the task was not run yet
        """

        if not os.path.isfile(self.logfile):
            return None

        with open(self.logfile) as logfile:
            lines = logfile.readlines()

        lines = [l.replace('\n', '') for l in lines
                 if ';' in l and (task_name == l.split(';')[1])]
        if lines:
            # keep only the last log
            return lines[-1].split(';')[-1]
        else:
            return None

    def get_task_time(self, task_name):
        """Opens this directory's log file to check for a task's run time.

        Parameters
        ----------
        task_name : str
            the name of the task which has to be tested for

        Returns
        -------
        The timing that the last call of this task needed.
        None if the task was not run yet, or if it errored
        """

        if not os.path.isfile(self.logfile):
            return None

        with open(self.logfile) as logfile:
            lines = logfile.readlines()

        lines = [l.replace('\n', '') for l in lines
                 if task_name == l.split(';')[1]]
        if lines:
            line = lines[-1]
            # Last log is message
            if 'ERROR' in line.split(';')[-1] or 'time:' not in line:
                return None
            # Get the time
            return float(line.split('time:')[-1].split(';')[0])
        else:
            return None

    def get_error_log(self):
        """Reads the directory's log file to find the invalid task (if any).

        Returns
        -------
        The first error message in this log, None if all good
        """

        if not os.path.isfile(self.logfile):
            return None

        with open(self.logfile) as logfile:
            lines = logfile.readlines()

        for l in lines:
            if 'SUCCESS' in l:
                continue
            return l.replace('\n', '')

        # OK all good
        return None

    @property
    def settings_filesuffix(self):
        return self._settings_filesuffix

    @settings_filesuffix.setter
    def settings_filesuffix(self, value):
        self._settings_filesuffix = value
        self.settings = self.get_settings(settings_filesuffix=value)

    def get_settings(self, settings_filesuffix):
        return ModelSettings(self, filesuffix=settings_filesuffix,
                             always_reload_data=False)


@entity_task(log)
def copy_to_basedir(gdir, base_dir=None, setup='run'):
    """Copies the glacier directories and their content to a new location.

    This utility function allows to select certain files only, thus
    saving time at copy.

    Parameters
    ----------
    gdir : :py:class:`oggm.GlacierDirectory`
        the glacier directory to copy
    base_dir : str
        path to the new base directory (should end with "per_glacier"
        most of the time)
    setup : str
        set up you want the copied directory to be useful for. Currently
        supported are 'all' (copy the entire directory), 'inversion'
        (copy the necessary files for the inversion AND the run)
        , 'run' (copy the necessary files for a dynamical run) or 'run/spinup'
        (copy the necessary files and all already conducted model runs, e.g.
        from a dynamic spinup).

    Returns
    -------
    New glacier directories from the copied folders
    """
    base_dir = os.path.abspath(base_dir)
    new_dir = os.path.join(base_dir, gdir.rgi_id[:8], gdir.rgi_id[:11],
                           gdir.rgi_id)
    if setup == 'run':
        paths = ['model_flowlines', 'inversion_params', 'outlines',
                 'settings', 'climate_historical', 'glacier_grid',
                 'gcm_data', 'diagnostics', 'log']
        paths = ('*' + p + '*' for p in paths)
        shutil.copytree(gdir.dir, new_dir,
                        ignore=include_patterns(*paths))
    elif setup == 'inversion':
        paths = ['inversion_params', 'downstream_line', 'outlines',
                 'inversion_flowlines', 'glacier_grid', 'diagnostics',
                 'settings', 'climate_historical', 'gridded_data',
                 'gcm_data', 'log']
        paths = ('*' + p + '*' for p in paths)
        shutil.copytree(gdir.dir, new_dir,
                        ignore=include_patterns(*paths))
    elif setup == 'run/spinup':
        paths = ['model_flowlines', 'inversion_params', 'outlines',
                 'settings', 'climate_historical', 'glacier_grid',
                 'gcm_data', 'diagnostics', 'log', 'model_run',
                 'model_diagnostics', 'model_geometry']
        paths = ('*' + p + '*' for p in paths)
        shutil.copytree(gdir.dir, new_dir,
                        ignore=include_patterns(*paths))
    elif setup == 'all':
        shutil.copytree(gdir.dir, new_dir)
    else:
        raise ValueError('setup not understood: {}'.format(setup))
    return GlacierDirectory(gdir.rgi_id, base_dir=base_dir)


def initialize_merged_gdir(main, tribs=[], glcdf=None,
                           filename='climate_historical',
                           input_filesuffix='',
                           dem_source=None):
    """Creates a new GlacierDirectory if tributaries are merged to a glacier

    This function should be called after centerlines.intersect_downstream_lines
    and before flowline.merge_tributary_flowlines.
    It will create a new GlacierDirectory, with a suitable DEM and reproject
    the flowlines of the main glacier.

    Parameters
    ----------
    main : oggm.GlacierDirectory
        the main glacier
    tribs : list or dictionary containing oggm.GlacierDirectories
        true tributary glaciers to the main glacier
    glcdf: geopandas.GeoDataFrame
        which contains the main glacier, will be downloaded if None
    filename: str
        Baseline climate file
    input_filesuffix: str
        Filesuffix to the climate file
    dem_source: str
        the DEM source to use
    Returns
    -------
    merged : oggm.GlacierDirectory
        the new GDir
    """
    from oggm.core.gis import define_glacier_region, merged_glacier_masks

    # If its a dict, select the relevant ones
    if isinstance(tribs, dict):
        tribs = tribs[main.rgi_id]
    # make sure tributaries are iterable
    tribs = tolist(tribs)

    # read flowlines of the Main glacier
    mfls = main.read_pickle('model_flowlines')

    # ------------------------------
    # 0. create the new GlacierDirectory from main glaciers GeoDataFrame
    # Should be passed along, if not download it
    if glcdf is None:
        glcdf = get_rgi_glacier_entities([main.rgi_id])
    # Get index location of the specific glacier
    idx = glcdf.loc[glcdf.RGIId == main.rgi_id].index
    maindf = glcdf.loc[idx].copy()

    # add tributary geometries to maindf
    merged_geometry = maindf.loc[idx, 'geometry'].iloc[0].buffer(0)
    for trib in tribs:
        geom = trib.read_pickle('geometries')['polygon_hr']
        geom = salem.transform_geometry(geom, crs=trib.grid)
        merged_geometry = merged_geometry.union(geom).buffer(0)

    # to get the center point, maximal extensions for DEM and single Polygon:
    new_geometry = merged_geometry.convex_hull
    maindf.loc[idx, 'geometry'] = new_geometry

    # make some adjustments to the rgi dataframe
    # 1. calculate central point of new glacier
    #    reproject twice to avoid Warning, first to flat projection
    flat_centroid = salem.transform_geometry(new_geometry,
                                             to_crs=main.grid).centroid
    #    second reprojection of centroid to wgms
    new_centroid = salem.transform_geometry(flat_centroid, crs=main.grid)
    maindf.loc[idx, 'CenLon'] = new_centroid.x
    maindf.loc[idx, 'CenLat'] = new_centroid.y
    # 2. update names
    maindf.loc[idx, 'RGIId'] += '_merged'
    if maindf.loc[idx, 'Name'].iloc[0] is None:
        maindf.loc[idx, 'Name'] = main.name + ' (merged)'
    else:
        maindf.loc[idx, 'Name'] += ' (merged)'

    # finally create new Glacier Directory
    # 1. set dx spacing to the one used for the flowlines
    dx_method = cfg.PARAMS['grid_dx_method']
    dx_spacing = cfg.PARAMS['fixed_dx']
    cfg.PARAMS['grid_dx_method'] = 'fixed'
    cfg.PARAMS['fixed_dx'] = mfls[-1].map_dx
    merged = GlacierDirectory(maindf.loc[idx].iloc[0])

    # run define_glacier_region to get a fitting DEM and proper grid
    define_glacier_region(merged, entity=maindf.loc[idx].iloc[0],
                          source=dem_source)

    # write gridded data and geometries for visualization
    merged_glacier_masks(merged, merged_geometry)

    # reset dx method
    cfg.PARAMS['grid_dx_method'] = dx_method
    cfg.PARAMS['fixed_dx'] = dx_spacing

    # copy main climate file, climate info and calib to new gdir
    climfilename = filename + '_' + main.rgi_id + input_filesuffix + '.nc'
    climfile = os.path.join(merged.dir, climfilename)
    shutil.copyfile(main.get_filepath(filename, filesuffix=input_filesuffix),
                    climfile)
    _mufile = os.path.basename(merged.get_filepath('mb_calib')).split('.')
    mufile = _mufile[0] + '_' + main.rgi_id + '.' + _mufile[1]
    shutil.copyfile(main.get_filepath('mb_calib'),
                    os.path.join(merged.dir, mufile))

    # reproject the flowlines to the new grid
    for nr, fl in reversed(list(enumerate(mfls))):

        # 1. Step: Change projection to the main glaciers grid
        _line = salem.transform_geometry(fl.line,
                                         crs=main.grid, to_crs=merged.grid)
        # 2. set new line
        fl.set_line(_line)

        # 3. set flow to attributes
        if fl.flows_to is not None:
            fl.set_flows_to(fl.flows_to)
        # remove inflow points, will be set by other flowlines if need be
        fl.inflow_points = []

        # 5. set grid size attributes
        dx = [shpg.Point(fl.line.coords[i]).distance(
            shpg.Point(fl.line.coords[i+1]))
            for i, pt in enumerate(fl.line.coords[:-1])]  # get distance
        # and check if equally spaced
        if not np.allclose(dx, np.mean(dx), atol=1e-2):
            raise RuntimeError('Flowline is not evenly spaced.')
        # dx might very slightly change, but should not
        fl.dx = np.mean(dx).round(2)
        # map_dx should stay exactly the same
        # fl.map_dx = mfls[-1].map_dx
        fl.dx_meter = fl.map_dx * fl.dx

        # replace flowline within the list
        mfls[nr] = fl

    # Write the reprojecflowlines
    merged.write_pickle(mfls, 'model_flowlines')

    return merged


@entity_task(log)
def gdir_to_tar(gdir, base_dir=None, delete=True):
    """Writes the content of a glacier directory to a tar file.

    The tar file is located at the same location of the original directory.
    The glacier directory objects are useless if deleted!

    Parameters
    ----------
    base_dir : str
        path to the basedir where to write the directory (defaults to the
        same location of the original directory)
    delete : bool
        delete the original directory afterwards (default)

    Returns
    -------
    the path to the tar file
    """

    source_dir = os.path.normpath(gdir.dir)
    opath = source_dir + '.tar.gz'
    if base_dir is not None:
        opath = os.path.join(base_dir, os.path.relpath(opath, gdir.base_dir))
        mkdir(os.path.dirname(opath))

    with tarfile.open(opath, "w:gz") as tar:
        tar.add(source_dir, arcname=os.path.basename(source_dir))

    if delete:
        shutil.rmtree(source_dir)

    return opath


def base_dir_to_tar(base_dir=None, delete=True):
    """Merge the directories into 1000 bundles as tar files.

    The tar file is located at the same location of the original directory.

    Parameters
    ----------
    base_dir : str
        path to the basedir to parse (defaults to the working directory)
    to_base_dir : str
        path to the basedir where to write the directory (defaults to the
        same location of the original directory)
    delete : bool
        delete the original directory tars afterwards (default)
    """

    if base_dir is None:
        if not cfg.PATHS.get('working_dir', None):
            raise ValueError("Need a valid PATHS['working_dir']!")
        base_dir = os.path.join(cfg.PATHS['working_dir'], 'per_glacier')

    to_delete = []
    for dirname, subdirlist, filelist in os.walk(base_dir):
        # RGI60-01.00
        bname = os.path.basename(dirname)
        # second argument for RGI7 naming convention
        if not ((len(bname) == 11 and bname[-3] == '.') or
                (len(bname) == 20 and bname[-3] == '-')):
            continue
        opath = dirname + '.tar'
        with tarfile.open(opath, 'w') as tar:
            tar.add(dirname, arcname=os.path.basename(dirname))
        if delete:
            to_delete.append(dirname)

    for dirname in to_delete:
        shutil.rmtree(dirname)


class YAMLFileObject(object):
    def __init__(self, path, allow_empty=True, always_reload_data=True):
        self.path = Path(path)
        self.allow_empty = allow_empty
        self.always_reload_data = always_reload_data
        self.data = self._load()

    def _load(self):
        if self.path.exists():
            with open(self.path, 'r') as f:
                return yaml.safe_load(f) or {}
        elif not self.allow_empty:
            raise FileNotFoundError(self.path)
        return {}

    def _save(self):
        with open(self.path, 'w') as f:
            yaml.safe_dump(self.data, f)

    def _check_yaml_serializable(self, value):
        try:
            yaml.safe_dump(value)
        except yaml.YAMLError as e:
            raise ValueError(f"Value '{value}' is not YAML serializable ({e})")

    def _to_native_type(self, value):
        if isinstance(value, (np.generic,)):
            return value.item()
        elif isinstance(value, dict):
            return {k: self._to_native_type(v) for k, v in value.items()}
        elif isinstance(value, list):
            return [self._to_native_type(v) for v in value]
        return value

    def get(self, key):
        if self.always_reload_data:
            # to be always synced, if several objects work on the same file
            self.data = self._load()
        if key in self.data:
            return self.data[key]
        else:
            raise KeyError(f"Key '{key}' not found!")

    def set(self, key, value):
        # to be always synced, if several objects work on the same file
        self.data = self._load()
        value = self._to_native_type(value)
        self._check_yaml_serializable(value)
        self.data[key] = value
        self._save()

    def __getitem__(self, key):
        return self.get(key)

    def __setitem__(self, key, value):
        self.set(key, value)


class ModelSettings(YAMLFileObject):
    def __init__(self, gdir, filesuffix='', parent_filesuffix=None,
                 reset_parent_filesuffix=False, allow_empty=True,
                 always_reload_data=True,
                 ):
        path = gdir.get_filepath('settings', filesuffix=filesuffix)

        super(ModelSettings, self).__init__(path, allow_empty=allow_empty,
                                            always_reload_data=always_reload_data,
                                            )

        # this is to inherit parameters from other setting files, the other file
        # is stored with the parent_filesuffix
        if 'parent_filesuffix' not in self.data:
<<<<<<< HEAD
            if isinstance(parent_filesuffix, str):
=======
            if parent_filesuffix is not None:
>>>>>>> 63d9b37f
                self.set('parent_filesuffix', parent_filesuffix)
            else:
                # by default cfg.PARAMS is always the parent
                self.set('parent_filesuffix', 'cfg.PARAMS')
        elif isinstance(parent_filesuffix, str):
            if self['parent_filesuffix'] != parent_filesuffix:
                if not reset_parent_filesuffix:
                    raise InvalidWorkflowError(
                        f"Current parent_filesuffix="
                        f"{self['parent_filesuffix']}, you provided "
                        f"{parent_filesuffix}. If you want to set a new value "
                        f"you can use reset_parent_filesuffix=True")
                else:
                    self.set('parent_filesuffix', parent_filesuffix)

        self.filesuffix = filesuffix
        if self.data['parent_filesuffix'] == 'cfg.PARAMS':
            self.defaults = cfg.PARAMS.copy()
        else:
            self.defaults = ModelSettings(gdir,
                                          filesuffix=self.data['parent_filesuffix'],
                                          # check if parent exists
                                          allow_empty=False,
                                          always_reload_data=always_reload_data,
                                          )
        self.gdir = gdir

    def get(self, key):
        if self.always_reload_data:
            # to be always synced, if several objects work on the same file
            self.data = self._load()
        if key in self.data:
            return self.data[key]

        if key in ['bias', 'melt_f', 'prcp_fac', 'temp_bias',
                   'mb_global_params', 'baseline_climate_source']:
            # this is for backwards compatibility when mb_calib files was used
            try:
                value = self.gdir.read_json('mb_calib')[key]
                self.set(key, value)
                return value
            except FileNotFoundError:
                pass

        if key in ['inversion_glen_a', 'inversion_fs', 'calving_water_level',
                   ]:  # TODO: add calving variables
            # this is for backwards compatibility when some parameters were
            # stored in the diagnostics
            try:
                value = self.gdir.get_diagnostics()[key]
                self.set(key, value)
                return value
            except KeyError:
                pass

        try:
            # if a key is used from defaults, also add it to the settings file
            value = self.defaults[key]
            self.set(key, value)
            return value
        except KeyError:
            raise KeyError(f"Key '{key}' not found!")<|MERGE_RESOLUTION|>--- conflicted
+++ resolved
@@ -4417,11 +4417,7 @@
         # this is to inherit parameters from other setting files, the other file
         # is stored with the parent_filesuffix
         if 'parent_filesuffix' not in self.data:
-<<<<<<< HEAD
-            if isinstance(parent_filesuffix, str):
-=======
             if parent_filesuffix is not None:
->>>>>>> 63d9b37f
                 self.set('parent_filesuffix', parent_filesuffix)
             else:
                 # by default cfg.PARAMS is always the parent

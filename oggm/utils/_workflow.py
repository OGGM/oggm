"""Classes and functions used by the OGGM workflow"""

# Builtins
import glob
import os
import tempfile
import gzip
import json
import time
import random
import shutil
import tarfile
import sys
import signal
import datetime
import logging
import pickle
import warnings
import itertools
from collections import OrderedDict
from functools import partial, wraps
from time import gmtime, strftime
import fnmatch
import platform
import struct
import importlib
import re as regexp

# External libs
import pandas as pd
import numpy as np
from scipy import stats
import xarray as xr
import shapely.geometry as shpg
import shapely.affinity as shpa
from shapely.ops import transform as shp_trafo
import netCDF4

# Optional libs
try:
    import geopandas as gpd
except ImportError:
    pass
try:
    import salem
except ImportError:
    pass
try:
    from salem import wgs84
    from salem.gis import transform_proj
except ImportError:
    pass
try:
    import pyproj
except ImportError:
    pass


# Locals
from oggm import __version__
from oggm.utils._funcs import (calendardate_to_hydrodate, date_to_floatyear,
                               tolist, filter_rgi_name, parse_rgi_meta,
                               haversine, multipolygon_to_polygon, clip_scalar)
from oggm.utils._downloads import (get_demo_file, get_wgms_files,
                                   get_rgi_glacier_entities)
from oggm import cfg
from oggm.exceptions import InvalidParamsError, InvalidWorkflowError


# Default RGI date (median per region in RGI6)
RGI_DATE = {'01': 2009,
            '02': 2004,
            '03': 1999,
            '04': 2001,
            '05': 2001,
            '06': 2000,
            '07': 2008,
            '08': 2002,
            '09': 2001,
            '10': 2011,
            '11': 2003,
            '12': 2001,
            '13': 2006,
            '14': 2001,
            '15': 2001,
            '16': 2000,
            '17': 2000,
            '18': 1978,
            '19': 1989,
            }

# Module logger
log = logging.getLogger('.'.join(__name__.split('.')[:-1]))


def empty_cache():
    """Empty oggm's cache directory."""

    if os.path.exists(cfg.CACHE_DIR):
        shutil.rmtree(cfg.CACHE_DIR)
    os.makedirs(cfg.CACHE_DIR)


def expand_path(p):
    """Helper function for os.path.expanduser and os.path.expandvars"""

    return os.path.expandvars(os.path.expanduser(p))


def gettempdir(dirname='', reset=False, home=False):
    """Get a temporary directory.

    The default is to locate it in the system's temporary directory as
    given by python's `tempfile.gettempdir()/OGGM'. You can set `home=True` for
    a directory in the user's `home/tmp` folder instead (this isn't really
    a temporary folder but well...)

    Parameters
    ----------
    dirname : str
        if you want to give it a name
    reset : bool
        if it has to be emptied first.
    home : bool
        if True, returns `HOME/tmp/OGGM` instead

    Returns
    -------
    the path to the temporary directory
    """

    basedir = (os.path.join(os.path.expanduser('~'), 'tmp') if home
               else tempfile.gettempdir())
    return mkdir(os.path.join(basedir, 'OGGM', dirname), reset=reset)


# alias
get_temp_dir = gettempdir


def get_sys_info():
    """Returns system information as a list of tuples"""

    blob = []
    try:
        (sysname, nodename, release,
         version, machine, processor) = platform.uname()
        blob.extend([
            ("python", "%d.%d.%d.%s.%s" % sys.version_info[:]),
            ("python-bits", struct.calcsize("P") * 8),
            ("OS", "%s" % (sysname)),
            ("OS-release", "%s" % (release)),
            ("machine", "%s" % (machine)),
            ("processor", "%s" % (processor)),
        ])
    except BaseException:
        pass

    return blob


def get_env_info():
    """Returns env information as a list of tuples"""

    deps = [
        # (MODULE_NAME, f(mod) -> mod version)
        ("oggm", lambda mod: mod.__version__),
        ("numpy", lambda mod: mod.__version__),
        ("scipy", lambda mod: mod.__version__),
        ("pandas", lambda mod: mod.__version__),
        ("geopandas", lambda mod: mod.__version__),
        ("netCDF4", lambda mod: mod.__version__),
        ("matplotlib", lambda mod: mod.__version__),
        ("rasterio", lambda mod: mod.__version__),
        ("fiona", lambda mod: mod.__version__),
        ("pyproj", lambda mod: mod.__version__),
        ("shapely", lambda mod: mod.__version__),
        ("xarray", lambda mod: mod.__version__),
        ("dask", lambda mod: mod.__version__),
        ("salem", lambda mod: mod.__version__),
    ]

    deps_blob = list()
    for (modname, ver_f) in deps:
        try:
            if modname in sys.modules:
                mod = sys.modules[modname]
            else:
                mod = importlib.import_module(modname)
            ver = ver_f(mod)
            deps_blob.append((modname, ver))
        except BaseException:
            deps_blob.append((modname, None))

    return deps_blob


def get_git_ident():
    ident_str = '$Id$'
    if ":" not in ident_str:
        return 'no_git_id'
    return ident_str.replace("$", "").replace("Id:", "").replace(" ", "")


def show_versions(logger=None):
    """Prints the OGGM version and other system information.

    Parameters
    ----------
    logger : optional
        the logger you want to send the printouts to. If None, will use stdout

    Returns
    -------
    the output string
    """

    sys_info = get_sys_info()
    deps_blob = get_env_info()

    out = ['# OGGM environment: ']
    out.append("## System info:")
    for k, stat in sys_info:
        out.append("    %s: %s" % (k, stat))
    out.append("## Packages info:")
    for k, stat in deps_blob:
        out.append("    %s: %s" % (k, stat))
    out.append("    OGGM git identifier: " + get_git_ident())

    if logger is not None:
        logger.workflow('\n'.join(out))

    return '\n'.join(out)


class SuperclassMeta(type):
    """Metaclass for abstract base classes.

    http://stackoverflow.com/questions/40508492/python-sphinx-inherit-
    method-documentation-from-superclass
    """
    def __new__(mcls, classname, bases, cls_dict):
        cls = super().__new__(mcls, classname, bases, cls_dict)
        for name, member in cls_dict.items():
            if not getattr(member, '__doc__'):
                try:
                    member.__doc__ = getattr(bases[-1], name).__doc__
                except AttributeError:
                    pass
        return cls


class LRUFileCache():
    """A least recently used cache for temporary files.

    The files which are no longer used are deleted from the disk.
    """

    def __init__(self, l0=None, maxsize=None):
        """Instantiate.

        Parameters
        ----------
        l0 : list
            a list of file paths
        maxsize : int
            the max number of files to keep
        """
        self.files = [] if l0 is None else l0
        # if no maxsize is specified, use value from configuration
        maxsize = cfg.PARAMS['lru_maxsize'] if maxsize is None else maxsize
        self.maxsize = maxsize
        self.purge()

    def purge(self):
        """Remove expired entries."""
        if len(self.files) > self.maxsize:
            fpath = self.files.pop(0)
            if os.path.exists(fpath):
                os.remove(fpath)

    def append(self, fpath):
        """Append a file to the list."""
        if fpath not in self.files:
            self.files.append(fpath)
        self.purge()


def lazy_property(fn):
    """Decorator that makes a property lazy-evaluated."""

    attr_name = '_lazy_' + fn.__name__

    @property
    @wraps(fn)
    def _lazy_property(self):
        if not hasattr(self, attr_name):
            setattr(self, attr_name, fn(self))
        return getattr(self, attr_name)

    return _lazy_property


def mkdir(path, reset=False):
    """Checks if directory exists and if not, create one.

    Parameters
    ----------
    reset: erase the content of the directory if exists

    Returns
    -------
    the path
    """

    if reset and os.path.exists(path):
        shutil.rmtree(path)
        # deleting stuff takes time
        while os.path.exists(path):  # check if it still exists
            pass
    try:
        os.makedirs(path)
    except FileExistsError:
        pass
    return path


def include_patterns(*patterns):
    """Factory function that can be used with copytree() ignore parameter.

    Arguments define a sequence of glob-style patterns
    that are used to specify what files to NOT ignore.
    Creates and returns a function that determines this for each directory
    in the file hierarchy rooted at the source directory when used with
    shutil.copytree().

    https://stackoverflow.com/questions/35155382/copying-specific-files-to-a-
    new-folder-while-maintaining-the-original-subdirect
    """

    def _ignore_patterns(path, names):
        # This is our cuisine
        bname = os.path.basename(path)
        if 'divide' in bname or 'log' in bname:
            keep = []
        else:
            keep = set(name for pattern in patterns
                       for name in fnmatch.filter(names, pattern))
        ignore = set(name for name in names
                     if name not in keep and not
                     os.path.isdir(os.path.join(path, name)))
        return ignore

    return _ignore_patterns


class ncDataset(netCDF4.Dataset):
    """Wrapper around netCDF4 setting auto_mask to False"""

    def __init__(self, *args, **kwargs):
        super(ncDataset, self).__init__(*args, **kwargs)
        self.set_auto_mask(False)


def pipe_log(gdir, task_func_name, err=None):
    """Log the error in a specific directory."""

    time_str = datetime.datetime.now().strftime('%Y-%m-%dT%H:%M:%S')

    # Defaults to working directory: it must be set!
    if not cfg.PATHS['working_dir']:
        warnings.warn("Cannot log to file without a valid "
                      "cfg.PATHS['working_dir']!", RuntimeWarning)
        return

    fpath = os.path.join(cfg.PATHS['working_dir'], 'log')
    mkdir(fpath)

    fpath = os.path.join(fpath, gdir.rgi_id)

    sep = '; '

    if err is not None:
        fpath += '.ERROR'
    else:
        return  # for now
        fpath += '.SUCCESS'

    with open(fpath, 'a') as f:
        f.write(time_str + sep + task_func_name + sep)
        if err is not None:
            f.write(err.__class__.__name__ + sep + '{}\n'.format(err))
        else:
            f.write(sep + '\n')


class DisableLogger():
    """Context manager to temporarily disable all loggers."""

    def __enter__(self):
        logging.disable(logging.CRITICAL)

    def __exit__(self, a, b, c):
        logging.disable(logging.NOTSET)


def _timeout_handler(signum, frame):
    raise TimeoutError('This task was killed because of timeout')


class entity_task(object):
    """Decorator for common job-controlling logic.

    All tasks share common operations. This decorator is here to handle them:
    exceptions, logging, and (some day) database for job-controlling.
    """

    def __init__(self, log, writes=[], fallback=None):
        """Decorator syntax: ``@entity_task(log, writes=['dem', 'outlines'])``

        Parameters
        ----------
        log: logger
            module logger
        writes: list
            list of files that the task will write down to disk (must be
            available in ``cfg.BASENAMES``)
        fallback: python function
            will be executed on gdir if entity_task fails
        return_value: bool
            whether the return value from the task should be passed over
            to the caller or not. In general you will always want this to
            be true, but sometimes the task return things which are not
            useful in production and my use a lot of memory, etc,
        """
        self.log = log
        self.writes = writes
        self.fallback = fallback

        cnt = ['    Notes']
        cnt += ['    -----']
        cnt += ['    Files written to the glacier directory:']

        for k in sorted(writes):
            cnt += [cfg.BASENAMES.doc_str(k)]
        self.iodoc = '\n'.join(cnt)

    def __call__(self, task_func):
        """Decorate."""

        # Add to the original docstring
        if task_func.__doc__ is None:
            raise RuntimeError('Entity tasks should have a docstring!')

        task_func.__doc__ = '\n'.join((task_func.__doc__, self.iodoc))

        @wraps(task_func)
        def _entity_task(gdir, *, reset=None, print_log=True,
                         return_value=True, continue_on_error=None,
                         add_to_log_file=True, **kwargs):

            if reset is None:
                reset = not cfg.PARAMS['auto_skip_task']

            if continue_on_error is None:
                continue_on_error = cfg.PARAMS['continue_on_error']

            task_name = task_func.__name__

            # Filesuffix are typically used to differentiate tasks
            fsuffix = (kwargs.get('filesuffix', False) or
                       kwargs.get('output_filesuffix', False))
            if fsuffix:
                task_name += fsuffix

            # Do we need to run this task?
            s = gdir.get_task_status(task_name)
            if not reset and s and ('SUCCESS' in s):
                return

            # Log what we are doing
            if print_log:
                self.log.info('(%s) %s', gdir.rgi_id, task_name)

            # Run the task
            try:
                if cfg.PARAMS['task_timeout'] > 0:
                    signal.signal(signal.SIGALRM, _timeout_handler)
                    signal.alarm(cfg.PARAMS['task_timeout'])
                ex_t = time.time()
                out = task_func(gdir, **kwargs)
                ex_t = time.time() - ex_t
                if cfg.PARAMS['task_timeout'] > 0:
                    signal.alarm(0)
                if task_name != 'gdir_to_tar':
                    if add_to_log_file:
                        gdir.log(task_name, task_time=ex_t)
            except Exception as err:
                # Something happened
                out = None
                if add_to_log_file:
                    gdir.log(task_name, err=err)
                    pipe_log(gdir, task_name, err=err)
                if print_log:
                    self.log.error('%s occurred during task %s on %s: %s',
                                   type(err).__name__, task_name,
                                   gdir.rgi_id, str(err))
                if not continue_on_error:
                    raise

                if self.fallback is not None:
                    self.fallback(gdir)
            if return_value:
                return out

        _entity_task.__dict__['is_entity_task'] = True
        return _entity_task


class global_task(object):
    """Decorator for common job-controlling logic.

    Indicates that this task expects a list of all GlacierDirs as parameter
    instead of being called once per dir.
    """

    def __init__(self, log):
        """Decorator syntax: ``@global_task(log)``

        Parameters
        ----------
        log: logger
            module logger
        """
        self.log = log

    def __call__(self, task_func):
        """Decorate."""

        @wraps(task_func)
        def _global_task(gdirs, **kwargs):

            # Should be iterable
            gdirs = tolist(gdirs)

            self.log.workflow('Applying global task %s on %s glaciers',
                              task_func.__name__, len(gdirs))

            # Run the task
            return task_func(gdirs, **kwargs)

        _global_task.__dict__['is_global_task'] = True
        return _global_task


def get_ref_mb_glaciers_candidates(rgi_version=None):
    """Reads in the WGMS list of glaciers with available MB data.

    Can be found afterwards (and extended) in cdf.DATA['RGIXX_ref_ids'].
    """

    if rgi_version is None:
        rgi_version = cfg.PARAMS['rgi_version']

    if len(rgi_version) == 2:
        # We might change this one day
        rgi_version = rgi_version[:1]

    key = 'RGI{}0_ref_ids'.format(rgi_version)

    if key not in cfg.DATA:
        flink, _ = get_wgms_files()
        cfg.DATA[key] = flink['RGI{}0_ID'.format(rgi_version)].tolist()

    return cfg.DATA[key]


@global_task(log)
def get_ref_mb_glaciers(gdirs, y0=None, y1=None):
    """Get the list of glaciers we have valid mass balance measurements for.

    To be valid glaciers must have more than 5 years of measurements and
    be land terminating. Therefore, the list depends on the time period of the
    baseline climate data and this method selects them out of a list
    of potential candidates (`gdirs` arg).

    Parameters
    ----------
    gdirs : list of :py:class:`oggm.GlacierDirectory` objects
        list of glaciers to check for valid reference mass balance data
    y0 : int
        override the default behavior which is to check the available
        climate data (or PARAMS['ref_mb_valid_window']) and decide
    y1 : int
        override the default behavior which is to check the available
        climate data (or PARAMS['ref_mb_valid_window']) and decide

    Returns
    -------
    ref_gdirs : list of :py:class:`oggm.GlacierDirectory` objects
        list of those glaciers with valid reference mass balance data

    See Also
    --------
    get_ref_mb_glaciers_candidates
    """

    # Get the links
    ref_ids = get_ref_mb_glaciers_candidates(gdirs[0].rgi_version)

    # We remove tidewater glaciers and glaciers with < 5 years
    ref_gdirs = []
    for g in gdirs:
        if g.rgi_id not in ref_ids or g.is_tidewater:
            continue
        try:
            mbdf = g.get_ref_mb_data(y0=y0, y1=y1)
            if len(mbdf) >= 5:
                ref_gdirs.append(g)
        except RuntimeError as e:
            if 'Please process some climate data before call' in str(e):
                raise
    return ref_gdirs


def _chaikins_corner_cutting(line, refinements=5):
    """Some magic here.

    https://stackoverflow.com/questions/47068504/where-to-find-python-
    implementation-of-chaikins-corner-cutting-algorithm
    """
    coords = np.array(line.coords)

    for _ in range(refinements):
        L = coords.repeat(2, axis=0)
        R = np.empty_like(L)
        R[0] = L[0]
        R[2::2] = L[1:-1:2]
        R[1:-1:2] = L[2::2]
        R[-1] = L[-1]
        coords = L * 0.75 + R * 0.25

    return shpg.LineString(coords)


@entity_task(log)
def get_centerline_lonlat(gdir,
                          keep_main_only=False,
                          flowlines_output=False,
                          ensure_exterior_match=False,
                          geometrical_widths_output=False,
                          corrected_widths_output=False,
                          to_crs='wgs84',
                          simplify_line=0,
                          corner_cutting=0):
    """Helper task to convert the centerlines to a shapefile

    Parameters
    ----------
    gdir : the glacier directory
    flowlines_output : create a shapefile for the flowlines
    ensure_exterior_match : per design, OGGM centerlines match the underlying
    DEM grid. This may imply that they do not "touch" the exterior outlines
    of the glacier in vector space. Set this to True to correct for that.
    geometrical_widths_output : for the geometrical widths
    corrected_widths_output : for the corrected widths

    Returns
    -------
    a shapefile
    """
    if flowlines_output or geometrical_widths_output or corrected_widths_output:
        cls = gdir.read_pickle('inversion_flowlines')
    else:
        cls = gdir.read_pickle('centerlines')

    exterior = None
    if ensure_exterior_match:
        exterior = gdir.read_shapefile('outlines')
        # Transform to grid
        tra_func = partial(gdir.grid.transform, crs=exterior.crs)
        exterior = shpg.Polygon(shp_trafo(tra_func, exterior.geometry[0].exterior))

    tra_func = partial(gdir.grid.ij_to_crs, crs=to_crs)

    olist = []
    for j, cl in enumerate(cls):
        mm = 1 if j == (len(cls)-1) else 0
        if keep_main_only and mm == 0:
            continue
        if corrected_widths_output:
            le_segment = np.rint(np.max(cl.dis_on_line) * gdir.grid.dx)
            for wi, cur, (n1, n2), wi_m in zip(cl.widths, cl.line.coords,
                                               cl.normals, cl.widths_m):
                _l = shpg.LineString([shpg.Point(cur + wi / 2. * n1),
                                      shpg.Point(cur + wi / 2. * n2)])
                gs = dict()
                gs['RGIID'] = gdir.rgi_id
                gs['SEGMENT_ID'] = j
                gs['LE_SEGMENT'] = le_segment
                gs['MAIN'] = mm
                gs['WIDTH_m'] = wi_m
                gs['geometry'] = shp_trafo(tra_func, _l)
                olist.append(gs)
        elif geometrical_widths_output:
            le_segment = np.rint(np.max(cl.dis_on_line) * gdir.grid.dx)
            for _l, wi_m in zip(cl.geometrical_widths, cl.widths_m):
                gs = dict()
                gs['RGIID'] = gdir.rgi_id
                gs['SEGMENT_ID'] = j
                gs['LE_SEGMENT'] = le_segment
                gs['MAIN'] = mm
                gs['WIDTH_m'] = wi_m
                gs['geometry'] = shp_trafo(tra_func, _l)
                olist.append(gs)
        else:
            gs = dict()
            gs['RGIID'] = gdir.rgi_id
            gs['SEGMENT_ID'] = j
            gs['LE_SEGMENT'] = np.rint(np.max(cl.dis_on_line) * gdir.grid.dx)
            gs['MAIN'] = mm
            line = cl.line
            if ensure_exterior_match:
                # Extend line at the start by 10
                fs = shpg.LineString(line.coords[:2])
                # First check if this is necessary - this segment should
                # be within the geometry or it's already good to go
                if fs.within(exterior):
                    fs = shpa.scale(fs, xfact=3, yfact=3, origin=fs.boundary.geoms[1])
                    line = shpg.LineString([*fs.coords, *line.coords[2:]])
                # If last also extend at the end
                if mm == 1:
                    ls = shpg.LineString(line.coords[-2:])
                    if ls.within(exterior):
                        ls = shpa.scale(ls, xfact=3, yfact=3, origin=ls.boundary.geoms[0])
                        line = shpg.LineString([*line.coords[:-2], *ls.coords])

                # Simplify and smooth?
                if simplify_line:
                    line = line.simplify(simplify_line)
                if corner_cutting:
                    line = _chaikins_corner_cutting(line, corner_cutting)

                # Intersect with exterior geom
                line = line.intersection(exterior)
                if line.geom_type in ['MultiLineString', 'GeometryCollection']:
                    # Take the longest
                    lens = [il.length for il in line.geoms]
                    line = line.geoms[np.argmax(lens)]

                # Recompute length
                gs['LE_SEGMENT'] = np.rint(line.length * gdir.grid.dx)
            gs['geometry'] = shp_trafo(tra_func, line)
            olist.append(gs)

    return olist


def _write_shape_to_disk(gdf, fpath, to_tar=False):
    """Write a shapefile to disk with optional compression

    Parameters
    ----------
    gdf : gpd.GeoDataFrame
        the data to write
    fpath : str
        where to writ the file - should be ending in shp
    to_tar : bool
        put the files in a .tar file. If cfg.PARAMS['use_compression'],
        also compress to .gz
    """

    if '.shp' not in fpath:
        raise ValueError('File ending should be .shp')

    gdf.to_file(fpath)

    if not to_tar:
        # Done here
        return

    # Write them in tar
    fpath = fpath.replace('.shp', '.tar')
    mode = 'w'
    if cfg.PARAMS['use_compression']:
        fpath += '.gz'
        mode += ':gz'
    if os.path.exists(fpath):
        os.remove(fpath)

    # List all files that were written as shape
    fs = glob.glob(fpath.replace('.gz', '').replace('.tar', '.*'))
    # Add them to tar
    with tarfile.open(fpath, mode=mode) as tf:
        for ff in fs:
            tf.add(ff, arcname=os.path.basename(ff))

    # Delete the old ones
    for ff in fs:
        os.remove(ff)


@global_task(log)
def write_centerlines_to_shape(gdirs, *, path=True, to_tar=False,
                               to_crs='EPSG:4326',
                               filesuffix='', flowlines_output=False,
                               ensure_exterior_match=False,
                               geometrical_widths_output=False,
                               corrected_widths_output=False,
                               keep_main_only=False,
                               simplify_line=0,
                               corner_cutting=0):
    """Write the centerlines to a shapefile.

    Parameters
    ----------
    gdirs:
        the list of GlacierDir to process.
    path: str or bool
        Set to "True" in order  to store the shape in the working directory
        Set to a str path to store the file to your chosen location
    to_tar : bool
        put the files in a .tar file. If cfg.PARAMS['use_compression'],
        also compress to .gz
    filesuffix : str
        add a suffix to the output file
    flowlines_output : bool
        output the OGGM flowlines instead of the centerlines
    geometrical_widths_output : bool
        output the geometrical widths instead of the centerlines
    corrected_widths_output : bool
        output the corrected widths instead of the centerlines
    ensure_exterior_match : bool
        per design, the centerlines will match the underlying DEM grid.
        This may imply that they do not "touch" the exterior outlines of the
        glacier in vector space. Set this to True to correct for that.
    to_crs : str
        write the shape to another coordinate reference system (CRS)
    keep_main_only : bool
        write only the main flowlines to the output files
    simplify_line : float
        apply shapely's `simplify` method to the line before writing. It is
        a purely cosmetic option, although glacier length will be affected.
        All points in the simplified object will be within the tolerance
        distance of the original geometry (units: grid points). A good
        value to test first is 0.5
    corner_cutting : int
        apply the Chaikin's corner cutting algorithm to the geometry before
        writing. The integer represents the number of refinements to apply.
        A good first value to test is 5.
    """
    from oggm.workflow import execute_entity_task

    if path is True:
        path = os.path.join(cfg.PATHS['working_dir'],
                            'glacier_centerlines' + filesuffix + '.shp')

    _to_crs = salem.check_crs(to_crs)
    if not _to_crs:
        raise InvalidParamsError(f'CRS not understood: {to_crs}')

    log.workflow('write_centerlines_to_shape on {} ...'.format(path))

    olist = execute_entity_task(get_centerline_lonlat, gdirs,
                                flowlines_output=flowlines_output,
                                ensure_exterior_match=ensure_exterior_match,
                                geometrical_widths_output=geometrical_widths_output,
                                corrected_widths_output=corrected_widths_output,
                                keep_main_only=keep_main_only,
                                simplify_line=simplify_line,
                                corner_cutting=corner_cutting,
                                to_crs=_to_crs)
    # filter for none
    olist = [o for o in olist if o is not None]
    odf = gpd.GeoDataFrame(itertools.chain.from_iterable(olist))
    odf = odf.sort_values(by='RGIID')
    odf.crs = to_crs
    # Sanity checks to avoid bad surprises
    gtype = np.array([g.geom_type for g in odf.geometry])
    if 'GeometryCollection' in gtype:
        errdf = odf.loc[gtype == 'GeometryCollection']
        with warnings.catch_warnings():
            # errdf.length warns because of use of wgs84
            warnings.filterwarnings("ignore", category=UserWarning)
            if not np.all(errdf.length) == 0:
                errdf = errdf.loc[errdf.length > 0]
                raise RuntimeError('Some geometries are non-empty GeometryCollection '
                                   f'at RGI Ids: {errdf.RGIID.values}')
    _write_shape_to_disk(odf, path, to_tar=to_tar)


def demo_glacier_id(key):
    """Get the RGI id of a glacier by name or key: None if not found."""

    df = cfg.DATA['demo_glaciers']

    # Is the name in key?
    s = df.loc[df.Key.str.lower() == key.lower()]
    if len(s) == 1:
        return s.index[0]

    # Is the name in name?
    s = df.loc[df.Name.str.lower() == key.lower()]
    if len(s) == 1:
        return s.index[0]

    # Is the name in Ids?
    try:
        s = df.loc[[key]]
        if len(s) == 1:
            return s.index[0]
    except KeyError:
        pass

    return None


class compile_to_netcdf(object):
    """Decorator for common compiling NetCDF files logic.

    All compile_* tasks can be optimized the same way, by using temporary
    files and merging them afterwards.
    """

    def __init__(self, log):
        """Decorator syntax: ``@compile_to_netcdf(log, n_tmp_files=1000)``

        Parameters
        ----------
        log: logger
            module logger
        tmp_file_size: int
            number of glacier directories per temporary files
        """
        self.log = log

    def __call__(self, task_func):
        """Decorate."""

        @wraps(task_func)
        def _compile_to_netcdf(gdirs, input_filesuffix='',
                               output_filesuffix='',
                               path=True,
                               tmp_file_size=1000,
                               **kwargs):

            if not output_filesuffix:
                output_filesuffix = input_filesuffix

            gdirs = tolist(gdirs)
            task_name = task_func.__name__
            output_base = task_name.replace('compile_', '')

            if path is True:
                path = os.path.join(cfg.PATHS['working_dir'],
                                    output_base + output_filesuffix + '.nc')

            self.log.workflow('Applying %s on %d gdirs.',
                              task_name, len(gdirs))

            # Run the task
            # If small gdir size, no need for temporary files
            if len(gdirs) < tmp_file_size or not path:
                return task_func(gdirs, input_filesuffix=input_filesuffix,
                                 path=path, **kwargs)

            # Otherwise, divide and conquer
            sub_gdirs = [gdirs[i: i + tmp_file_size] for i in
                         range(0, len(gdirs), tmp_file_size)]

            tmp_paths = [os.path.join(cfg.PATHS['working_dir'],
                                      'compile_tmp_{:06d}.nc'.format(i))
                         for i in range(len(sub_gdirs))]

            try:
                for spath, sgdirs in zip(tmp_paths, sub_gdirs):
                    task_func(sgdirs, input_filesuffix=input_filesuffix,
                              path=spath, **kwargs)
            except BaseException:
                # If something wrong, delete the tmp files
                for f in tmp_paths:
                    try:
                        os.remove(f)
                    except FileNotFoundError:
                        pass
                raise

            # Ok, now merge and return
            try:
                with xr.open_mfdataset(tmp_paths, combine='nested',
                                       concat_dim='rgi_id') as ds:
                    # the .load() is actually quite uncool here, but it solves
                    # an unbelievable stalling problem in multiproc
                    ds.load().to_netcdf(path)
            except TypeError:
                # xr < v 0.13
                with xr.open_mfdataset(tmp_paths, concat_dim='rgi_id') as ds:
                    # the .load() is actually quite uncool here, but it solves
                    # an unbelievable stalling problem in multiproc
                    ds.load().to_netcdf(path)

            # We can't return the dataset without loading it, so we don't
            return None

        return _compile_to_netcdf


@entity_task(log)
def merge_consecutive_run_outputs(gdir,
                                  input_filesuffix_1=None,
                                  input_filesuffix_2=None,
                                  output_filesuffix=None,
                                  delete_input=False):
    """Merges the output of two model_diagnostics files into one.

    It assumes that the last time of file1 is equal to the first time of file2.

    Parameters
    ----------
    gdir : the glacier directory
    input_filesuffix_1 : str
        how to recognize the first file
    input_filesuffix_2 : str
        how to recognize the second file
    output_filesuffix : str
        where to write the output (default: no suffix)

    Returns
    -------
    The merged dataset
    """

    # Read in the input files and check
    fp1 = gdir.get_filepath('model_diagnostics', filesuffix=input_filesuffix_1)
    with xr.open_dataset(fp1) as ds:
        ds1 = ds.load()
    fp2 = gdir.get_filepath('model_diagnostics', filesuffix=input_filesuffix_2)
    with xr.open_dataset(fp2) as ds:
        ds2 = ds.load()
    if ds1.time[-1] != ds2.time[0]:
        raise InvalidWorkflowError('The two files are incompatible by time')

    # Samity check for all variables as well
    for v in ds1:
        if not np.all(np.isfinite(ds1[v].data[-1])):
            # This is the last year of hydro output - we will discard anyway
            continue
        if np.allclose(ds1[v].data[-1], ds2[v].data[0]):
            # This means that we're OK - the two match
            continue

        # This has to be a bucket of some sort, probably snow or calving
        if len(ds2[v].data.shape) == 1:
            if ds2[v].data[0] != 0:
                raise InvalidWorkflowError('The two files seem incompatible '
                                           f'by data on variable : {v}')
            bucket = ds1[v].data[-1]
        elif len(ds2[v].data.shape) == 2:
            if ds2[v].data[0, 0] != 0:
                raise InvalidWorkflowError('The two files seem incompatible '
                                           f'by data on variable : {v}')
            bucket = ds1[v].data[-1, -1]
        # Carry it to the rest
        ds2[v] = ds2[v] + bucket

    # Merge by removing the last step of file 1 and delete the files if asked
    out_ds = xr.concat([ds1.isel(time=slice(0, -1)), ds2], dim='time')
    if delete_input:
        os.remove(fp1)
        os.remove(fp2)
    # Write out and return
    fp = gdir.get_filepath('model_diagnostics', filesuffix=output_filesuffix)
    out_ds.to_netcdf(fp)
    return out_ds


@global_task(log)
@compile_to_netcdf(log)
def compile_run_output(gdirs, path=True, input_filesuffix='',
                       use_compression=True):
    """Compiles the output of the model runs of several gdirs into one file.

    Parameters
    ----------
    gdirs : list of :py:class:`oggm.GlacierDirectory` objects
        the glacier directories to process
    path : str
        where to store (default is on the working dir).
        Set to `False` to disable disk storage.
    input_filesuffix : str
        the filesuffix of the files to be compiled
    use_compression : bool
        use zlib compression on the output netCDF files

    Returns
    -------
    ds : :py:class:`xarray.Dataset`
        compiled output
    """

    # Get the dimensions of all this
    rgi_ids = [gd.rgi_id for gd in gdirs]

    # To find the longest time, we have to open all files unfortunately
    time_info = {}
    time_keys = ['hydro_year', 'hydro_month', 'calendar_year', 'calendar_month']
    for gd in gdirs:
        fp = gd.get_filepath('model_diagnostics', filesuffix=input_filesuffix)
        try:
            with ncDataset(fp) as ds:
                time = ds.variables['time'][:]
                if 'time' not in time_info:
                    time_info['time'] = time
                    for cn in time_keys:
                        time_info[cn] = ds.variables[cn][:]
                else:
                    # Here we may need to append or add stuff
                    ot = time_info['time']
                    if time[0] > ot[-1] or ot[-1] < time[0]:
                        raise InvalidWorkflowError('Trying to compile output '
                                                   'without overlap.')
                    if time[-1] > ot[-1]:
                        p = np.nonzero(time == ot[-1])[0][0] + 1
                        time_info['time'] = np.append(ot, time[p:])
                        for cn in time_keys:
                            time_info[cn] = np.append(time_info[cn],
                                                      ds.variables[cn][p:])
                    if time[0] < ot[0]:
                        p = np.nonzero(time == ot[0])[0][0]
                        time_info['time'] = np.append(time[:p], ot)
                        for cn in time_keys:
                            time_info[cn] = np.append(ds.variables[cn][:p],
                                                      time_info[cn])

            # If this worked, keep it as template
            ppath = fp
        except FileNotFoundError:
            pass

    if 'time' not in time_info:
        raise RuntimeError('Found no valid glaciers!')

    # OK found it, open it and prepare the output
    with xr.open_dataset(ppath) as ds_diag:

        # Prepare output
        ds = xr.Dataset()

        # Global attributes
        ds.attrs['description'] = 'OGGM model output'
        ds.attrs['oggm_version'] = __version__
        ds.attrs['calendar'] = '365-day no leap'
        ds.attrs['creation_date'] = strftime("%Y-%m-%d %H:%M:%S", gmtime())

        # Copy coordinates
        time = time_info['time']
        ds.coords['time'] = ('time', time)
        ds['time'].attrs['description'] = 'Floating year'
        # New coord
        ds.coords['rgi_id'] = ('rgi_id', rgi_ids)
        ds['rgi_id'].attrs['description'] = 'RGI glacier identifier'
        # This is just taken from there
        for cn in ['hydro_year', 'hydro_month',
                   'calendar_year', 'calendar_month']:
            ds.coords[cn] = ('time', time_info[cn])
            ds[cn].attrs['description'] = ds_diag[cn].attrs['description']

        # We decide on the name of "3d" variables in case we have daily
        # output
        name_2d_dim = 'day_2d' if 'day_2d' in ds_diag.dims else 'month_2d'

        # Prepare the 2D variables
        shape = (len(time), len(rgi_ids))
        out_2d = dict()
        for vn in ds_diag.data_vars:
            if name_2d_dim in ds_diag[vn].dims:
                continue
            var = dict()
            var['data'] = np.full(shape, np.nan)
            var['attrs'] = ds_diag[vn].attrs
            out_2d[vn] = var

        # 1D Variables
        out_1d = dict()
        for vn, attrs in [('water_level', {'description': 'Calving water level',
                                           'units': 'm'}),
                          ('glen_a', {'description': 'Simulation Glen A',
                                      'units': ''}),
                          ('fs', {'description': 'Simulation sliding parameter',
                                  'units': ''}),
                          ]:
            var = dict()
            var['data'] = np.full(len(rgi_ids), np.nan)
            var['attrs'] = attrs
            out_1d[vn] = var

        # Maybe 3D?
        out_3d = dict()
        if name_2d_dim in ds_diag.dims:
            # We have some 3d vars
            month_2d = ds_diag[name_2d_dim]
            ds.coords[name_2d_dim] = (name_2d_dim, month_2d.data)
            cn = f'calendar_{name_2d_dim}'
            ds.coords[cn] = (name_2d_dim, ds_diag[cn].values)

            shape = (len(time), len(month_2d), len(rgi_ids))
            for vn in ds_diag.data_vars:
                if name_2d_dim not in ds_diag[vn].dims:
                    continue
                var = dict()
                var['data'] = np.full(shape, np.nan)
                var['attrs'] = ds_diag[vn].attrs
                out_3d[vn] = var

    # Read out
    for i, gdir in enumerate(gdirs):
        try:
            ppath = gdir.get_filepath('model_diagnostics',
                                      filesuffix=input_filesuffix)
            with ncDataset(ppath) as ds_diag:
                it = ds_diag.variables['time'][:]
                a = np.nonzero(time == it[0])[0][0]
                b = np.nonzero(time == it[-1])[0][0] + 1
                for vn, var in out_2d.items():
                    var['data'][a:b, i] = ds_diag.variables[vn][:]
                for vn, var in out_3d.items():
                    var['data'][a:b, :, i] = ds_diag.variables[vn][:]
                for vn, var in out_1d.items():
                    var['data'][i] = ds_diag.getncattr(vn)
        except FileNotFoundError:
            pass

    # To xarray
    for vn, var in out_2d.items():
        # Backwards compatibility - to remove one day...
        for r in ['_m3', '_m2', '_myr', '_m']:
            # Order matters
            vn = regexp.sub(r + '$', '', vn)
        ds[vn] = (('time', 'rgi_id'), var['data'])
        ds[vn].attrs = var['attrs']
    for vn, var in out_3d.items():
        ds[vn] = (('time', name_2d_dim, 'rgi_id'), var['data'])
        ds[vn].attrs = var['attrs']
    for vn, var in out_1d.items():
        ds[vn] = (('rgi_id', ), var['data'])
        ds[vn].attrs = var['attrs']

    # To file?
    if path:
        enc_var = {'dtype': 'float32'}
        if use_compression:
            enc_var['complevel'] = 5
            enc_var['zlib'] = True
        encoding = {v: enc_var for v in ds.data_vars}
        ds.to_netcdf(path, encoding=encoding)

    return ds


@global_task(log)
@compile_to_netcdf(log)
def compile_climate_input(gdirs, path=True, filename='climate_historical',
                          input_filesuffix='', use_compression=True):
    """Merge the climate input files in the glacier directories into one file.

    Parameters
    ----------
    gdirs : list of :py:class:`oggm.GlacierDirectory` objects
        the glacier directories to process
    path : str
        where to store (default is on the working dir).
        Set to `False` to disable disk storage.
    filename : str
        BASENAME of the climate input files
    input_filesuffix : str
        the filesuffix of the files to be compiled
    use_compression : bool
        use zlib compression on the output netCDF files

    Returns
    -------
    ds : :py:class:`xarray.Dataset`
        compiled climate data
    """

    # Get the dimensions of all this
    rgi_ids = [gd.rgi_id for gd in gdirs]

    # The first gdir might have blown up, try some others
    i = 0
    while True:
        if i >= len(gdirs):
            raise RuntimeError('Found no valid glaciers!')
        try:
            pgdir = gdirs[i]
            ppath = pgdir.get_filepath(filename=filename,
                                       filesuffix=input_filesuffix)
            with xr.open_dataset(ppath) as ds_clim:
                ds_clim.time.values
            # If this worked, we have a valid gdir
            break
        except BaseException:
            i += 1

    with xr.open_dataset(ppath) as ds_clim:
        cyrs = ds_clim['time.year']
        cmonths = ds_clim['time.month']
        sm = cfg.PARAMS['hydro_month_' + pgdir.hemisphere]
        hyrs, hmonths = calendardate_to_hydrodate(cyrs, cmonths, start_month=sm)
        time = date_to_floatyear(cyrs, cmonths)

    # Prepare output
    ds = xr.Dataset()

    # Global attributes
    ds.attrs['description'] = 'OGGM model output'
    ds.attrs['oggm_version'] = __version__
    ds.attrs['calendar'] = '365-day no leap'
    ds.attrs['creation_date'] = strftime("%Y-%m-%d %H:%M:%S", gmtime())

    # Coordinates
    ds.coords['time'] = ('time', time)
    ds.coords['rgi_id'] = ('rgi_id', rgi_ids)
    ds.coords['calendar_year'] = ('time', cyrs.data)
    ds.coords['calendar_month'] = ('time', cmonths.data)
    ds.coords['hydro_year'] = ('time', hyrs)
    ds.coords['hydro_month'] = ('time', hmonths)
    ds['time'].attrs['description'] = 'Floating year'
    ds['rgi_id'].attrs['description'] = 'RGI glacier identifier'
    ds['hydro_year'].attrs['description'] = 'Hydrological year'
    ds['hydro_month'].attrs['description'] = 'Hydrological month'
    ds['calendar_year'].attrs['description'] = 'Calendar year'
    ds['calendar_month'].attrs['description'] = 'Calendar month'

    shape = (len(time), len(rgi_ids))
    temp = np.zeros(shape) * np.NaN
    prcp = np.zeros(shape) * np.NaN

    ref_hgt = np.zeros(len(rgi_ids)) * np.NaN
    ref_pix_lon = np.zeros(len(rgi_ids)) * np.NaN
    ref_pix_lat = np.zeros(len(rgi_ids)) * np.NaN

    for i, gdir in enumerate(gdirs):
        try:
            ppath = gdir.get_filepath(filename=filename,
                                      filesuffix=input_filesuffix)
            with xr.open_dataset(ppath) as ds_clim:
                prcp[:, i] = ds_clim.prcp.values
                temp[:, i] = ds_clim.temp.values
                ref_hgt[i] = ds_clim.ref_hgt
                ref_pix_lon[i] = ds_clim.ref_pix_lon
                ref_pix_lat[i] = ds_clim.ref_pix_lat
        except BaseException:
            pass

    ds['temp'] = (('time', 'rgi_id'), temp)
    ds['temp'].attrs['units'] = 'DegC'
    ds['temp'].attrs['description'] = '2m Temperature at height ref_hgt'
    ds['prcp'] = (('time', 'rgi_id'), prcp)
    ds['prcp'].attrs['units'] = 'kg m-2'
    ds['prcp'].attrs['description'] = 'total monthly precipitation amount'
    ds['ref_hgt'] = ('rgi_id', ref_hgt)
    ds['ref_hgt'].attrs['units'] = 'm'
    ds['ref_hgt'].attrs['description'] = 'reference height'
    ds['ref_pix_lon'] = ('rgi_id', ref_pix_lon)
    ds['ref_pix_lon'].attrs['description'] = 'longitude'
    ds['ref_pix_lat'] = ('rgi_id', ref_pix_lat)
    ds['ref_pix_lat'].attrs['description'] = 'latitude'

    if path:
        enc_var = {'dtype': 'float32'}
        if use_compression:
            enc_var['complevel'] = 5
            enc_var['zlib'] = True
        vars = ['temp', 'prcp']
        encoding = {v: enc_var for v in vars}
        ds.to_netcdf(path, encoding=encoding)
    return ds


@global_task(log)
def compile_task_log(gdirs, task_names=[], filesuffix='', path=True,
                     append=True):
    """Gathers the log output for the selected task(s)

    Parameters
    ----------
    gdirs : list of :py:class:`oggm.GlacierDirectory` objects
        the glacier directories to process
    task_names : list of str
        The tasks to check for
    filesuffix : str
        add suffix to output file
    path:
        Set to `True` in order  to store the info in the working directory
        Set to a path to store the file to your chosen location
        Set to `False` to omit disk storage
    append:
        If a task log file already exists in the working directory, the new
        logs will be added to the existing file

    Returns
    -------
    out : :py:class:`pandas.DataFrame`
        log output
    """

    out_df = []
    for gdir in gdirs:
        d = OrderedDict()
        d['rgi_id'] = gdir.rgi_id
        for task_name in task_names:
            ts = gdir.get_task_status(task_name)
            if ts is None:
                ts = ''
            d[task_name] = ts.replace(',', ' ')
        out_df.append(d)

    out = pd.DataFrame(out_df).set_index('rgi_id')
    if path:
        if path is True:
            path = os.path.join(cfg.PATHS['working_dir'],
                                'task_log' + filesuffix + '.csv')
        if os.path.exists(path) and append:
            odf = pd.read_csv(path, index_col=0)
            out = odf.join(out, rsuffix='_n')
        out.to_csv(path)
    return out


@global_task(log)
def compile_task_time(gdirs, task_names=[], filesuffix='', path=True,
                      append=True):
    """Gathers the time needed for the selected task(s) to run

    Parameters
    ----------
    gdirs : list of :py:class:`oggm.GlacierDirectory` objects
        the glacier directories to process
    task_names : list of str
        The tasks to check for
    filesuffix : str
        add suffix to output file
    path:
        Set to `True` in order  to store the info in the working directory
        Set to a path to store the file to your chosen location
        Set to `False` to omit disk storage
    append:
        If a task log file already exists in the working directory, the new
        logs will be added to the existing file

    Returns
    -------
    out : :py:class:`pandas.DataFrame`
        log output
    """

    out_df = []
    for gdir in gdirs:
        d = OrderedDict()
        d['rgi_id'] = gdir.rgi_id
        for task_name in task_names:
            d[task_name] = gdir.get_task_time(task_name)
        out_df.append(d)

    out = pd.DataFrame(out_df).set_index('rgi_id')
    if path:
        if path is True:
            path = os.path.join(cfg.PATHS['working_dir'],
                                'task_time' + filesuffix + '.csv')
        if os.path.exists(path) and append:
            odf = pd.read_csv(path, index_col=0)
            out = odf.join(out, rsuffix='_n')
        out.to_csv(path)
    return out


@entity_task(log)
def glacier_statistics(gdir, inversion_only=False, apply_func=None):
    """Gather as much statistics as possible about this glacier.

    It can be used to do result diagnostics and other stuffs. If the data
    necessary for a statistic is not available (e.g.: flowlines length) it
    will simply be ignored.

    Parameters
    ----------
    inversion_only : bool
        if one wants to summarize the inversion output only (including calving)
    apply_func : function
        if one wants to summarize further information about a glacier, set
        this kwarg to a function that accepts a glacier directory as first
        positional argument, and the directory to fill in with data as
        second argument. The directory should only store scalar values (strings,
        float, int)
    """

    d = OrderedDict()

    # Easy stats - this should always be possible
    d['rgi_id'] = gdir.rgi_id
    d['rgi_region'] = gdir.rgi_region
    d['rgi_subregion'] = gdir.rgi_subregion
    d['name'] = gdir.name
    d['cenlon'] = gdir.cenlon
    d['cenlat'] = gdir.cenlat
    d['rgi_area_km2'] = gdir.rgi_area_km2
    d['rgi_year'] = gdir.rgi_date
    d['glacier_type'] = gdir.glacier_type
    d['terminus_type'] = gdir.terminus_type
    d['is_tidewater'] = gdir.is_tidewater
    d['status'] = gdir.status

    # The rest is less certain. We put these in a try block and see
    # We're good with any error - we store the dict anyway below
    # TODO: should be done with more preselected errors
    with warnings.catch_warnings():
        warnings.filterwarnings("ignore", category=RuntimeWarning)

        try:
            # Inversion
            if gdir.has_file('inversion_output'):
                vol = []
                vol_bsl = []
                vol_bwl = []
                cl = gdir.read_pickle('inversion_output')
                for c in cl:
                    vol.extend(c['volume'])
                    vol_bsl.extend(c.get('volume_bsl', [0]))
                    vol_bwl.extend(c.get('volume_bwl', [0]))
                d['inv_volume_km3'] = np.nansum(vol) * 1e-9
                area = gdir.rgi_area_km2
                d['vas_volume_km3'] = 0.034 * (area ** 1.375)
                # BSL / BWL
                d['inv_volume_bsl_km3'] = np.nansum(vol_bsl) * 1e-9
                d['inv_volume_bwl_km3'] = np.nansum(vol_bwl) * 1e-9
        except BaseException:
            pass

        try:
            # Diagnostics
            diags = gdir.get_diagnostics()
            for k, v in diags.items():
                d[k] = v
        except BaseException:
            pass

        if inversion_only:
            return d

        try:
            # Error log
            errlog = gdir.get_error_log()
            if errlog is not None:
                d['error_task'] = errlog.split(';')[-2]
                d['error_msg'] = errlog.split(';')[-1]
            else:
                d['error_task'] = None
                d['error_msg'] = None
        except BaseException:
            pass

        try:
            # Masks related stuff
            fpath = gdir.get_filepath('gridded_data')
            with ncDataset(fpath) as nc:
                mask = nc.variables['glacier_mask'][:] == 1
                topo = nc.variables['topo'][:][mask]
            d['dem_mean_elev'] = np.mean(topo)
            d['dem_med_elev'] = np.median(topo)
            d['dem_min_elev'] = np.min(topo)
            d['dem_max_elev'] = np.max(topo)
        except BaseException:
            pass

        try:
            # Ext related stuff
            fpath = gdir.get_filepath('gridded_data')
            with ncDataset(fpath) as nc:
                ext = nc.variables['glacier_ext'][:] == 1
                mask = nc.variables['glacier_mask'][:] == 1
                topo = nc.variables['topo'][:]
            d['dem_max_elev_on_ext'] = np.max(topo[ext])
            d['dem_min_elev_on_ext'] = np.min(topo[ext])
            a = np.sum(mask & (topo > d['dem_max_elev_on_ext']))
            d['dem_perc_area_above_max_elev_on_ext'] = a / np.sum(mask)
            # Terminus loc
            j, i = np.nonzero((topo[ext].min() == topo) & ext)
            lon, lat = gdir.grid.ij_to_crs(i[0], j[0], crs=salem.wgs84)
            d['terminus_lon'] = lon
            d['terminus_lat'] = lat
        except BaseException:
            pass

        try:
            # Centerlines
            cls = gdir.read_pickle('centerlines')
            longest = 0.
            for cl in cls:
                longest = np.max([longest, cl.dis_on_line[-1]])
            d['n_centerlines'] = len(cls)
            d['longest_centerline_km'] = longest * gdir.grid.dx / 1000.
        except BaseException:
            pass

        try:
            # Flowline related stuff
            h = np.array([])
            widths = np.array([])
            slope = np.array([])
            fls = gdir.read_pickle('inversion_flowlines')
            dx = fls[0].dx * gdir.grid.dx
            for fl in fls:
                hgt = fl.surface_h
                h = np.append(h, hgt)
                widths = np.append(widths, fl.widths * gdir.grid.dx)
                slope = np.append(slope, np.arctan(-np.gradient(hgt, dx)))
                length = len(hgt) * dx
            d['main_flowline_length'] = length
            d['inv_flowline_glacier_area'] = np.sum(widths * dx)
            d['flowline_mean_elev'] = np.average(h, weights=widths)
            d['flowline_max_elev'] = np.max(h)
            d['flowline_min_elev'] = np.min(h)
            d['flowline_avg_slope'] = np.mean(slope)
            d['flowline_avg_width'] = np.mean(widths)
            d['flowline_last_width'] = fls[-1].widths[-1] * gdir.grid.dx
            d['flowline_last_5_widths'] = np.mean(fls[-1].widths[-5:] *
                                                  gdir.grid.dx)
        except BaseException:
            pass

        try:
            # climate
            info = gdir.get_climate_info()
            for k, v in info.items():
                d[k] = v
        except BaseException:
            pass

        try:
            # MB calib
            mb_calib = gdir.read_json('mb_calib')
            for k, v in mb_calib.items():
                if np.isscalar(v):
                    d[k] = v
                else:
                    for k2, v2 in v.items():
                        d[k2] = v2
        except BaseException:
            pass

        if apply_func:
            # User defined statistics
            try:
                apply_func(gdir, d)
            except BaseException:
                pass

    return d


@global_task(log)
def compile_glacier_statistics(gdirs, filesuffix='', path=True,
                               inversion_only=False, apply_func=None):
    """Gather as much statistics as possible about a list of glaciers.

    It can be used to do result diagnostics and other stuffs. If the data
    necessary for a statistic is not available (e.g.: flowlines length) it
    will simply be ignored.

    Parameters
    ----------
    gdirs : list of :py:class:`oggm.GlacierDirectory` objects
        the glacier directories to process
    filesuffix : str
        add suffix to output file
    path : str, bool
        Set to "True" in order  to store the info in the working directory
        Set to a path to store the file to your chosen location
    inversion_only : bool
        if one wants to summarize the inversion output only (including calving)
    apply_func : function
        if one wants to summarize further information about a glacier, set
        this kwarg to a function that accepts a glacier directory as first
        positional argument, and the directory to fill in with data as
        second argument. The directory should only store scalar values (strings,
        float, int).
        !Careful! For multiprocessing, the function cannot be located at the
        top level, i.e. you may need to import it from a module for this to work,
        or from a dummy class (https://stackoverflow.com/questions/8804830)
    """
    from oggm.workflow import execute_entity_task

    out_df = execute_entity_task(glacier_statistics, gdirs,
                                 apply_func=apply_func,
                                 inversion_only=inversion_only)

    out = pd.DataFrame(out_df).set_index('rgi_id')

    if path:
        if path is True:
            out.to_csv(os.path.join(cfg.PATHS['working_dir'],
                                    ('glacier_statistics' +
                                     filesuffix + '.csv')))
        else:
            out.to_csv(path)
    return out


@global_task(log)
def compile_fixed_geometry_mass_balance(gdirs, filesuffix='',
                                        path=True, csv=False,
                                        use_inversion_flowlines=True,
                                        ys=None, ye=None, years=None,
                                        climate_filename='climate_historical',
                                        climate_input_filesuffix='',
                                        temperature_bias=None,
                                        precipitation_factor=None):

    """Compiles a table of specific mass balance timeseries for all glaciers.

    The file is stored in a hdf file (not csv) per default. Use pd.read_hdf
    to open it.

    Parameters
    ----------
    gdirs : list of :py:class:`oggm.GlacierDirectory` objects
        the glacier directories to process
    filesuffix : str
        add suffix to output file
    path : str, bool
        Set to "True" in order  to store the info in the working directory
        Set to a path to store the file to your chosen location (file
        extension matters)
    csv : bool
        Set to store the data in csv instead of hdf.
    use_inversion_flowlines : bool
        whether to use the inversion flowlines or the model flowlines
    ys : int
        start year of the model run (default: from the climate file)
        date)
    ye : int
        end year of the model run (default: from the climate file)
    years : array of ints
        override ys and ye with the years of your choice
    climate_filename : str
        name of the climate file, e.g. 'climate_historical' (default) or
        'gcm_data'
    climate_input_filesuffix: str
        filesuffix for the input climate file
    temperature_bias : float
        add a bias to the temperature timeseries
    precipitation_factor: float
        multiply a factor to the precipitation time series
        default is None and means that the precipitation factor from the
        calibration is applied which is cfg.PARAMS['prcp_fac']
    """

    from oggm.workflow import execute_entity_task
    from oggm.core.massbalance import fixed_geometry_mass_balance

    out_df = execute_entity_task(fixed_geometry_mass_balance, gdirs,
                                 use_inversion_flowlines=use_inversion_flowlines,
                                 ys=ys, ye=ye, years=years, climate_filename=climate_filename,
                                 climate_input_filesuffix=climate_input_filesuffix,
                                 temperature_bias=temperature_bias,
                                 precipitation_factor=precipitation_factor)

    for idx, s in enumerate(out_df):
        if s is None:
            out_df[idx] = pd.Series(np.NaN)

    out = pd.concat(out_df, axis=1, keys=[gd.rgi_id for gd in gdirs])
    out = out.dropna(axis=0, how='all')

    if path:
        if path is True:
            fpath = os.path.join(cfg.PATHS['working_dir'],
                                 'fixed_geometry_mass_balance' + filesuffix)
            if csv:
                out.to_csv(fpath + '.csv')
            else:
                out.to_hdf(fpath + '.hdf', key='df')
        else:
            ext = os.path.splitext(path)[-1]
            if ext.lower() == '.csv':
                out.to_csv(path)
            elif ext.lower() == '.hdf':
                out.to_hdf(path, key='df')
    return out


@global_task(log)
def compile_ela(gdirs, filesuffix='', path=True, csv=False, ys=None, ye=None,
                years=None, climate_filename='climate_historical', temperature_bias=None,
                precipitation_factor=None, climate_input_filesuffix='',
                mb_model_class=None):
    """Compiles a table of ELA timeseries for all glaciers for a given years,
    using the mb_model_class (default MonthlyTIModel).

    The file is stored in a hdf file (not csv) per default. Use pd.read_hdf
    to open it.

    Parameters
    ----------
    gdirs : list of :py:class:`oggm.GlacierDirectory` objects
        the glacier directories to process
    filesuffix : str
        add suffix to output file
    path : str, bool
        Set to "True" in order  to store the info in the working directory
        Set to a path to store the file to your chosen location (file
        extension matters)
    csv: bool
        Set to store the data in csv instead of hdf.
    ys : int
        start year
    ye : int
        end year
    years : array of ints
        override ys and ye with the years of your choice
    climate_filename : str
        name of the climate file, e.g. 'climate_historical' (default) or
        'gcm_data'
    climate_input_filesuffix : str
        filesuffix for the input climate file
    temperature_bias : float
        add a bias to the temperature timeseries
    precipitation_factor: float
        multiply a factor to the precipitation time series
        default is None and means that the precipitation factor from the
        calibration is applied which is cfg.PARAMS['prcp_fac']
    mb_model_class : MassBalanceModel class
        the MassBalanceModel class to use, default is MonthlyTIModel
    """
    from oggm.workflow import execute_entity_task
    from oggm.core.massbalance import compute_ela, MonthlyTIModel

    if mb_model_class is None:
        mb_model_class = MonthlyTIModel

    out_df = execute_entity_task(compute_ela, gdirs, ys=ys, ye=ye, years=years,
                                 climate_filename=climate_filename,
                                 climate_input_filesuffix=climate_input_filesuffix,
                                 temperature_bias=temperature_bias,
                                 precipitation_factor=precipitation_factor,
                                 mb_model_class=mb_model_class)

    for idx, s in enumerate(out_df):
        if s is None:
            out_df[idx] = pd.Series(np.NaN)

    out = pd.concat(out_df, axis=1, keys=[gd.rgi_id for gd in gdirs])
    out = out.dropna(axis=0, how='all')

    if path:
        if path is True:
            fpath = os.path.join(cfg.PATHS['working_dir'],
                                 'ELA' + filesuffix)
            if csv:
                out.to_csv(fpath + '.csv')
            else:
                out.to_hdf(fpath + '.hdf', key='df')
        else:
            ext = os.path.splitext(path)[-1]
            if ext.lower() == '.csv':
                out.to_csv(path)
            elif ext.lower() == '.hdf':
                out.to_hdf(path, key='df')
    return out


@entity_task(log)
def climate_statistics(gdir, add_climate_period=1995, halfsize=15,
                       input_filesuffix=''):
    """Gather as much statistics as possible about this glacier.

    It can be used to do result diagnostics and other stuffs. If the data
    necessary for a statistic is not available (e.g.: flowlines length) it
    will simply be ignored.

    Important note: the climate is extracted from the mass-balance model and
    is therefore "corrected" according to the mass-balance calibration scheme
    (e.g. the precipitation factor and the temp bias correction). For more
    flexible information about the raw climate data, use `compile_climate_input`
    or `raw_climate_statistics`.

    Parameters
    ----------
    add_climate_period : int or list of ints
        compile climate statistics for the halfsize*2 + 1 yrs period
        around the selected date.
    halfsize : int
        the half size of the window
    """
    from oggm.core.massbalance import (ConstantMassBalance,
                                       MultipleFlowlineMassBalance)

    d = OrderedDict()

    # Easy stats - this should always be possible
    d['rgi_id'] = gdir.rgi_id
    d['rgi_region'] = gdir.rgi_region
    d['rgi_subregion'] = gdir.rgi_subregion
    d['name'] = gdir.name
    d['cenlon'] = gdir.cenlon
    d['cenlat'] = gdir.cenlat
    d['rgi_area_km2'] = gdir.rgi_area_km2
    d['glacier_type'] = gdir.glacier_type
    d['terminus_type'] = gdir.terminus_type
    d['status'] = gdir.status

    # The rest is less certain
    with warnings.catch_warnings():
        warnings.filterwarnings("ignore", category=RuntimeWarning)
        try:
            # Flowline related stuff
            h = np.array([])
            widths = np.array([])
            fls = gdir.read_pickle('inversion_flowlines')
            dx = fls[0].dx * gdir.grid.dx
            for fl in fls:
                hgt = fl.surface_h
                h = np.append(h, hgt)
                widths = np.append(widths, fl.widths * dx)
            d['flowline_mean_elev'] = np.average(h, weights=widths)
            d['flowline_max_elev'] = np.max(h)
            d['flowline_min_elev'] = np.min(h)
        except BaseException:
            pass

        # Climate and MB at specified dates
        add_climate_period = tolist(add_climate_period)
        for y0 in add_climate_period:
            try:
                fs = '{}-{}'.format(y0 - halfsize, y0 + halfsize)
                mbcl = ConstantMassBalance
                mbmod = MultipleFlowlineMassBalance(gdir, mb_model_class=mbcl,
                                                    y0=y0, halfsize=halfsize,
                                                    use_inversion_flowlines=True,
                                                    input_filesuffix=input_filesuffix)
                h, w, mbh = mbmod.get_annual_mb_on_flowlines()
                mbh = mbh * cfg.SEC_IN_YEAR * cfg.PARAMS['ice_density']
                pacc = np.where(mbh >= 0)
                pab = np.where(mbh < 0)
                d[fs + '_aar'] = np.sum(w[pacc]) / np.sum(w)
                try:
                    # Try to get the slope
                    mb_slope, _, _, _, _ = stats.linregress(h[pab], mbh[pab])
                    d[fs + '_mb_grad'] = mb_slope
                except BaseException:
                    # we don't mind if something goes wrong
                    d[fs + '_mb_grad'] = np.NaN
                d[fs + '_ela_h'] = mbmod.get_ela()
                # Climate
                t, tm, p, ps = mbmod.flowline_mb_models[0].get_annual_climate(
                    [d[fs + '_ela_h'],
                     d['flowline_mean_elev'],
                     d['flowline_max_elev'],
                     d['flowline_min_elev']])
                for n, v in zip(['temp', 'tempmelt', 'prcpsol'], [t, tm, ps]):
                    d[fs + '_avg_' + n + '_ela_h'] = v[0]
                    d[fs + '_avg_' + n + '_mean_elev'] = v[1]
                    d[fs + '_avg_' + n + '_max_elev'] = v[2]
                    d[fs + '_avg_' + n + '_min_elev'] = v[3]
                d[fs + '_avg_prcp'] = p[0]
            except BaseException:
                pass

    return d


@entity_task(log)
def raw_climate_statistics(gdir, add_climate_period=1995, halfsize=15,
                           input_filesuffix=''):
    """Gather as much statistics as possible about this glacier.

    This is like "climate_statistics" but without relying on the
    mass-balance model, i.e. closer to the actual data (uncorrected)

    Parameters
    ----------
    add_climate_period : int or list of ints
        compile climate statistics for the 30 yrs period around the selected
        date.
    """
    d = OrderedDict()
    # Easy stats - this should always be possible
    d['rgi_id'] = gdir.rgi_id
    d['rgi_region'] = gdir.rgi_region
    d['rgi_subregion'] = gdir.rgi_subregion
    d['name'] = gdir.name
    d['cenlon'] = gdir.cenlon
    d['cenlat'] = gdir.cenlat
    d['rgi_area_km2'] = gdir.rgi_area_km2
    d['glacier_type'] = gdir.glacier_type
    d['terminus_type'] = gdir.terminus_type
    d['status'] = gdir.status

    # The rest is less certain
    with warnings.catch_warnings():
        warnings.filterwarnings("ignore", category=RuntimeWarning)

        # Climate and MB at specified dates
        add_climate_period = tolist(add_climate_period)

        # get non-corrected winter daily mean prcp (kg m-2 day-1) for
        # the chosen time period
        for y0 in add_climate_period:
            fs = '{}-{}'.format(y0 - halfsize, y0 + halfsize)
            try:
                # get non-corrected winter daily mean prcp (kg m-2 day-1)
                # it is easier to get this directly from the raw climate files
                fp = gdir.get_filepath('climate_historical',
                                       filesuffix=input_filesuffix)
                with xr.open_dataset(fp).prcp as ds_pr:
                    # just select winter months
                    if gdir.hemisphere == 'nh':
                        m_winter = [10, 11, 12, 1, 2, 3, 4]
                    else:
                        m_winter = [4, 5, 6, 7, 8, 9, 10]
                    ds_pr_winter = ds_pr.where(ds_pr['time.month'].isin(m_winter), drop=True)
                    # select the correct year time period
                    ds_pr_winter = ds_pr_winter.sel(time=slice(f'{fs[:4]}-01-01',
                                                               f'{fs[-4:]}-12-01'))
                    # check if we have the full time period
                    n_years = int(fs[-4:]) - int(fs[:4]) + 1
                    assert len(ds_pr_winter.time) == n_years * 7, 'chosen time-span invalid'
                    ds_d_pr_winter_mean = (ds_pr_winter / ds_pr_winter.time.dt.daysinmonth).mean()
                    d[f'{fs}_uncorrected_winter_daily_mean_prcp'] = ds_d_pr_winter_mean.values
            except BaseException:
                pass
    return d


@global_task(log)
def compile_climate_statistics(gdirs, filesuffix='', path=True,
                               add_climate_period=1995,
                               halfsize=15,
                               add_raw_climate_statistics=False,
                               input_filesuffix=''):
    """Gather as much statistics as possible about a list of glaciers.

    It can be used to do result diagnostics and other stuffs. If the data
    necessary for a statistic is not available (e.g.: flowlines length) it
    will simply be ignored.

    Parameters
    ----------
    gdirs: the list of GlacierDir to process.
    filesuffix : str
        add suffix to output file
    path : str, bool
        Set to "True" in order  to store the info in the working directory
        Set to a path to store the file to your chosen location
    add_climate_period : int or list of ints
        compile climate statistics for the 30 yrs period around the selected
        date.
    input_filesuffix : str
        filesuffix of the used climate_historical file, default is no filesuffix
    """
    from oggm.workflow import execute_entity_task

    out_df = execute_entity_task(climate_statistics, gdirs,
                                 add_climate_period=add_climate_period,
                                 halfsize=halfsize,
                                 input_filesuffix=input_filesuffix)
    out = pd.DataFrame(out_df).set_index('rgi_id')

    if add_raw_climate_statistics:
        out_df = execute_entity_task(raw_climate_statistics, gdirs,
                                     add_climate_period=add_climate_period,
                                     halfsize=halfsize,
                                     input_filesuffix=input_filesuffix)
        out = out.merge(pd.DataFrame(out_df).set_index('rgi_id'))

    if path:
        if path is True:
            out.to_csv(os.path.join(cfg.PATHS['working_dir'],
                                    ('climate_statistics' +
                                     filesuffix + '.csv')))
        else:
            out.to_csv(path)
    return out


def extend_past_climate_run(past_run_file=None,
                            fixed_geometry_mb_file=None,
                            glacier_statistics_file=None,
                            path=False,
                            use_compression=True):
    """Utility function to extend past MB runs prior to the RGI date.

    We use a fixed geometry (and a fixed calving rate) for all dates prior
    to the RGI date.

    This is not parallelized, i.e a bit slow.

    Parameters
    ----------
    past_run_file : str
        path to the historical run (nc)
    fixed_geometry_mb_file : str
        path to the MB file (csv)
    glacier_statistics_file : str
        path to the glacier stats file (csv)
    path : str
        where to store the file
    use_compression : bool

    Returns
    -------
    the extended dataset
    """

    log.workflow('Applying extend_past_climate_run on '
                 '{}'.format(past_run_file))

    fixed_geometry_mb_df = pd.read_csv(fixed_geometry_mb_file, index_col=0,
                                       low_memory=False)
    stats_df = pd.read_csv(glacier_statistics_file, index_col=0,
                           low_memory=False)

    with xr.open_dataset(past_run_file) as past_ds:

        # We need at least area and vol to do something
        if 'volume' not in past_ds.data_vars or 'area' not in past_ds.data_vars:
            raise InvalidWorkflowError('Need both volume and area to proceed')

        y0_run = int(past_ds.time[0])
        y1_run = int(past_ds.time[-1])
        if (y1_run - y0_run + 1) != len(past_ds.time):
            raise NotImplementedError('Currently only supports annual outputs')
        y0_clim = int(fixed_geometry_mb_df.index[0])
        y1_clim = int(fixed_geometry_mb_df.index[-1])
        if y0_clim > y0_run or y1_clim < y0_run:
            raise InvalidWorkflowError('Dates do not match.')
        if y1_clim != y1_run - 1:
            raise InvalidWorkflowError('Dates do not match.')
        if len(past_ds.rgi_id) != len(fixed_geometry_mb_df.columns):
            # This might happen if we are testing on new directories
            fixed_geometry_mb_df = fixed_geometry_mb_df[past_ds.rgi_id]
        if len(past_ds.rgi_id) != len(stats_df.index):
            stats_df = stats_df.loc[past_ds.rgi_id]

        # Make sure we agree on order
        df = fixed_geometry_mb_df[past_ds.rgi_id]

        # Output data
        years = np.arange(y0_clim, y1_run+1)
        ods = past_ds.reindex({'time': years})

        # Time
        ods['hydro_year'].data[:] = years
        ods['hydro_month'].data[:] = ods['hydro_month'][-1]
        ods['calendar_year'].data[:] = years
        ods['calendar_month'].data[:] = ods['calendar_month'][-1]
        for vn in ['hydro_year', 'hydro_month', 'calendar_year', 'calendar_month']:
            ods[vn] = ods[vn].astype(int)

        # New vars
        for vn in ['volume', 'volume_m3_min_h', 'volume_bsl', 'volume_bwl',
                   'area', 'area_m2_min_h', 'length', 'calving', 'calving_rate']:
            if vn in ods.data_vars:
                ods[vn + '_ext'] = ods[vn].copy(deep=True)
                ods[vn + '_ext'].attrs['description'] += ' (extended with MB data)'

        vn = 'volume_fixed_geom_ext'
        ods[vn] = ods['volume'].copy(deep=True)
        ods[vn].attrs['description'] += ' (replaced with fixed geom data)'

        rho = cfg.PARAMS['ice_density']
        # Loop over the ids
        for i, rid in enumerate(ods.rgi_id.data):
            # Both do not need to be same length but they need to start same
            mb_ts = df.values[:, i]
            orig_vol_ts = ods.volume_ext.data[:, i]
            if not (np.isfinite(mb_ts[-1]) and np.isfinite(orig_vol_ts[-1])):
                # Not a valid glacier
                continue
            if np.isfinite(orig_vol_ts[0]):
                # Nothing to extend, really
                continue

            # First valid id
            fid = np.argmax(np.isfinite(orig_vol_ts))

            # Add calving to the mix
            try:
                calv_flux = stats_df.loc[rid, 'calving_flux'] * 1e9
                calv_rate = stats_df.loc[rid, 'calving_rate_myr']
            except KeyError:
                calv_flux = 0
                calv_rate = 0
            if not np.isfinite(calv_flux):
                calv_flux = 0
            if not np.isfinite(calv_rate):
                calv_rate = 0

            # Fill area and length which stays constant before date
            orig_area_ts = ods.area_ext.data[:, i]
            orig_area_ts[:fid] = orig_area_ts[fid]

            # We convert SMB to volume
            mb_vol_ts = (mb_ts / rho * orig_area_ts[fid] - calv_flux).cumsum()
            calv_ts = (mb_ts * 0 + calv_flux).cumsum()

            # The -1 is because the volume change is known at end of year
            mb_vol_ts = mb_vol_ts + orig_vol_ts[fid] - mb_vol_ts[fid-1]

            # Now back to netcdf
            ods.volume_fixed_geom_ext.data[1:, i] = mb_vol_ts
            ods.volume_ext.data[1:fid, i] = mb_vol_ts[0:fid-1]
            ods.area_ext.data[:, i] = orig_area_ts

            # Optional variables
            if 'length' in ods.data_vars:
                orig_length_ts = ods.length_ext.data[:, i]
                orig_length_ts[:fid] = orig_length_ts[fid]
                ods.length_ext.data[:, i] = orig_length_ts

            if 'calving' in ods.data_vars:
                orig_calv_ts = ods.calving_ext.data[:, i]
                # The -1 is because the volume change is known at end of year
                calv_ts = calv_ts + orig_calv_ts[fid] - calv_ts[fid-1]
                ods.calving_ext.data[1:fid, i] = calv_ts[0:fid-1]

            if 'calving_rate' in ods.data_vars:
                orig_calv_rate_ts = ods.calving_rate_ext.data[:, i]
                # +1 because calving rate at year 0 is unknown from the dyns model
                orig_calv_rate_ts[:fid+1] = calv_rate
                ods.calving_rate_ext.data[:, i] = orig_calv_rate_ts

            # Extend vol bsl by assuming that % stays constant
            if 'volume_bsl' in ods.data_vars:
                bsl = ods.volume_bsl.data[fid, i] / ods.volume.data[fid, i]
                ods.volume_bsl_ext.data[:fid, i] = bsl * ods.volume_ext.data[:fid, i]
            if 'volume_bwl' in ods.data_vars:
                bwl = ods.volume_bwl.data[fid, i] / ods.volume.data[fid, i]
                ods.volume_bwl_ext.data[:fid, i] = bwl * ods.volume_ext.data[:fid, i]

        # Remove old vars
        for vn in list(ods.data_vars):
            if '_ext' not in vn and 'time' in ods[vn].dims:
                del ods[vn]

        # Rename vars to their old names
        ods = ods.rename(dict((o, o.replace('_ext', ''))
                              for o in ods.data_vars))

        # Remove t0 (which is NaN)
        ods = ods.isel(time=slice(1, None))

        # To file?
        if path:
            enc_var = {'dtype': 'float32'}
            if use_compression:
                enc_var['complevel'] = 5
                enc_var['zlib'] = True
            encoding = {v: enc_var for v in ods.data_vars}
            ods.to_netcdf(path, encoding=encoding)

    return ods


def idealized_gdir(surface_h, widths_m, map_dx, flowline_dx=1,
                   base_dir=None, reset=False):
    """Creates a glacier directory with flowline input data only.

    This is useful for testing, or for idealized experiments.

    Parameters
    ----------
    surface_h : ndarray
        the surface elevation of the flowline's grid points (in m).
    widths_m : ndarray
        the widths of the flowline's grid points (in m).
    map_dx : float
        the grid spacing (in m)
    flowline_dx : int
        the flowline grid spacing (in units of map_dx, often it should be 1)
    base_dir : str
        path to the directory where to open the directory.
        Defaults to `cfg.PATHS['working_dir'] + /per_glacier/`
    reset : bool, default=False
        empties the directory at construction

    Returns
    -------
    a GlacierDirectory instance
    """

    from oggm.core.centerlines import Centerline

    # Area from geometry
    area_km2 = np.sum(widths_m * map_dx * flowline_dx) * 1e-6

    # Dummy entity - should probably also change the geometry
    entity = gpd.read_file(get_demo_file('Hintereisferner_RGI5.shp')).iloc[0]
    entity.Area = area_km2
    entity.CenLat = 0
    entity.CenLon = 0
    entity.Name = ''
    entity.RGIId = 'RGI50-00.00000'
    entity.O1Region = '00'
    entity.O2Region = '0'
    gdir = GlacierDirectory(entity, base_dir=base_dir, reset=reset)
    gdir.write_shapefile(gpd.GeoDataFrame([entity]), 'outlines')

    # Idealized flowline
    coords = np.arange(0, len(surface_h) - 0.5, 1)
    line = shpg.LineString(np.vstack([coords, coords * 0.]).T)
    fl = Centerline(line, dx=flowline_dx, surface_h=surface_h, map_dx=map_dx)
    fl.widths = widths_m / map_dx
    fl.is_rectangular = np.ones(fl.nx).astype(bool)
    gdir.write_pickle([fl], 'inversion_flowlines')

    # Idealized map
    grid = salem.Grid(nxny=(1, 1), dxdy=(map_dx, map_dx), x0y0=(0, 0))
    grid.to_json(gdir.get_filepath('glacier_grid'))

    return gdir


def _back_up_retry(func, exceptions, max_count=5):
    """Re-Try an action up to max_count times.
    """

    count = 0
    while count < max_count:
        try:
            if count > 0:
                time.sleep(random.uniform(0.05, 0.1))
            return func()
        except exceptions:
            count += 1
            if count >= max_count:
                raise


def _robust_extract(to_dir, *args, **kwargs):
    """For some obscure reason this operation randomly fails.

    Try to make it more robust.
    """

    def func():
        with tarfile.open(*args, **kwargs) as tf:
            if not len(tf.getnames()):
                raise RuntimeError("Empty tarfile")
            tf.extractall(os.path.dirname(to_dir))

    _back_up_retry(func, FileExistsError)


def robust_tar_extract(from_tar, to_dir, delete_tar=False):
    """Extract a tar file - also checks for a "tar in tar" situation"""

    if os.path.isfile(from_tar):
        _robust_extract(to_dir, from_tar, 'r')
    else:
        # maybe a tar in tar
        base_tar = os.path.dirname(from_tar) + '.tar'
        if not os.path.isfile(base_tar):
            raise FileNotFoundError('Could not find a tarfile with path: '
                                    '{}'.format(from_tar))
        if delete_tar:
            raise InvalidParamsError('Cannot delete tar in tar.')
        # Open the tar
        bname = os.path.basename(from_tar)
        dirbname = os.path.basename(os.path.dirname(from_tar))

        def func():
            with tarfile.open(base_tar, 'r') as tf:
                i_from_tar = tf.getmember(os.path.join(dirbname, bname))
                with tf.extractfile(i_from_tar) as fileobj:
                    _robust_extract(to_dir, fileobj=fileobj)

        _back_up_retry(func, RuntimeError)

    if delete_tar:
        os.remove(from_tar)


class GlacierDirectory(object):
    """Organizes read and write access to the glacier's files.

    It handles a glacier directory created in a base directory (default
    is the "per_glacier" folder in the working directory). The role of a
    GlacierDirectory is to give access to file paths and to I/O operations.
    The user should not care about *where* the files are
    located, but should know their name (see :ref:`basenames`).

    If the directory does not exist, it will be created.

    See :ref:`glacierdir` for more information.

    Attributes
    ----------
    dir : str
        path to the directory
    base_dir : str
        path to the base directory
    rgi_id : str
        The glacier's RGI identifier
    glims_id : str
        The glacier's GLIMS identifier (when available)
    rgi_area_km2 : float
        The glacier's RGI area (km2)
    cenlon, cenlat : float
        The glacier centerpoint's lon/lat
    rgi_date : int
        The RGI's BGNDATE year attribute if available. Otherwise, defaults to
        the median year for the RGI region
    rgi_region : str
        The RGI region ID
    rgi_subregion : str
        The RGI subregion ID
    rgi_version : str
        The RGI version name
    rgi_region_name : str
        The RGI region name
    rgi_subregion_name : str
        The RGI subregion name
    name : str
        The RGI glacier name (if available)
    hemisphere : str
        `nh` or `sh`
    glacier_type : str
        The RGI glacier type ('Glacier', 'Ice cap', 'Perennial snowfield',
        'Seasonal snowfield')
    terminus_type : str
        The RGI terminus type ('Land-terminating', 'Marine-terminating',
        'Lake-terminating', 'Dry calving', 'Regenerated', 'Shelf-terminating')
    is_tidewater : bool
        Is the glacier a calving glacier?
    is_lake_terminating : bool
        Is the glacier a lake terminating glacier?
    is_nominal : bool
        Is the glacier an RGI nominal glacier?
    is_icecap : bool
        Is the glacier an ice cap?
    extent_ll : list
        Extent of the glacier in lon/lat
    logfile : str
        Path to the log file (txt)
    inversion_calving_rate : float
        Calving rate used for the inversion
    grid
    dem_info
    dem_daterange
    intersects_ids
    rgi_area_m2
    rgi_area_km2
    """

    def __init__(self, rgi_entity, base_dir=None, reset=False,
                 from_tar=False, delete_tar=False):
        """Creates a new directory or opens an existing one.

        Parameters
        ----------
        rgi_entity : a ``geopandas.GeoSeries`` or str
            glacier entity read from the shapefile (or a valid RGI ID if the
            directory exists)
        base_dir : str
            path to the directory where to open the directory.
            Defaults to `cfg.PATHS['working_dir'] + /per_glacier/`
        reset : bool, default=False
            empties the directory at construction (careful!)
        from_tar : str or bool, default=False
            path to a tar file to extract the gdir data from. If set to `True`,
            will check for a tar file at the expected location in `base_dir`.
        delete_tar : bool, default=False
            delete the original tar file after extraction.
        """

        if base_dir is None:
            if not cfg.PATHS.get('working_dir', None):
                raise ValueError("Need a valid PATHS['working_dir']!")
            base_dir = os.path.join(cfg.PATHS['working_dir'], 'per_glacier')

        # RGI IDs are also valid entries
        if isinstance(rgi_entity, str):
            # Get the meta from the shape file directly
            if from_tar:
                _dir = os.path.join(base_dir, rgi_entity[:-6], rgi_entity[:-3],
                                    rgi_entity)
                # Avoid bad surprises
                if os.path.exists(_dir):
                    shutil.rmtree(_dir)
                if from_tar is True:
                    from_tar = _dir + '.tar.gz'
                robust_tar_extract(from_tar, _dir, delete_tar=delete_tar)
                from_tar = False  # to not re-unpack later below
                _shp = os.path.join(_dir, 'outlines.shp')
            else:
                _shp = os.path.join(base_dir, rgi_entity[:-6], rgi_entity[:-3],
                                    rgi_entity, 'outlines.shp')
            rgi_entity = self._read_shapefile_from_path(_shp)
            crs = salem.check_crs(rgi_entity.crs)
            rgi_entity = rgi_entity.iloc[0]
            g = rgi_entity['geometry']
            xx, yy = salem.transform_proj(crs, salem.wgs84,
                                          [g.bounds[0], g.bounds[2]],
                                          [g.bounds[1], g.bounds[3]])
            write_shp = False
        else:
            g = rgi_entity['geometry']
            xx, yy = ([g.bounds[0], g.bounds[2]],
                      [g.bounds[1], g.bounds[3]])
            write_shp = True

        # Extent of the glacier in lon/lat
        self.extent_ll = [xx, yy]

        try:
            # RGI V4?
            rgi_entity.RGIID
            raise ValueError('RGI Version 4 is not supported anymore')
        except AttributeError:
            pass

        try:
            self.rgi_id = rgi_entity.rgi_id
            self.glims_id = rgi_entity.glims_id
        except AttributeError:
            # RGI V6
            self.rgi_id = rgi_entity.RGIId
            self.glims_id = rgi_entity.GLIMSId

        # Do we want to use the RGI center point or ours?
        if cfg.PARAMS['use_rgi_area']:
            try:
                self.cenlon = float(rgi_entity.cenlon)
                self.cenlat = float(rgi_entity.cenlat)
            except AttributeError:
                # RGI V6
                self.cenlon = float(rgi_entity.CenLon)
                self.cenlat = float(rgi_entity.CenLat)
        else:
            cenlon, cenlat = rgi_entity.geometry.representative_point().xy
            self.cenlon = float(cenlon[0])
            self.cenlat = float(cenlat[0])

        try:
            self.rgi_region = rgi_entity.o1region
            self.rgi_subregion = rgi_entity.o2region
        except AttributeError:
            # RGI V6
            self.rgi_region = '{:02d}'.format(int(rgi_entity.O1Region))
            self.rgi_subregion = (self.rgi_region + '-' +
                                  '{:02d}'.format(int(rgi_entity.O2Region)))

        try:
            name = str(rgi_entity.name)
            rgi_datestr = rgi_entity.src_date
        except AttributeError:
            # RGI V6
            name = rgi_entity.Name
            rgi_datestr = rgi_entity.BgnDate


        try:
            gtype = rgi_entity.GlacType
        except AttributeError:
            try:
                # RGI V6
                gtype = [str(rgi_entity.Form), str(rgi_entity.TermType)]
            except AttributeError:
                # temporary default for RGI V7:
                gtype = ['0', '0']

        try:
            gstatus = rgi_entity.RGIFlag[0]
        except AttributeError:
            try:
                # RGI V6
                gstatus = rgi_entity.Status
            except AttributeError:
                # temporary default for RGI V7:
                gstatus = '0'

        # rgi version can be useful
        # RGI2000-v7.0-G-06-00029
        # RGI60-07.00245
        if self.rgi_id.count('-') == 4:
            self.rgi_version = '70'
        else:
            rgi_version = self.rgi_id.split('-')[0][-2:]
            if rgi_version not in ['50', '60', '61']:
                raise RuntimeError('RGI Version not supported: '
                                   '{}'.format(self.rgi_version))
            else:
                self.rgi_version = rgi_version
        # remove spurious characters and trailing blanks
        self.name = filter_rgi_name(name)

        # region
        reg_names, subreg_names = parse_rgi_meta(version=self.rgi_version[0])
        reg_name = reg_names.loc[int(self.rgi_region)]
        # RGI V6
        if not isinstance(reg_name, str):
            reg_name = reg_name.values[0]
        self.rgi_region_name = self.rgi_region + ': ' + reg_name
        try:
            subreg_name = subreg_names.loc[self.rgi_subregion]
            # RGI V6
            if not isinstance(subreg_name, str):
                subreg_name = subreg_name.values[0]
            self.rgi_subregion_name = self.rgi_subregion + ': ' + subreg_name
        except KeyError:
            self.rgi_subregion_name = self.rgi_subregion + ': NoName'

        # Read glacier attrs
        gtkeys = {'0': 'Glacier',
                  '1': 'Ice cap',
                  '2': 'Perennial snowfield',
                  '3': 'Seasonal snowfield',
                  '9': 'Not assigned',
                  }
        ttkeys = {'0': 'Land-terminating',
                  '1': 'Marine-terminating',
                  '2': 'Lake-terminating',
                  '3': 'Dry calving',
                  '4': 'Regenerated',
                  '5': 'Shelf-terminating',
                  '9': 'Not assigned',
                  }
        stkeys = {'0': 'Glacier or ice cap',
                  '1': 'Glacier complex',
                  '2': 'Nominal glacier',
                  '9': 'Not assigned',
                  }
        self.glacier_type = gtkeys[gtype[0]]
        self.terminus_type = ttkeys[gtype[1]]
        self.status = stkeys['{}'.format(gstatus)]

        # Decide what is a tidewater glacier
        user = cfg.PARAMS['tidewater_type']
        if user == 1:
            sel = ['Marine-terminating']
        elif user == 2:
            sel = ['Marine-terminating', 'Shelf-terminating']
        elif user == 3:
            sel = ['Marine-terminating', 'Lake-terminating']
        elif user == 4:
            sel = ['Marine-terminating', 'Lake-terminating', 'Shelf-terminating']
        else:
            raise InvalidParamsError("PARAMS['tidewater_type'] not understood")
        self.is_tidewater = self.terminus_type in sel
        self.is_lake_terminating = self.terminus_type == 'Lake-terminating'
        self.is_marine_terminating = self.terminus_type == 'Marine-terminating'
        self.is_shelf_terminating = self.terminus_type == 'Shelf-terminating'
        self.is_nominal = self.status == 'Nominal glacier'
        self.inversion_calving_rate = 0.
        self.is_icecap = self.glacier_type == 'Ice cap'

        # Hemisphere
        if self.cenlat < 0 or self.rgi_region == '16':
            self.hemisphere = 'sh'
        else:
            self.hemisphere = 'nh'

        # convert the date
        rgi_date = int(rgi_datestr[0:4])
        if rgi_date < 0:
            rgi_date = RGI_DATE[self.rgi_region]
        self.rgi_date = rgi_date
        # Root directory
        self.base_dir = os.path.normpath(base_dir)
        self.dir = os.path.join(self.base_dir, self.rgi_id[:-6],
                                self.rgi_id[:-3], self.rgi_id)

        # Do we have to extract the files first?
        if (reset or from_tar) and os.path.exists(self.dir):
            shutil.rmtree(self.dir)

        if from_tar:
            if from_tar is True:
                from_tar = self.dir + '.tar.gz'
            robust_tar_extract(from_tar, self.dir, delete_tar=delete_tar)
            write_shp = False
        else:
            mkdir(self.dir)

        if not os.path.isdir(self.dir):
            raise RuntimeError('GlacierDirectory %s does not exist!' % self.dir)

        # logging file
        self.logfile = os.path.join(self.dir, 'log.txt')

        if write_shp:
            # Write shapefile
            self._reproject_and_write_shapefile(rgi_entity)

        # Optimization
        self._mbdf = None
        self._mbprofdf = None
        self._mbprofdf_cte_dh = None

    def __repr__(self):

        summary = ['<oggm.GlacierDirectory>']
        summary += ['  RGI id: ' + self.rgi_id]
        summary += ['  Region: ' + self.rgi_region_name]
        summary += ['  Subregion: ' + self.rgi_subregion_name]
        if self.name:
            summary += ['  Name: ' + self.name]
        summary += ['  Glacier type: ' + str(self.glacier_type)]
        summary += ['  Terminus type: ' + str(self.terminus_type)]
        summary += ['  Status: ' + str(self.status)]
        summary += ['  Area: ' + str(self.rgi_area_km2) + ' km2']
        summary += ['  Lon, Lat: (' + str(self.cenlon) + ', ' +
                    str(self.cenlat) + ')']
        if os.path.isfile(self.get_filepath('glacier_grid')):
            summary += ['  Grid (nx, ny): (' + str(self.grid.nx) + ', ' +
                        str(self.grid.ny) + ')']
            summary += ['  Grid (dx, dy): (' + str(self.grid.dx) + ', ' +
                        str(self.grid.dy) + ')']
        return '\n'.join(summary) + '\n'

    def _reproject_and_write_shapefile(self, entity):

        # Make a local glacier map
        if cfg.PARAMS['map_proj'] == 'utm':
            from pyproj.aoi import AreaOfInterest
            from pyproj.database import query_utm_crs_info
            utm_crs_list = query_utm_crs_info(
                datum_name="WGS 84",
                area_of_interest=AreaOfInterest(
                    west_lon_degree=self.cenlon,
                    south_lat_degree=self.cenlat,
                    east_lon_degree=self.cenlon,
                    north_lat_degree=self.cenlat,
                ),
            )
            proj4_str = utm_crs_list[0].code
        elif cfg.PARAMS['map_proj'] == 'tmerc':
            params = dict(name='tmerc', lat_0=0., lon_0=self.cenlon,
                          k=0.9996, x_0=0, y_0=0, datum='WGS84')
            proj4_str = ("+proj={name} +lat_0={lat_0} +lon_0={lon_0} +k={k} " 
                         "+x_0={x_0} +y_0={y_0} +datum={datum}".format(**params))
        else:
            raise InvalidParamsError("cfg.PARAMS['map_proj'] must be one of "
                                     "'tmerc', 'utm'.")
        # Reproject
        proj_in = pyproj.Proj("epsg:4326", preserve_units=True)
        proj_out = pyproj.Proj(proj4_str, preserve_units=True)

        # transform geometry to map
        project = partial(transform_proj, proj_in, proj_out)
        geometry = shp_trafo(project, entity['geometry'])
        geometry = multipolygon_to_polygon(geometry, gdir=self)

        # Save transformed geometry to disk
        entity = entity.copy()
        entity['geometry'] = geometry

        # Do we want to use the RGI area or ours?
        if not cfg.PARAMS['use_rgi_area']:
            # Update Area
            area = geometry.area * 1e-6
            entity['Area'] = area

        # Avoid fiona bug: https://github.com/Toblerity/Fiona/issues/365
        for k, s in entity.items():
            if type(s) in [np.int32, np.int64]:
                entity[k] = int(s)
        towrite = gpd.GeoDataFrame(entity).T
        towrite.crs = proj4_str

        # Write shapefile
        self.write_shapefile(towrite, 'outlines')

        # Also transform the intersects if necessary
        gdf = cfg.PARAMS['intersects_gdf']
        if len(gdf) > 0:
            gdf = gdf.loc[((gdf.RGIId_1 == self.rgi_id) |
                           (gdf.RGIId_2 == self.rgi_id))]
            if len(gdf) > 0:
                gdf = salem.transform_geopandas(gdf, to_crs=proj_out)
                if hasattr(gdf.crs, 'srs'):
                    # salem uses pyproj
                    gdf.crs = gdf.crs.srs
                self.write_shapefile(gdf, 'intersects')
        else:
            # Sanity check
            if cfg.PARAMS['use_intersects']:
                raise InvalidParamsError(
                    'You seem to have forgotten to set the '
                    'intersects file for this run. OGGM '
                    'works better with such a file. If you '
                    'know what your are doing, set '
                    "cfg.PARAMS['use_intersects'] = False to "
                    "suppress this error.")

    def grid_from_params(self):
        """If the glacier_grid.json file is lost, reconstruct it."""
        from oggm.core.gis import glacier_grid_params
        utm_proj, nx, ny, ulx, uly, dx = glacier_grid_params(self)
        x0y0 = (ulx+dx/2, uly-dx/2)  # To pixel center coordinates
        return salem.Grid(proj=utm_proj, nxny=(nx, ny), dxdy=(dx, -dx),
                          x0y0=x0y0)

    @lazy_property
    def grid(self):
        """A ``salem.Grid`` handling the georeferencing of the local grid"""
        try:
            return salem.Grid.from_json(self.get_filepath('glacier_grid'))
        except FileNotFoundError:
            raise InvalidWorkflowError('This glacier directory seems to '
                                       'have lost its glacier_grid.json file.'
                                       'Use .grid_from_params(), but make sure'
                                       'that the PARAMS are the ones you '
                                       'want.')

    @lazy_property
    def rgi_area_km2(self):
        """The glacier's RGI area (km2)."""
        try:
<<<<<<< HEAD
            _area = self.read_shapefile('outlines')['area_km2']
            return np.round(float(_area), decimals=3)

        except KeyError:
            # RGI V6
                _area = self.read_shapefile('outlines')['Area']
                return np.round(float(_area), decimals=3)

=======
            _area = self.read_shapefile('outlines')['Area']
>>>>>>> ade87f6b
        except OSError:
            raise RuntimeError('No outlines available')
        except KeyError:
            # RGI V7
            _area = self.read_shapefile('outlines')['area_km2']
        return np.round(float(_area), decimals=3)

    @lazy_property
    def intersects_ids(self):
        """The glacier's intersects RGI ids."""
        try:
            gdf = self.read_shapefile('intersects')
            ids = np.append(gdf['RGIId_1'], gdf['RGIId_2'])
            ids = list(np.unique(np.sort(ids)))
            ids.remove(self.rgi_id)
            return ids
        except OSError:
            return []

    @lazy_property
    def dem_daterange(self):
        """Years in which most of the DEM data was acquired"""
        source_txt = self.get_filepath('dem_source')
        if os.path.isfile(source_txt):
            with open(source_txt, 'r') as f:
                for line in f.readlines():
                    if 'Date range:' in line:
                        return tuple(map(int, line.split(':')[1].split('-')))
        # we did not find the information in the dem_source file
        log.warning('No DEM date range specified in `dem_source.txt`')
        return None

    @lazy_property
    def dem_info(self):
        """More detailed information on the acquisition of the DEM data"""
        source_file = self.get_filepath('dem_source')
        source_text = ''
        if os.path.isfile(source_file):
            with open(source_file, 'r') as f:
                for line in f.readlines():
                    source_text += line
        else:
            log.warning('No DEM source file found.')
        return source_text

    @property
    def rgi_area_m2(self):
        """The glacier's RGI area (m2)."""
        return self.rgi_area_km2 * 10**6

    def get_filepath(self, filename, delete=False, filesuffix='',
                     _deprecation_check=True):
        """Absolute path to a specific file.

        Parameters
        ----------
        filename : str
            file name (must be listed in cfg.BASENAME)
        delete : bool
            delete the file if exists
        filesuffix : str
            append a suffix to the filename (useful for model runs). Note
            that the BASENAME remains same.

        Returns
        -------
        The absolute path to the desired file
        """

        if filename not in cfg.BASENAMES:
            raise ValueError(filename + ' not in cfg.BASENAMES.')

        fname = cfg.BASENAMES[filename]
        if filesuffix:
            fname = fname.split('.')
            assert len(fname) == 2
            fname = fname[0] + filesuffix + '.' + fname[1]

        out = os.path.join(self.dir, fname)
        if delete and os.path.isfile(out):
            os.remove(out)
        return out

    def has_file(self, filename, filesuffix='', _deprecation_check=True):
        """Checks if a file exists.

        Parameters
        ----------
        filename : str
            file name (must be listed in cfg.BASENAME)
        filesuffix : str
            append a suffix to the filename (useful for model runs). Note
            that the BASENAME remains same.
        """
        fp = self.get_filepath(filename, filesuffix=filesuffix,
                               _deprecation_check=_deprecation_check)
        if '.shp' in fp and cfg.PARAMS['use_tar_shapefiles']:
            fp = fp.replace('.shp', '.tar')
            if cfg.PARAMS['use_compression']:
                fp += '.gz'
        return os.path.exists(fp)

    def add_to_diagnostics(self, key, value):
        """Write a key, value pair to the gdir's runtime diagnostics.

        Parameters
        ----------
        key : str
            dict entry key
        value : str or number
            dict entry value
        """

        d = self.get_diagnostics()
        d[key] = value
        with open(self.get_filepath('diagnostics'), 'w') as f:
            json.dump(d, f)

    def get_diagnostics(self):
        """Read the gdir's runtime diagnostics.

        Returns
        -------
        the diagnostics dict
        """
        # If not there, create an empty one
        if not self.has_file('diagnostics'):
            with open(self.get_filepath('diagnostics'), 'w') as f:
                json.dump(dict(), f)

        # Read and return
        with open(self.get_filepath('diagnostics'), 'r') as f:
            out = json.load(f)
        return out

    def read_pickle(self, filename, use_compression=None, filesuffix=''):
        """Reads a pickle located in the directory.

        Parameters
        ----------
        filename : str
            file name (must be listed in cfg.BASENAME)
        use_compression : bool
            whether or not the file ws compressed. Default is to use
            cfg.PARAMS['use_compression'] for this (recommended)
        filesuffix : str
            append a suffix to the filename (useful for experiments).

        Returns
        -------
        An object read from the pickle
        """

        use_comp = (use_compression if use_compression is not None
                    else cfg.PARAMS['use_compression'])
        _open = gzip.open if use_comp else open
        fp = self.get_filepath(filename, filesuffix=filesuffix)
        with _open(fp, 'rb') as f:
            out = pickle.load(f)

        # Some new attrs to add to old pre-processed directories
        if filename == 'model_flowlines':
            if getattr(out[0], 'map_trafo', None) is None:
                try:
                    # This may fail for very old gdirs
                    grid = self.grid
                except InvalidWorkflowError:
                    return out

                # Add the trafo
                trafo = partial(grid.ij_to_crs, crs=salem.wgs84)
                for fl in out:
                    fl.map_trafo = trafo

        return out

    def write_pickle(self, var, filename, use_compression=None, filesuffix=''):
        """ Writes a variable to a pickle on disk.

        Parameters
        ----------
        var : object
            the variable to write to disk
        filename : str
            file name (must be listed in cfg.BASENAME)
        use_compression : bool
            whether or not the file ws compressed. Default is to use
            cfg.PARAMS['use_compression'] for this (recommended)
        filesuffix : str
            append a suffix to the filename (useful for experiments).
        """
        use_comp = (use_compression if use_compression is not None
                    else cfg.PARAMS['use_compression'])
        _open = gzip.open if use_comp else open
        fp = self.get_filepath(filename, filesuffix=filesuffix)
        with _open(fp, 'wb') as f:
            pickle.dump(var, f, protocol=4)

    def read_json(self, filename, filesuffix='', allow_empty=False):
        """Reads a JSON file located in the directory.

        Parameters
        ----------
        filename : str
            file name (must be listed in cfg.BASENAME)
        filesuffix : str
            append a suffix to the filename (useful for experiments).
        allow_empty : bool
            if True, does not raise an error if the file is not there.

        Returns
        -------
        A dictionary read from the JSON file
        """

        fp = self.get_filepath(filename, filesuffix=filesuffix)
        if allow_empty:
            try:
                with open(fp, 'r') as f:
                    out = json.load(f)
            except FileNotFoundError:
                out = {}
        else:
            with open(fp, 'r') as f:
                out = json.load(f)
        return out

    def write_json(self, var, filename, filesuffix=''):
        """ Writes a variable to a pickle on disk.

        Parameters
        ----------
        var : object
            the variable to write to JSON (must be a dictionary)
        filename : str
            file name (must be listed in cfg.BASENAME)
        filesuffix : str
            append a suffix to the filename (useful for experiments).
        """

        def np_convert(o):
            if isinstance(o, np.int64):
                return int(o)
            raise TypeError

        fp = self.get_filepath(filename, filesuffix=filesuffix)
        with open(fp, 'w') as f:
            json.dump(var, f, default=np_convert)

    def get_climate_info(self, input_filesuffix=''):
        """Convenience function to read attributes of the historical climate.

        Parameters
        ----------
        input_filesuffix : str
            input_filesuffix of the climate_historical that should be used.
        """
        out = {}
        try:
            f = self.get_filepath('climate_historical',
                                  filesuffix=input_filesuffix)
            with ncDataset(f) as nc:
                out['baseline_climate_source'] = nc.climate_source
                try:
                    out['baseline_yr_0'] = nc.yr_0
                except AttributeError:
                    # needed for back-compatibility before v1.6
                    out['baseline_yr_0'] = nc.hydro_yr_0
                try:
                    out['baseline_yr_1'] = nc.yr_1
                except AttributeError:
                    # needed for back-compatibility before v1.6
                    out['baseline_yr_1'] = nc.hydro_yr_1
                out['baseline_climate_ref_hgt'] = nc.ref_hgt
                out['baseline_climate_ref_pix_lon'] = nc.ref_pix_lon
                out['baseline_climate_ref_pix_lat'] = nc.ref_pix_lat
        except FileNotFoundError:
            pass

        return out

    def read_text(self, filename, filesuffix=''):
        """Reads a text file located in the directory.

        Parameters
        ----------
        filename : str
            file name (must be listed in cfg.BASENAME)
        filesuffix : str
            append a suffix to the filename (useful for experiments).

        Returns
        -------
        the text
        """

        fp = self.get_filepath(filename, filesuffix=filesuffix)
        with open(fp, 'r') as f:
            out = f.read()
        return out

    @classmethod
    def _read_shapefile_from_path(cls, fp):
        if '.shp' not in fp:
            raise ValueError('File ending not that of a shapefile')

        if cfg.PARAMS['use_tar_shapefiles']:
            fp = 'tar://' + fp.replace('.shp', '.tar')
            if cfg.PARAMS['use_compression']:
                fp += '.gz'

        shp = gpd.read_file(fp)

        # .properties file is created for compressed shapefiles. github: #904
        _properties = fp.replace('tar://', '') + '.properties'
        if os.path.isfile(_properties):
            # remove it, to keep GDir slim
            os.remove(_properties)

        return shp

    def read_shapefile(self, filename, filesuffix=''):
        """Reads a shapefile located in the directory.

        Parameters
        ----------
        filename : str
            file name (must be listed in cfg.BASENAME)
        filesuffix : str
            append a suffix to the filename (useful for experiments).

        Returns
        -------
        A geopandas.DataFrame
        """
        fp = self.get_filepath(filename, filesuffix=filesuffix)
        return self._read_shapefile_from_path(fp)

    def write_shapefile(self, var, filename, filesuffix=''):
        """ Writes a variable to a shapefile on disk.

        Parameters
        ----------
        var : object
            the variable to write to shapefile (must be a geopandas.DataFrame)
        filename : str
            file name (must be listed in cfg.BASENAME)
        filesuffix : str
            append a suffix to the filename (useful for experiments).
        """
        fp = self.get_filepath(filename, filesuffix=filesuffix)
        _write_shape_to_disk(var, fp, to_tar=cfg.PARAMS['use_tar_shapefiles'])

    def write_monthly_climate_file(self, time, prcp, temp,
                                   ref_pix_hgt, ref_pix_lon, ref_pix_lat, *,
                                   temp_std=None,
                                   time_unit=None,
                                   calendar=None,
                                   source=None,
                                   file_name='climate_historical',
                                   filesuffix=''):
        """Creates a netCDF4 file with climate data timeseries.

        Parameters
        ----------
        time : ndarray
            the time array, in a format understood by netCDF4
        prcp : ndarray
            the precipitation array (unit: 'kg m-2 month-1')
        temp : ndarray
            the temperature array (unit: 'degC')
        ref_pix_hgt : float
            the elevation of the dataset's reference altitude
            (for correction). In practice, it is the same altitude as the
            baseline climate.
        ref_pix_lon : float
            the location of the gridded data's grid point
        ref_pix_lat : float
            the location of the gridded data's grid point
        temp_std : ndarray, optional
            the daily standard deviation of temperature (useful for PyGEM)
        time_unit : str
            the reference time unit for your time array. This should be chosen
            depending on the length of your data. The default is to choose
            it ourselves based on the starting year.
        calendar : str
            If you use an exotic calendar (e.g. 'noleap')
        source : str
            the climate data source (required)
        file_name : str
            How to name the file
        filesuffix : str
            Apply a suffix to the file
        """

        # overwrite as default
        fpath = self.get_filepath(file_name, filesuffix=filesuffix)
        if os.path.exists(fpath):
            os.remove(fpath)

        if source is None:
            raise InvalidParamsError('`source` kwarg is required')

        zlib = cfg.PARAMS['compress_climate_netcdf']

        try:
            y0 = time[0].year
            y1 = time[-1].year
        except AttributeError:
            time = pd.DatetimeIndex(time)
            y0 = time[0].year
            y1 = time[-1].year

        if time_unit is None:
            # http://pandas.pydata.org/pandas-docs/stable/timeseries.html
            # #timestamp-limitations
            if y0 > 1800:
                time_unit = 'days since 1801-01-01 00:00:00'
            elif y0 >= 0:
                time_unit = ('days since {:04d}-01-01 '
                             '00:00:00'.format(time[0].year))
            else:
                raise InvalidParamsError('Time format not supported')

        with ncDataset(fpath, 'w', format='NETCDF4') as nc:
            nc.ref_hgt = ref_pix_hgt
            nc.ref_pix_lon = ref_pix_lon
            nc.ref_pix_lat = ref_pix_lat
            nc.ref_pix_dis = haversine(self.cenlon, self.cenlat,
                                       ref_pix_lon, ref_pix_lat)
            nc.climate_source = source

            nc.yr_0 = y0
            nc.yr_1 = y1

            nc.createDimension('time', None)

            nc.author = 'OGGM'
            nc.author_info = 'Open Global Glacier Model'

            timev = nc.createVariable('time', 'i4', ('time',))

            tatts = {'units': time_unit}
            if calendar is None:
                calendar = 'standard'

            tatts['calendar'] = calendar
            try:
                numdate = netCDF4.date2num([t for t in time], time_unit,
                                           calendar=calendar)
            except TypeError:
                # numpy's broken datetime only works for us precision
                time = time.astype('M8[us]').astype(datetime.datetime)
                numdate = netCDF4.date2num(time, time_unit, calendar=calendar)

            timev.setncatts(tatts)
            timev[:] = numdate

            v = nc.createVariable('prcp', 'f4', ('time',), zlib=zlib)
            v.units = 'kg m-2'
            v.long_name = 'total monthly precipitation amount'

            v[:] = prcp

            v = nc.createVariable('temp', 'f4', ('time',), zlib=zlib)
            v.units = 'degC'
            v.long_name = '2m temperature at height ref_hgt'
            v[:] = temp

            if temp_std is not None:
                v = nc.createVariable('temp_std', 'f4', ('time',), zlib=zlib)
                v.units = 'degC'
                v.long_name = 'standard deviation of daily temperatures'
                v[:] = temp_std

    def get_inversion_flowline_hw(self):
        """ Shortcut function to read the heights and widths of the glacier.

        Parameters
        ----------

        Returns
        -------
        (height, widths) in units of m
        """

        h = np.array([])
        w = np.array([])
        fls = self.read_pickle('inversion_flowlines')
        for fl in fls:
            w = np.append(w, fl.widths)
            h = np.append(h, fl.surface_h)
        return h, w * self.grid.dx

    def set_ref_mb_data(self, mb_df=None):
        """Adds reference mass balance data to this glacier.

        The format should be a dataframe with the years as index and
        'ANNUAL_BALANCE' as values in mm yr-1.
        """

        if self.is_tidewater:
            log.warning('You are trying to set MB data on a tidewater glacier!'
                        ' These data will be ignored by the MB model '
                        'calibration routine.')

        if mb_df is None:

            flink, mbdatadir = get_wgms_files()
            c = 'RGI{}0_ID'.format(self.rgi_version[0])
            wid = flink.loc[flink[c] == self.rgi_id]
            if len(wid) == 0:
                raise RuntimeError('Not a reference glacier!')
            wid = wid.WGMS_ID.values[0]

            # file
            reff = os.path.join(mbdatadir,
                                'mbdata_WGMS-{:05d}.csv'.format(wid))
            # list of years
            mb_df = pd.read_csv(reff).set_index('YEAR')

        # Quality checks
        if 'ANNUAL_BALANCE' not in mb_df:
            raise InvalidParamsError('Need an "ANNUAL_BALANCE" column in the '
                                     'dataframe.')
        if not mb_df.index.is_integer():
            raise InvalidParamsError('The index needs to be integer years')

        mb_df.index.name = 'YEAR'
        self._mbdf = mb_df

    def get_ref_mb_data(self, y0=None, y1=None, input_filesuffix=''):
        """Get the reference mb data from WGMS (for some glaciers only!).

        Raises an Error if it isn't a reference glacier at all.

        Parameters
        ----------
        y0 : int
            override the default behavior which is to check the available
            climate data (or PARAMS['ref_mb_valid_window']) and decide
        y1 : int
            override the default behavior which is to check the available
            climate data (or PARAMS['ref_mb_valid_window']) and decide
        input_filesuffix : str
            input_filesuffix of the climate_historical that should be used
            if y0 and y1 are not given. The default is to take the
            climate_historical without input_filesuffix
        """

        if self._mbdf is None:
            self.set_ref_mb_data()

        # logic for period
        t0, t1 = cfg.PARAMS['ref_mb_valid_window']
        if t0 > 0 and y0 is None:
            y0 = t0
        if t1 > 0 and y1 is None:
            y1 = t1

        if y0 is None or y1 is None:
            ci = self.get_climate_info(input_filesuffix=input_filesuffix)
            if 'baseline_yr_0' not in ci:
                raise InvalidWorkflowError('Please process some climate data '
                                           'before call')
            y0 = ci['baseline_yr_0'] if y0 is None else y0
            y1 = ci['baseline_yr_1'] if y1 is None else y1

        if len(self._mbdf) > 1:
            out = self._mbdf.loc[y0:y1]
        else:
            # Some files are just empty
            out = self._mbdf
        return out.dropna(subset=['ANNUAL_BALANCE'])

    def get_ref_mb_profile(self, input_filesuffix='', constant_dh=False, obs_ratio_needed=0):
        """Get the reference mb profile data from WGMS (if available!).

        Returns None if this glacier has no profile and an Error if it isn't
        a reference glacier at all.

        Parameters
        ----------
        input_filesuffix : str
            input_filesuffix of the climate_historical that should be used. The
            default is to take the climate_historical without input_filesuffix
        constant_dh : boolean
            If set to True, it outputs the MB profiles with a constant step size
            of dh=50m by using interpolation. This can be useful for comparisons
            between years. Default is False which gives the raw
            elevation-dependent point MB
        obs_ratio_needed : float
            necessary relative amount of observations per elevation band in order
            to be included in the MB profile (0<=obs_ratio_needed<=1).
            If obs_ratio_needed set to 0, the output shows all elevation-band
            observations (default is 0).
            When estimating mean MB profiles, it is advisable to set obs_ratio_needed
            to 0.6. E.g. if there are in total 5 years of measurements only those elevation
            bands with at least 3 years of measurements are used. If obs_ratio_needed is not
            0, constant_dh has to be set to True.
        """

        if obs_ratio_needed != 0 and constant_dh is False:
            raise InvalidParamsError('If a filter is applied, you have to set'
                                     ' constant_dh to True')
        if obs_ratio_needed < 0 or obs_ratio_needed > 1:
            raise InvalidParamsError('obs_ratio_needed is the ratio of necessary relative amount'
                                     'of observations per elevation band. It has to be between'
                                     '0 and 1!')

        if self._mbprofdf is None and not constant_dh:
            flink, mbdatadir = get_wgms_files()
            c = 'RGI{}0_ID'.format(self.rgi_version[0])
            wid = flink.loc[flink[c] == self.rgi_id]
            if len(wid) == 0:
                raise RuntimeError('Not a reference glacier!')
            wid = wid.WGMS_ID.values[0]

            # file
            mbdatadir = os.path.join(os.path.dirname(mbdatadir), 'mb_profiles')
            reff = os.path.join(mbdatadir,
                                'profile_WGMS-{:05d}.csv'.format(wid))
            if not os.path.exists(reff):
                return None
            # list of years
            self._mbprofdf = pd.read_csv(reff, index_col=0)

        if self._mbprofdf_cte_dh is None and constant_dh:
            flink, mbdatadir = get_wgms_files()
            c = 'RGI{}0_ID'.format(self.rgi_version[0])
            wid = flink.loc[flink[c] == self.rgi_id]
            if len(wid) == 0:
                raise RuntimeError('Not a reference glacier!')
            wid = wid.WGMS_ID.values[0]

            # file
            mbdatadir = os.path.join(os.path.dirname(mbdatadir), 'mb_profiles_constant_dh')
            reff = os.path.join(mbdatadir,
                                'profile_constant_dh_WGMS-{:05d}.csv'.format(wid))
            if not os.path.exists(reff):
                return None
            # list of years
            self._mbprofdf_cte_dh = pd.read_csv(reff, index_col=0)

        ci = self.get_climate_info(input_filesuffix=input_filesuffix)
        if 'baseline_yr_0' not in ci:
            raise RuntimeError('Please process some climate data before call')
        y0 = ci['baseline_yr_0']
        y1 = ci['baseline_yr_1']
        if not constant_dh:
            if len(self._mbprofdf) > 1:
                out = self._mbprofdf.loc[y0:y1]
            else:
                # Some files are just empty
                out = self._mbprofdf
        else:
            if len(self._mbprofdf_cte_dh) > 1:
                out = self._mbprofdf_cte_dh.loc[y0:y1]
                if obs_ratio_needed != 0:
                    # amount of years with any observation
                    n_obs = len(out.index)
                    # amount of years with observations for each elevation band
                    n_obs_h = out.describe().loc['count']
                    # relative amount of observations per elevation band
                    rel_obs_h = n_obs_h / n_obs
                    # select only those elevation bands with a specific ratio
                    # of years with available measurements
                    out = out[rel_obs_h[rel_obs_h >= obs_ratio_needed].index]

            else:
                # Some files are just empty
                out = self._mbprofdf_cte_dh
        out.columns = [float(c) for c in out.columns]
        return out.dropna(axis=1, how='all').dropna(axis=0, how='all')


    def get_ref_length_data(self):
        """Get the glacier length data from P. Leclercq's data base.

         https://folk.uio.no/paulwl/data.php

         For some glaciers only!
         """

        df = pd.read_csv(get_demo_file('rgi_leclercq_links_2012_RGIV5.csv'))
        df = df.loc[df.RGI_ID == self.rgi_id]
        if len(df) == 0:
            raise RuntimeError('No length data found for this glacier!')
        ide = df.LID.values[0]

        f = get_demo_file('Glacier_Lengths_Leclercq.nc')
        with xr.open_dataset(f) as dsg:
            # The database is not sorted by ID. Don't ask me...
            grp_id = np.argwhere(dsg['index'].values == ide)[0][0] + 1
        with xr.open_dataset(f, group=str(grp_id)) as ds:
            df = ds.to_dataframe()
            df.name = ds.glacier_name
        return df

    def log(self, task_name, *, err=None, task_time=None):
        """Logs a message to the glacier directory.

        It is usually called by the :py:class:`entity_task` decorator, normally
        you shouldn't take care about that.

        Parameters
        ----------
        func : a function
            the function which wants to log
        err : Exception
            the exception which has been raised by func (if no exception was
            raised, a success is logged)
        time : float
            the time (in seconds) that the task needed to run
        """

        # a line per function call
        nowsrt = datetime.datetime.now().strftime('%Y-%m-%dT%H:%M:%S')
        line = nowsrt + ';' + task_name + ';'

        if task_time is not None:
            line += 'time:{};'.format(task_time)

        if err is None:
            line += 'SUCCESS'
        else:
            line += err.__class__.__name__ + ': {}'.format(err)\

        line = line.replace('\n', ' ')

        count = 0
        while count < 5:
            try:
                with open(self.logfile, 'a') as logfile:
                    logfile.write(line + '\n')
                break
            except FileNotFoundError:
                # I really don't know when this error happens
                # In this case sleep and try again
                time.sleep(0.05)
                count += 1

        if count == 5:
            log.warning('Could not write to logfile: ' + line)

    def get_task_status(self, task_name):
        """Opens this directory's log file to check for a task's outcome.

        Parameters
        ----------
        task_name : str
            the name of the task which has to be tested for

        Returns
        -------
        The last message for this task (SUCCESS if was successful),
        None if the task was not run yet
        """

        if not os.path.isfile(self.logfile):
            return None

        with open(self.logfile) as logfile:
            lines = logfile.readlines()

        lines = [l.replace('\n', '') for l in lines
                 if ';' in l and (task_name == l.split(';')[1])]
        if lines:
            # keep only the last log
            return lines[-1].split(';')[-1]
        else:
            return None

    def get_task_time(self, task_name):
        """Opens this directory's log file to check for a task's run time.

        Parameters
        ----------
        task_name : str
            the name of the task which has to be tested for

        Returns
        -------
        The timing that the last call of this task needed.
        None if the task was not run yet, or if it errored
        """

        if not os.path.isfile(self.logfile):
            return None

        with open(self.logfile) as logfile:
            lines = logfile.readlines()

        lines = [l.replace('\n', '') for l in lines
                 if task_name == l.split(';')[1]]
        if lines:
            line = lines[-1]
            # Last log is message
            if 'ERROR' in line.split(';')[-1] or 'time:' not in line:
                return None
            # Get the time
            return float(line.split('time:')[-1].split(';')[0])
        else:
            return None

    def get_error_log(self):
        """Reads the directory's log file to find the invalid task (if any).

        Returns
        -------
        The first error message in this log, None if all good
        """

        if not os.path.isfile(self.logfile):
            return None

        with open(self.logfile) as logfile:
            lines = logfile.readlines()

        for l in lines:
            if 'SUCCESS' in l:
                continue
            return l.replace('\n', '')

        # OK all good
        return None


@entity_task(log)
def copy_to_basedir(gdir, base_dir=None, setup='run'):
    """Copies the glacier directories and their content to a new location.

    This utility function allows to select certain files only, thus
    saving time at copy.

    Parameters
    ----------
    gdir : :py:class:`oggm.GlacierDirectory`
        the glacier directory to copy
    base_dir : str
        path to the new base directory (should end with "per_glacier"
        most of the time)
    setup : str
        set up you want the copied directory to be useful for. Currently
        supported are 'all' (copy the entire directory), 'inversion'
        (copy the necessary files for the inversion AND the run)
        , 'run' (copy the necessary files for a dynamical run) or 'run/spinup'
        (copy the necessary files and all already conducted model runs, e.g.
        from a dynamic spinup).

    Returns
    -------
    New glacier directories from the copied folders
    """
    base_dir = os.path.abspath(base_dir)
    new_dir = os.path.join(base_dir, gdir.rgi_id[:8], gdir.rgi_id[:11],
                           gdir.rgi_id)
    if setup == 'run':
        paths = ['model_flowlines', 'inversion_params', 'outlines',
                 'mb_calib', 'climate_historical', 'glacier_grid',
                 'gcm_data', 'diagnostics', 'log']
        paths = ('*' + p + '*' for p in paths)
        shutil.copytree(gdir.dir, new_dir,
                        ignore=include_patterns(*paths))
    elif setup == 'inversion':
        paths = ['inversion_params', 'downstream_line', 'outlines',
                 'inversion_flowlines', 'glacier_grid', 'diagnostics',
                 'mb_calib', 'climate_historical', 'gridded_data',
                 'gcm_data', 'log']
        paths = ('*' + p + '*' for p in paths)
        shutil.copytree(gdir.dir, new_dir,
                        ignore=include_patterns(*paths))
    elif setup == 'run/spinup':
        paths = ['model_flowlines', 'inversion_params', 'outlines',
                 'mb_calib', 'climate_historical', 'glacier_grid',
                 'gcm_data', 'diagnostics', 'log', 'model_run',
                 'model_diagnostics', 'model_geometry']
        paths = ('*' + p + '*' for p in paths)
        shutil.copytree(gdir.dir, new_dir,
                        ignore=include_patterns(*paths))
    elif setup == 'all':
        shutil.copytree(gdir.dir, new_dir)
    else:
        raise ValueError('setup not understood: {}'.format(setup))
    return GlacierDirectory(gdir.rgi_id, base_dir=base_dir)


def initialize_merged_gdir(main, tribs=[], glcdf=None,
                           filename='climate_historical',
                           input_filesuffix='',
                           dem_source=None):
    """Creates a new GlacierDirectory if tributaries are merged to a glacier

    This function should be called after centerlines.intersect_downstream_lines
    and before flowline.merge_tributary_flowlines.
    It will create a new GlacierDirectory, with a suitable DEM and reproject
    the flowlines of the main glacier.

    Parameters
    ----------
    main : oggm.GlacierDirectory
        the main glacier
    tribs : list or dictionary containing oggm.GlacierDirectories
        true tributary glaciers to the main glacier
    glcdf: geopandas.GeoDataFrame
        which contains the main glacier, will be downloaded if None
    filename: str
        Baseline climate file
    input_filesuffix: str
        Filesuffix to the climate file
    dem_source: str
        the DEM source to use
    Returns
    -------
    merged : oggm.GlacierDirectory
        the new GDir
    """
    from oggm.core.gis import define_glacier_region, merged_glacier_masks

    # If its a dict, select the relevant ones
    if isinstance(tribs, dict):
        tribs = tribs[main.rgi_id]
    # make sure tributaries are iterable
    tribs = tolist(tribs)

    # read flowlines of the Main glacier
    mfls = main.read_pickle('model_flowlines')

    # ------------------------------
    # 0. create the new GlacierDirectory from main glaciers GeoDataFrame
    # Should be passed along, if not download it
    if glcdf is None:
        glcdf = get_rgi_glacier_entities([main.rgi_id])
    # Get index location of the specific glacier
    idx = glcdf.loc[glcdf.RGIId == main.rgi_id].index
    maindf = glcdf.loc[idx].copy()

    # add tributary geometries to maindf
    merged_geometry = maindf.loc[idx, 'geometry'].iloc[0].buffer(0)
    for trib in tribs:
        geom = trib.read_pickle('geometries')['polygon_hr']
        geom = salem.transform_geometry(geom, crs=trib.grid)
        merged_geometry = merged_geometry.union(geom).buffer(0)

    # to get the center point, maximal extensions for DEM and single Polygon:
    new_geometry = merged_geometry.convex_hull
    maindf.loc[idx, 'geometry'] = new_geometry

    # make some adjustments to the rgi dataframe
    # 1. calculate central point of new glacier
    #    reproject twice to avoid Warning, first to flat projection
    flat_centroid = salem.transform_geometry(new_geometry,
                                             to_crs=main.grid).centroid
    #    second reprojection of centroid to wgms
    new_centroid = salem.transform_geometry(flat_centroid, crs=main.grid)
    maindf.loc[idx, 'CenLon'] = new_centroid.x
    maindf.loc[idx, 'CenLat'] = new_centroid.y
    # 2. update names
    maindf.loc[idx, 'RGIId'] += '_merged'
    if maindf.loc[idx, 'Name'].iloc[0] is None:
        maindf.loc[idx, 'Name'] = main.name + ' (merged)'
    else:
        maindf.loc[idx, 'Name'] += ' (merged)'

    # finally create new Glacier Directory
    # 1. set dx spacing to the one used for the flowlines
    dx_method = cfg.PARAMS['grid_dx_method']
    dx_spacing = cfg.PARAMS['fixed_dx']
    cfg.PARAMS['grid_dx_method'] = 'fixed'
    cfg.PARAMS['fixed_dx'] = mfls[-1].map_dx
    merged = GlacierDirectory(maindf.loc[idx].iloc[0])

    # run define_glacier_region to get a fitting DEM and proper grid
    define_glacier_region(merged, entity=maindf.loc[idx].iloc[0],
                          source=dem_source)

    # write gridded data and geometries for visualization
    merged_glacier_masks(merged, merged_geometry)

    # reset dx method
    cfg.PARAMS['grid_dx_method'] = dx_method
    cfg.PARAMS['fixed_dx'] = dx_spacing

    # copy main climate file, climate info and calib to new gdir
    climfilename = filename + '_' + main.rgi_id + input_filesuffix + '.nc'
    climfile = os.path.join(merged.dir, climfilename)
    shutil.copyfile(main.get_filepath(filename, filesuffix=input_filesuffix),
                    climfile)
    _mufile = os.path.basename(merged.get_filepath('mb_calib')).split('.')
    mufile = _mufile[0] + '_' + main.rgi_id + '.' + _mufile[1]
    shutil.copyfile(main.get_filepath('mb_calib'),
                    os.path.join(merged.dir, mufile))

    # reproject the flowlines to the new grid
    for nr, fl in reversed(list(enumerate(mfls))):

        # 1. Step: Change projection to the main glaciers grid
        _line = salem.transform_geometry(fl.line,
                                         crs=main.grid, to_crs=merged.grid)
        # 2. set new line
        fl.set_line(_line)

        # 3. set flow to attributes
        if fl.flows_to is not None:
            fl.set_flows_to(fl.flows_to)
        # remove inflow points, will be set by other flowlines if need be
        fl.inflow_points = []

        # 5. set grid size attributes
        dx = [shpg.Point(fl.line.coords[i]).distance(
            shpg.Point(fl.line.coords[i+1]))
            for i, pt in enumerate(fl.line.coords[:-1])]  # get distance
        # and check if equally spaced
        if not np.allclose(dx, np.mean(dx), atol=1e-2):
            raise RuntimeError('Flowline is not evenly spaced.')
        # dx might very slightly change, but should not
        fl.dx = np.mean(dx).round(2)
        # map_dx should stay exactly the same
        # fl.map_dx = mfls[-1].map_dx
        fl.dx_meter = fl.map_dx * fl.dx

        # replace flowline within the list
        mfls[nr] = fl

    # Write the reprojecflowlines
    merged.write_pickle(mfls, 'model_flowlines')

    return merged


@entity_task(log)
def gdir_to_tar(gdir, base_dir=None, delete=True):
    """Writes the content of a glacier directory to a tar file.

    The tar file is located at the same location of the original directory.
    The glacier directory objects are useless if deleted!

    Parameters
    ----------
    base_dir : str
        path to the basedir where to write the directory (defaults to the
        same location of the original directory)
    delete : bool
        delete the original directory afterwards (default)

    Returns
    -------
    the path to the tar file
    """

    source_dir = os.path.normpath(gdir.dir)
    opath = source_dir + '.tar.gz'
    if base_dir is not None:
        opath = os.path.join(base_dir, os.path.relpath(opath, gdir.base_dir))
        mkdir(os.path.dirname(opath))

    with tarfile.open(opath, "w:gz") as tar:
        tar.add(source_dir, arcname=os.path.basename(source_dir))

    if delete:
        shutil.rmtree(source_dir)

    return opath


def base_dir_to_tar(base_dir=None, delete=True):
    """Merge the directories into 1000 bundles as tar files.

    The tar file is located at the same location of the original directory.

    Parameters
    ----------
    base_dir : str
        path to the basedir to parse (defaults to the working directory)
    to_base_dir : str
        path to the basedir where to write the directory (defaults to the
        same location of the original directory)
    delete : bool
        delete the original directory tars afterwards (default)
    """

    if base_dir is None:
        if not cfg.PATHS.get('working_dir', None):
            raise ValueError("Need a valid PATHS['working_dir']!")
        base_dir = os.path.join(cfg.PATHS['working_dir'], 'per_glacier')

    to_delete = []
    for dirname, subdirlist, filelist in os.walk(base_dir):
        # RGI60-01.00
        bname = os.path.basename(dirname)
        if not (len(bname) == 11 and bname[-3] == '.'):
            continue
        opath = dirname + '.tar'
        with tarfile.open(opath, 'w') as tar:
            tar.add(dirname, arcname=os.path.basename(dirname))
        if delete:
            to_delete.append(dirname)

    for dirname in to_delete:
        shutil.rmtree(dirname)<|MERGE_RESOLUTION|>--- conflicted
+++ resolved
@@ -2819,18 +2819,7 @@
     def rgi_area_km2(self):
         """The glacier's RGI area (km2)."""
         try:
-<<<<<<< HEAD
-            _area = self.read_shapefile('outlines')['area_km2']
-            return np.round(float(_area), decimals=3)
-
-        except KeyError:
-            # RGI V6
-                _area = self.read_shapefile('outlines')['Area']
-                return np.round(float(_area), decimals=3)
-
-=======
             _area = self.read_shapefile('outlines')['Area']
->>>>>>> ade87f6b
         except OSError:
             raise RuntimeError('No outlines available')
         except KeyError:

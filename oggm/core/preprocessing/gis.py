""" Handling of the local glacier map and masks. Defines the first two tasks
to be realized by any OGGM pre-processing workflow:

    - define_glacier_region: prepares a local directory, map and DEM
    for each glacier.
    - glacier_masks: computes the glacier grids and masks for each divide

References::

    Kienholz, C., Rich, J. L., Arendt, a. a., and Hock, R. (2014).
        A new method for deriving glacier centerlines applied to glaciers in
        Alaska and northwest Canada. The Cryosphere, 8(2), 503-519.
        doi:10.5194/tc-8-503-2014

    Pfeffer, W. T., Arendt, A. a., Bliss, A., Bolch, T., Cogley, J. G.,
        Gardner, A. S., ... Sharp, M. J. (2014). The Randolph Glacier Inventory:
        a globally complete inventory of glaciers. Journal of Glaciology,
        60(221), 537-552. http://doi.org/10.3189/2014JoG13J176
"""
from __future__ import absolute_import, division

# Built ins
import os
import logging
from shutil import copyfile
from functools import partial
# External libs
from osgeo import osr
import salem
from osgeo import gdal
import pyproj
import numpy as np
import shapely.ops
import geopandas as gpd
import skimage.draw as skdraw
import shapely.geometry as shpg
import scipy.signal
from scipy.ndimage.measurements import label
from scipy.interpolate import griddata
# Locals
from oggm import entity_task
import oggm.cfg as cfg
from oggm.utils import tuple2int, get_topo_file

# Module logger
log = logging.getLogger(__name__)

# Needed later
label_struct = np.ones((3, 3))


def gaussian_blur(in_array, size):
    """Applies a Gaussian filter to a 2d array.

    Parameters
    ----------
    in_array : numpy.array
        The array to smooth.
    size : int
        The half size of the smoothing window.

    Returns
    -------
    a smoothed numpy.array
    """

    # expand in_array to fit edge of kernel
    padded_array = np.pad(in_array, size, 'symmetric')

    # build kernel
    x, y = np.mgrid[-size:size + 1, -size:size + 1]
    g = np.exp(-(x**2 / float(size) + y**2 / float(size)))
    g = (g / g.sum()).astype(in_array.dtype)

    # do the Gaussian blur
    return scipy.signal.fftconvolve(padded_array, g, mode='valid')


def _check_geometry(geometry):
    """RGI polygons are not always clean: try to make these better.

    In particular, MultiPolygons should be converted to Polygons
    """

    if 'Multi' in geometry.type:
        parts = list(geometry)
        for p in parts:
            assert p.type == 'Polygon'
        exterior = parts[0].exterior
        # let's assume that all other polygons are in fact interiors
        interiors = []
        for p in parts[1:]:
            assert parts[0].contains(p)
            interiors.append(p.exterior)
        geometry = shpg.Polygon(exterior, interiors)

    assert 'Polygon' in geometry.type
    return geometry


def _interp_polygon(polygon, dx):
    """Interpolates an irregular polygon to a regular step dx.

    Interior geometries are also interpolated if they are longer then 3*dx,
    otherwise they are ignored.

    Parameters
    ----------
    polygon: The shapely.geometry.Polygon instance to interpolate
    dx : the step (float)

    Returns
    -------
    an interpolated shapely.geometry.Polygon class instance.
    """

    # remove last (duplex) point to build a LineString from the LinearRing
    line = shpg.LineString(np.asarray(polygon.exterior.xy).T)

    e_line = []
    for distance in np.arange(0.0, line.length, dx):
        e_line.append(*line.interpolate(distance).coords)
    e_line = shpg.LinearRing(e_line)

    i_lines = []
    for ipoly in polygon.interiors:
        line = shpg.LineString(np.asarray(ipoly.xy).T)
        if line.length < 3*dx:
            continue
        i_points = []
        for distance in np.arange(0.0, line.length, dx):
            i_points.append(*line.interpolate(distance).coords)
        i_lines.append(shpg.LinearRing(i_points))

    return shpg.Polygon(e_line, i_lines)


def _polygon_to_pix(polygon):
    """Transforms polygon coordinates to integer pixel coordinates. It makes
    the geometry easier to handle and reduces the number of points.

    Parameters
    ----------
    polygon: the shapely.geometry.Polygon instance to transform.

    Returns
    -------
    a shapely.geometry.Polygon class instance.
    """

    project = lambda x, y: (np.rint(x).astype(np.int64),
                            np.rint(y).astype(np.int64))

    poly_pix = shapely.ops.transform(project, polygon)

    # simple trick to correct invalid polys:
    tmp = poly_pix.buffer(0)

    # sometimes the glacier gets cut out in parts
    if tmp.type == 'MultiPolygon':
        # If only small arms are cut out, remove them
        area = np.array([_tmp.area for _tmp in tmp])
        _tokeep = np.asscalar(np.argmax(area))
        tmp = tmp[_tokeep]

        # check that the other parts really are small,
        # otherwise replace tmp with something better
        area = area / area[_tokeep]
        for _a in area:
            if _a != 1 and _a > 0.05:
                # these are extremely thin glaciers
                # eg. RGI40-11.01381 RGI40-11.01697 params.d1 = 5. and d2 = 8.
                # make them bigger until its ok
                for b in np.arange(0., 1., 0.01):
                    tmp = shapely.ops.transform(project, polygon.buffer(b))
                    tmp = tmp.buffer(0)
                    if tmp.type == 'MultiPolygon':
                        continue
                    if tmp.is_valid:
                        break
                if b == 0.99:
                    raise RuntimeError('This glacier geometry is crazy.')

    if not tmp.is_valid:
        raise RuntimeError('This glacier geometry is crazy.')

    return tmp


def _mask_per_divide(gdir, div_id, dem, smoothed_dem):
    """Compute mask and geometries for each glacier divide.

    Is called by glacier masks.

    Parameters
    ----------
    gdir : oggm.GlacierDirectory
    div_id: int
        id of the divide to process
    dem: 2D array
        topography
    smoothed_dem: 2D array
        smoothed topography
    """

    outlines_file = gdir.get_filepath('outlines', div_id=div_id)
    geometry = gpd.GeoDataFrame.from_file(outlines_file).geometry[0]

    # Interpolate shape to a regular path
    glacier_poly_hr = _interp_polygon(geometry, gdir.grid.dx)

    # Transform geometry into grid coordinates
    # It has to be in pix center coordinates because of how skimage works
    def proj(x, y):
        grid = gdir.grid.center_grid
        return grid.transform(x, y, crs=grid.proj)
    glacier_poly_hr = shapely.ops.transform(proj, glacier_poly_hr)

    # simple trick to correct invalid polys:
    # http://stackoverflow.com/questions/20833344/
    # fix-invalid-polygon-python-shapely
    glacier_poly_hr = glacier_poly_hr.buffer(0)
    if not glacier_poly_hr.is_valid:
        raise RuntimeError('This glacier geometry is crazy.')

    # Rounded nearest pix
    glacier_poly_pix = _polygon_to_pix(glacier_poly_hr)

    # Compute the glacier mask (currently: center pixels + touched)
    nx, ny = gdir.grid.nx, gdir.grid.ny
    glacier_mask = np.zeros((ny, nx), dtype=np.uint8)
    glacier_ext = np.zeros((ny, nx), dtype=np.uint8)
    (x, y) = glacier_poly_pix.exterior.xy
    glacier_mask[skdraw.polygon(np.array(y), np.array(x))] = 1
    for gint in glacier_poly_pix.interiors:
        x, y = tuple2int(gint.xy)
        glacier_mask[skdraw.polygon(y, x)] = 0
        glacier_mask[y, x] = 0  # on the nunataks, no
    x, y = tuple2int(glacier_poly_pix.exterior.xy)
    glacier_mask[y, x] = 1
    glacier_ext[y, x] = 1

    # Because of the 0 values at nunataks boundaries, some "Ice Islands"
    # can happen within nunataks (e.g.: RGI40-11.00062)
    # See if we can filter them out easily
    regions, nregions = label(glacier_mask, structure=label_struct)
    if nregions > 1:
        log.debug('%s: we had to cut an island in the mask', gdir.rgi_id)
        # Check the size of those
        region_sizes = [np.sum(regions == r) for r in np.arange(1, nregions+1)]
        am = np.argmax(region_sizes)
        # Check not a strange glacier
        sr = region_sizes.pop(am)
        for ss in region_sizes:
            assert (ss / sr) < 0.1
        glacier_mask[:] = 0
        glacier_mask[np.where(regions == (am+1))] = 1

    # write out the grids in the netcdf file
    nc = gdir.create_gridded_ncdf_file('gridded_data', div_id=div_id)

    v = nc.createVariable('topo', 'f4', ('y', 'x', ), zlib=True)
    v.units = 'm'
    v.long_name = 'DEM topography'
    v[:] = dem

    v = nc.createVariable('topo_smoothed', 'f4', ('y', 'x', ), zlib=True)
    v.units = 'm'
    v.long_name = 'DEM topography smoothed' \
                  ' with radius: {:.1} m'.format(cfg.PARAMS['smooth_window'])
    v[:] = smoothed_dem

    v = nc.createVariable('glacier_mask', 'i1', ('y', 'x', ), zlib=True)
    v.units = '-'
    v.long_name = 'Glacier mask'
    v[:] = glacier_mask

    v = nc.createVariable('glacier_ext', 'i1', ('y', 'x', ), zlib=True)
    v.units = '-'
    v.long_name = 'Glacier external boundaries'
    v[:] = glacier_ext

    nc.close()

    geometries = dict()
    geometries['polygon_hr'] = glacier_poly_hr
    geometries['polygon_pix'] = glacier_poly_pix
    geometries['polygon_area'] = geometry.area
    gdir.write_pickle(geometries, 'geometries', div_id=div_id)


@entity_task(log, writes=['glacier_grid', 'dem', 'outlines'])
def define_glacier_region(gdir, entity=None):
    """
    Very first task: define the glacier's local grid.

    Defines the local projection (Transverse Mercator), centered on the
    glacier. The resolution of the local grid depends on the size of the
    glacier::

        dx (m) = d1 * AREA (km) + d2 ; clipped to dmax

    See ``params.cfg`` for setting these options. Default values lead to a
    resolution of 50 m for Hintereisferner, which is approx. 8 km2 large.

    After defining the grid, the topography and the outlines of the glacier
    are transformed into the local projection. The default interpolation for
    the topography is `cubic`.

    Parameters
    ----------
    gdir : :py:class:`oggm.GlacierDirectory`
        where to write the data
    entity : geopandas GeoSeries
        the glacier geometry to process
    """

    # choose a spatial resolution with respect to the glacier area
    dxmethod = cfg.PARAMS['grid_dx_method']
    area = gdir.rgi_area_km2
    if dxmethod == 'linear':
        dx = np.rint(cfg.PARAMS['d1'] * area + cfg.PARAMS['d2'])
    elif dxmethod == 'square':
        dx = np.rint(cfg.PARAMS['d1'] * np.sqrt(area) + cfg.PARAMS['d2'])
    else:
        raise ValueError('grid_dx_method not supported: {}'.format(dxmethod))
    dx = np.clip(dx, cfg.PARAMS['d2'], cfg.PARAMS['dmax'])

    log.debug('%s: area %.2f km, dx=%.1f', gdir.rgi_id, area, dx)

    # Make a local glacier map
    proj_params = dict(name='tmerc', lat_0=0., lon_0=gdir.cenlon,
                       k=0.9996, x_0=0, y_0=0, datum='WGS84')
    proj4_str = "+proj={name} +lat_0={lat_0} +lon_0={lon_0} +k={k} " \
                "+x_0={x_0} +y_0={y_0} +datum={datum}".format(**proj_params)
    proj_in = pyproj.Proj("+init=EPSG:4326", preserve_units=True)
    proj_out = pyproj.Proj(proj4_str, preserve_units=True)
    project = partial(pyproj.transform, proj_in, proj_out)
    geometry = shapely.ops.transform(project, entity['geometry'])
    geometry = _check_geometry(geometry)
    xx, yy = geometry.exterior.xy

    # Corners, incl. a buffer of N pix
    ulx = np.min(xx) - cfg.PARAMS['border'] * dx
    lrx = np.max(xx) + cfg.PARAMS['border'] * dx
    uly = np.max(yy) + cfg.PARAMS['border'] * dx
    lry = np.min(yy) - cfg.PARAMS['border'] * dx
    # n pixels
    nx = np.int((lrx - ulx) / dx)
    ny = np.int((uly - lry) / dx)

    # Back to lon, lat for DEM download/preparation
    tmp_grid = salem.Grid(proj=proj_out, nxny=(nx, ny), x0y0=(ulx, uly),
                          dxdy=(dx, -dx), pixel_ref='corner')
    minlon, maxlon, minlat, maxlat = tmp_grid.extent_in_crs(crs=salem.wgs84)

    # save transformed geometry to disk
    entity = entity.copy()
    entity['geometry'] = geometry
    # Avoid fiona bug: https://github.com/Toblerity/Fiona/issues/365
    for k, s in entity.iteritems():
        if type(s) in [np.int32, np.int64]:
            entity[k] = int(s)
    towrite = gpd.GeoDataFrame(entity).T
    towrite.crs = proj4_str
    towrite.to_file(gdir.get_filepath('outlines'))

    # Open DEM
    source = entity.DEM_SOURCE if hasattr(entity, 'DEM_SOURCE') else None
    dem_file, dem_source = get_topo_file((minlon, maxlon), (minlat, maxlat),
                                         rgi_region=gdir.rgi_region,
                                         source=source)
    log.debug('%s: DEM source: %s', gdir.rgi_id, dem_source)
    dem = gdal.Open(dem_file)
    geo_t = dem.GetGeoTransform()

    # Input proj
    dem_proj = dem.GetProjection()
    if dem_proj == '':
        # Assume defaults
        wgs84 = osr.SpatialReference()
        wgs84.ImportFromEPSG(4326)
        dem_proj = wgs84.ExportToWkt()


    # Dest proj
    gproj = osr.SpatialReference()
    gproj.SetProjCS('Local transverse Mercator')
    gproj.SetWellKnownGeogCS("WGS84")
    gproj.SetTM(np.float(0), gdir.cenlon,
                np.float(0.9996), np.float(0), np.float(0))

    # Create an in-memory raster
    mem_drv = gdal.GetDriverByName('MEM')

    # GDALDataset Create (char *pszName, int nXSize, int nYSize,
    #                     int nBands, GDALDataType eType)
    dest = mem_drv.Create('', nx, ny, 1, gdal.GDT_Float32)

    # Calculate the new geotransform
    new_geo = (ulx, dx, geo_t[2], uly, geo_t[4], -dx)

    # Set the geotransform
    dest.SetGeoTransform(new_geo)
    dest.SetProjection(gproj.ExportToWkt())

    # Perform the projection/resampling
    if cfg.PARAMS['topo_interp'] == 'bilinear':
        interp = gdal.GRA_Bilinear
    elif cfg.PARAMS['topo_interp'] == 'cubic':
        interp = gdal.GRA_Cubic
    else:
        raise ValueError('{} interpolation not understood'
                         .format(cfg.PARAMS['topo_interp']))

    res = gdal.ReprojectImage(dem, dest, dem_proj,
                              gproj.ExportToWkt(), interp)

    # Let's save it as a GeoTIFF.
    driver = gdal.GetDriverByName("GTiff")
    tmp = driver.CreateCopy(gdir.get_filepath('dem'), dest, 0)
    tmp = None # without this, GDAL is getting crazy in python3
    dest = None # the memfree above is necessary, this one is to be sure...

    # Glacier grid
    glacier_grid = salem.Grid(proj=proj_out, nxny=(nx, ny),  dxdy=(dx, -dx),
<<<<<<< HEAD
                              x0y0=(ulx+dx/2, uly-dx/2))
    gdir.write_pickle(glacier_grid, 'glacier_grid')
=======
                              x0y0=ul_corner)
    glacier_grid.to_json(gdir.get_filepath('glacier_grid'))
>>>>>>> 677da789
    gdir.write_pickle(dem_source, 'dem_source')

    # Looks in the database if the glacier has divides.
    gdf = cfg.PARAMS['divides_gdf']
    if gdir.rgi_id in gdf.index.values:
        divdf = [g for g in gdf.loc[gdir.rgi_id].geometry]

        # Reproject the shape
        def proj(lon, lat):
            return salem.transform_proj(salem.wgs84, gdir.grid.proj,
                                        lon, lat)
        divdf = [shapely.ops.transform(proj, g) for g in divdf]

        # Keep only the ones large enough
        log.debug('%s: divide candidates: %d', gdir.rgi_id, len(divdf))
        divdf = [g for g in divdf if (g.area >= (25*dx**2))]
        log.debug('%s: number of divides: %d', gdir.rgi_id, len(divdf))

        # Write the directories and the files
        for i, g in enumerate(divdf):
            _dir = os.path.join(gdir.dir, 'divide_{0:0=2d}'.format(i + 1))
            if not os.path.exists(_dir):
                os.makedirs(_dir)
            # File
            entity['geometry'] = g
            towrite = gpd.GeoDataFrame(entity).T
            towrite.crs = proj4_str
            towrite.to_file(os.path.join(_dir, cfg.BASENAMES['outlines']))
    else:
        # Make a single directory and link the files
        log.debug('%s: number of divides: %d', gdir.rgi_id, 1)
        _dir = os.path.join(gdir.dir, 'divide_01')
        if not os.path.exists(_dir):
            os.makedirs(_dir)
        linkname = os.path.join(_dir, cfg.BASENAMES['outlines'])
        sourcename = gdir.get_filepath('outlines')
        # TODO: temporary suboptimal solution
        try:
            # we are on UNIX
            os.link(sourcename, linkname)
        except AttributeError:
            # we are on windows
            copyfile(sourcename, linkname)


@entity_task(log, writes=['gridded_data', 'geometries'])
def glacier_masks(gdir):
    """Makes a gridded mask of the glacier outlines.

    Additionally, it prepares the divide directories and further gridded data
    needed for subsequent tasks.

    Parameters
    ----------
    gdir : :py:class:`oggm.GlacierDirectory`
        where to write the data
    """

    # open srtm tif-file:
    dem_ds = gdal.Open(gdir.get_filepath('dem'))
    dem = dem_ds.ReadAsArray().astype(float)

    # Correct the DEM (ASTER...)
    # Currently we just do a linear interp -- ASTER is totally shit anyway
    min_z = -999.
    if np.min(dem) <= min_z:
        xx, yy = gdir.grid.ij_coordinates
        pnan = np.nonzero(dem <= min_z)
        pok = np.nonzero(dem > min_z)
        points = np.array((np.ravel(yy[pok]), np.ravel(xx[pok]))).T
        inter = np.array((np.ravel(yy[pnan]), np.ravel(xx[pnan]))).T
        dem[pnan] = griddata(points, np.ravel(dem[pok]), inter)
        log.warning(gdir.rgi_id + ': DEM needed interpolation.')
    if np.min(dem) == np.max(dem):
        raise RuntimeError(gdir.rgi_id + ': min equal max in the DEM.')

    # Grid
    nx = dem_ds.RasterXSize
    ny = dem_ds.RasterYSize
    assert nx == gdir.grid.nx
    assert ny == gdir.grid.ny

    # Proj
    geot = dem_ds.GetGeoTransform()
    x0 = geot[0]  # UL corner
    y0 = geot[3]  # UL corner
    dx = geot[1]
    dy = geot[5]  # Negative
    assert dx == -dy
    assert dx == gdir.grid.dx
    assert y0 == gdir.grid.corner_grid.y0
    assert x0 == gdir.grid.corner_grid.x0
    dem_ds = None  # to be sure...

    # Clip topography to 0 m a.s.l.
    dem = dem.clip(0)

    # Smooth DEM?
    if cfg.PARAMS['smooth_window'] > 0.:
        gsize = np.rint(cfg.PARAMS['smooth_window'] / dx)
        smoothed_dem = gaussian_blur(dem, np.int(gsize))
    else:
        smoothed_dem = dem.copy()

    # Make entity masks
    log.debug('%s: glacier mask, divide %d', gdir.rgi_id, 0)
    _mask_per_divide(gdir, 0, dem, smoothed_dem)

    # Glacier divides
    nd = gdir.n_divides
    if nd == 1:
        # Optim: just make links
        linkname = gdir.get_filepath('gridded_data', div_id=1)
        sourcename = gdir.get_filepath('gridded_data')
        # overwrite as default
        if os.path.exists(linkname):
            os.remove(linkname)
        # TODO: temporary suboptimal solution
        try:
            # we are on UNIX
            os.link(sourcename, linkname)
        except AttributeError:
            # we are on windows
            copyfile(sourcename, linkname)
        linkname = gdir.get_filepath('geometries', div_id=1)
        sourcename = gdir.get_filepath('geometries')
        # overwrite as default
        if os.path.exists(linkname):
            os.remove(linkname)
        # TODO: temporary suboptimal solution
        try:
            # we are on UNIX
            os.link(sourcename, linkname)
        except AttributeError:
            # we are on windows
            copyfile(sourcename, linkname)
    else:
        # Loop over divides
        for i in gdir.divide_ids:
            log.debug('%s: glacier mask, divide %d', gdir.rgi_id, i)
            _mask_per_divide(gdir, i, dem, smoothed_dem)<|MERGE_RESOLUTION|>--- conflicted
+++ resolved
@@ -423,14 +423,10 @@
     dest = None # the memfree above is necessary, this one is to be sure...
 
     # Glacier grid
+    ul_corner = (ulx+dx/2, uly-dx/2)  # To pixel center coordinates
     glacier_grid = salem.Grid(proj=proj_out, nxny=(nx, ny),  dxdy=(dx, -dx),
-<<<<<<< HEAD
-                              x0y0=(ulx+dx/2, uly-dx/2))
-    gdir.write_pickle(glacier_grid, 'glacier_grid')
-=======
                               x0y0=ul_corner)
     glacier_grid.to_json(gdir.get_filepath('glacier_grid'))
->>>>>>> 677da789
     gdir.write_pickle(dem_source, 'dem_source')
 
     # Looks in the database if the glacier has divides.

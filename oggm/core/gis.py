""" Handling of the local glacier map and masks. Defines the first tasks
to be realized by any OGGM pre-processing workflow.

"""
# Built ins
import os
import logging
import warnings
import json
from packaging.version import Version
from functools import partial

# External libs
import numpy as np
import shapely.ops
import pandas as pd
import xarray as xr
import shapely.geometry as shpg
import scipy.signal
from scipy.ndimage import label, distance_transform_edt, binary_erosion
from scipy.interpolate import griddata
from scipy import optimize as optimization

# Optional libs
try:
    import salem
    from salem.gis import transform_proj
except ImportError:
    pass
try:
    import pyproj
except ImportError:
    pass
try:
    import geopandas as gpd
except ImportError:
    pass
try:
    import skimage.draw as skdraw
except ImportError:
    pass
try:
    import rasterio
    from rasterio.warp import reproject, Resampling
    from rasterio.mask import mask as riomask
    from rasterio.merge import merge as merge_tool
except ImportError:
    pass

# Locals
from oggm import entity_task, utils
import oggm.cfg as cfg
from oggm.exceptions import (InvalidParamsError, InvalidGeometryError,
                             InvalidDEMError, GeometryError,
                             InvalidWorkflowError)
from oggm.utils import (tuple2int, get_topo_file, is_dem_source_available,
                        nicenumber, ncDataset, tolist)


# Module logger
log = logging.getLogger(__name__)

# Needed later
label_struct = np.ones((3, 3))


def _parse_source_text():
    fp = os.path.join(os.path.abspath(os.path.dirname(cfg.__file__)),
                      'data', 'dem_sources.txt')

    out = dict()
    cur_key = None
    with open(fp, 'r', encoding='utf-8') as fr:
        this_text = []
        for l in fr.readlines():
            l = l.strip()
            if l and (l[0] == '[' and l[-1] == ']'):
                if cur_key:
                    out[cur_key] = '\n'.join(this_text)
                this_text = []
                cur_key = l.strip('[]')
                continue
            this_text.append(l)
    out[cur_key] = '\n'.join(this_text)
    return out


DEM_SOURCE_INFO = _parse_source_text()


def gaussian_blur(in_array, size):
    """Applies a Gaussian filter to a 2d array.

    Parameters
    ----------
    in_array : numpy.array
        The array to smooth.
    size : int
        The half size of the smoothing window.

    Returns
    -------
    a smoothed numpy.array
    """

    # expand in_array to fit edge of kernel
    padded_array = np.pad(in_array, size, 'symmetric')

    # build kernel
    x, y = np.mgrid[-size:size + 1, -size:size + 1]
    g = np.exp(-(x**2 / float(size) + y**2 / float(size)))
    g = (g / g.sum()).astype(in_array.dtype)

    # do the Gaussian blur
    return scipy.signal.fftconvolve(padded_array, g, mode='valid')


def _interp_polygon(polygon, dx):
    """Interpolates an irregular polygon to a regular step dx.

    Interior geometries are also interpolated if they are longer then 3*dx,
    otherwise they are ignored.

    Parameters
    ----------
    polygon: The shapely.geometry.Polygon instance to interpolate
    dx : the step (float)

    Returns
    -------
    an interpolated shapely.geometry.Polygon class instance.
    """

    # remove last (duplex) point to build a LineString from the LinearRing
    line = shpg.LineString(np.asarray(polygon.exterior.xy).T)

    e_line = []
    for distance in np.arange(0.0, line.length, dx):
        e_line.append(*line.interpolate(distance).coords)
    e_line = shpg.LinearRing(e_line)

    i_lines = []
    for ipoly in polygon.interiors:
        line = shpg.LineString(np.asarray(ipoly.xy).T)
        if line.length < 3*dx:
            continue
        i_points = []
        for distance in np.arange(0.0, line.length, dx):
            i_points.append(*line.interpolate(distance).coords)
        i_lines.append(shpg.LinearRing(i_points))

    return shpg.Polygon(e_line, i_lines)


def _polygon_to_pix(polygon):
    """Transforms polygon coordinates to integer pixel coordinates. It makes
    the geometry easier to handle and reduces the number of points.

    Parameters
    ----------
    polygon: the shapely.geometry.Polygon instance to transform.

    Returns
    -------
    a shapely.geometry.Polygon class instance.
    """

    def project(x, y):
        return np.rint(x).astype(np.int64), np.rint(y).astype(np.int64)

    def project_coarse(x, y, c=2):
        return ((np.rint(x/c)*c).astype(np.int64),
                (np.rint(y/c)*c).astype(np.int64))

    poly_pix = shapely.ops.transform(project, polygon)

    # simple trick to correct invalid polys:
    tmp = poly_pix.buffer(0)

    # try to deal with a bug in buffer where the corrected poly would be null
    c = 2
    while tmp.length == 0 and c < 7:
        project = partial(project_coarse, c=c)
        poly_pix = shapely.ops.transform(project_coarse, polygon)
        tmp = poly_pix.buffer(0)
        c += 1

    # We tried all we could
    if tmp.length == 0:
        raise InvalidGeometryError('This glacier geometry is not valid for '
                                   'OGGM.')

    # sometimes the glacier gets cut out in parts
    if tmp.geom_type == 'MultiPolygon':
        # If only small arms are cut out, remove them
        area = np.array([_tmp.area for _tmp in tmp.geoms])
        _tokeep = np.argmax(area).item()
        tmp = tmp.geoms[_tokeep]

        # check that the other parts really are small,
        # otherwise replace tmp with something better
        area = area / area[_tokeep]
        for _a in area:
            if _a != 1 and _a > 0.05:
                # these are extremely thin glaciers
                # eg. RGI40-11.01381 RGI40-11.01697 params.d1 = 5. and d2 = 8.
                # make them bigger until its ok
                for b in np.arange(0., 1., 0.01):
                    tmp = shapely.ops.transform(project, polygon.buffer(b))
                    tmp = tmp.buffer(0)
                    if tmp.geom_type == 'MultiPolygon':
                        continue
                    if tmp.is_valid:
                        break
                if b == 0.99:
                    raise InvalidGeometryError('This glacier geometry is not '
                                               'valid for OGGM.')

    if not tmp.is_valid:
        raise InvalidGeometryError('This glacier geometry is not valid '
                                   'for OGGM.')

    return tmp


def glacier_grid_params(gdir):
    """Define the glacier grid map based on the user params."""

    # Get the local map proj params and glacier extent
    gdf = gdir.read_shapefile('outlines')

    # Get the map proj
    utm_proj = salem.check_crs(gdf.crs)

    # Get glacier extent
    try:
        xx, yy = gdf.iloc[0]['geometry'].exterior.xy
    # special treatment for Multipolygons
    except AttributeError:
        if not cfg.PARAMS['keep_multipolygon_outlines']:
            raise
        parts = []
        for p in gdf.iloc[0]['geometry'].geoms:
            parts.append(p)
        parts = np.array(parts)

        xx = []
        yy = []
        for part in parts:
            xx_tmp, yy_tmp = part.exterior.xy
            xx = np.append(xx, xx_tmp)
            yy = np.append(yy, yy_tmp)

    # Define glacier area to use
    area = gdir.rgi_area_km2

    # Choose a spatial resolution with respect to the glacier area
    dxmethod = cfg.PARAMS['grid_dx_method']
    if dxmethod == 'linear':
        dx = np.rint(cfg.PARAMS['d1'] * area + cfg.PARAMS['d2'])
    elif dxmethod == 'square':
        dx = np.rint(cfg.PARAMS['d1'] * np.sqrt(area) + cfg.PARAMS['d2'])
    elif dxmethod == 'fixed':
        dx = np.rint(cfg.PARAMS['fixed_dx'])
    elif dxmethod == 'by_bin':
        bins = cfg.PARAMS['by_bin_bins']
        bin_dx = cfg.PARAMS['by_bin_dx']
        for i, (b1, b2) in enumerate(zip(bins[:-1], bins[1:])):
            if b1 < area <= b2:
                dx = np.rint(bin_dx[i])
                break
    else:
        raise InvalidParamsError('grid_dx_method not supported: {}'
                                 .format(dxmethod))
    # Additional trick for varying dx
    if dxmethod in ['linear', 'square']:
        dx = utils.clip_scalar(dx, cfg.PARAMS['d2'], cfg.PARAMS['dmax'])

    log.debug('(%s) area %.2f km, dx=%.1f', gdir.rgi_id, area, dx)

    # Safety check
    border = cfg.PARAMS['border']
    if border > 1000:
        raise InvalidParamsError("You have set a cfg.PARAMS['border'] value "
                                 "of {}. ".format(cfg.PARAMS['border']) +
                                 'This a very large value, which is '
                                 'currently not supported in OGGM.')

    # For tidewater glaciers we force border to 10
    if gdir.is_tidewater and cfg.PARAMS['clip_tidewater_border']:
        border = 10

    # Corners, incl. a buffer of N pix
    ulx = np.min(xx) - border * dx
    lrx = np.max(xx) + border * dx
    uly = np.max(yy) + border * dx
    lry = np.min(yy) - border * dx
    # n pixels
    nx = int((lrx - ulx) / dx)
    ny = int((uly - lry) / dx)

    return utm_proj, nx, ny, ulx, uly, dx


def check_dem_source(source, extent_ll, rgi_id=None):
    """
    This function can check for multiple DEM sources and is in charge of the
    error handling if a requested source is not available for the given
    glacier/extent

    Parameters
    ----------
    source : str or list of str
        If you want to force the use of a certain DEM source. If list is
        provided they are checked in order. For a list of available options
        check docstring of oggm.core.gis.define_glacier_region.
    extent_ll : list
        The longitude and latitude extend which should be checked for. Should
        be provided as extent_ll = [[minlon, maxlon], [minlat, maxlat]].
    rgi_id : str
        The RGI-ID of the glacier, only used for a descriptive error message in
        case.

    Returns
    -------
    String of the working DEM source.
    """

    # when multiple sources are provided, try them sequentially
    if isinstance(source, list):
        for src in source:
            source_exists = is_dem_source_available(src, *extent_ll)
            if source_exists:
                source = src  # pick the first source which exists
                break
    else:
<<<<<<< HEAD
        source_exists = is_dem_source_available(source, *extent_ll)
    if not source_exists:
        if rgi_id is None:
            extent_string = (f"the grid extent of longitudes {extent_ll[0]} "
                             f"and latitudes {extent_ll[1]}")
        else:
            extent_string = (f"the glacier {rgi_id} with border "
                             f"{cfg.PARAMS['border']}")
        raise InvalidWorkflowError(f"Source: {source} is not available for "
                                   f"{extent_string}")
    return source


def reproject_dem(dem_list, dem_source, dst_grid_prop, output_path):
    """
    This function reprojects a provided DEM to the destination grid and saves
    the result to disk.

    Parameters
    ----------
    dem_list : list of str
        list with path(s) to the DEM file(s)
    dem_source : str
        DEM source string
    dst_grid_prop : dict
        Holds necessary grid properties. Must contain 'utm_proj', 'dx', 'ulx',
        'uly', 'nx' and 'ny.
    output_path : str
        Filepath where to store the reprojected DEM.

    Returns
    -------
    None
    """
=======
        source_exists = is_dem_source_available(source, *gdir.extent_ll)

    if not source_exists:
        raise InvalidWorkflowError(f'Source: {source} is not available for '
                                   f'glacier {gdir.rgi_id} with border '
                                   f"{cfg.PARAMS['border']}")
    dem_list, dem_source = get_topo_file((minlon, maxlon), (minlat, maxlat),
                                         gdir=gdir,
                                         dx_meter=dx,
                                         source=source)
    log.debug('(%s) DEM source: %s', gdir.rgi_id, dem_source)
    log.debug('(%s) N DEM Files: %s', gdir.rgi_id, len(dem_list))
>>>>>>> 009be393

    # Decide how to tag nodata
    def _get_nodata(rio_ds):
        nodata = rio_ds[0].meta.get('nodata', None)
        if nodata is None:
            # badly tagged geotiffs, let's do it ourselves
            nodata = -32767 if dem_source == 'TANDEM' else -9999
        return nodata

    # A glacier area can cover more than one tile:
    if len(dem_list) == 1:
        dem_dss = [rasterio.open(dem_list[0])]  # if one tile, just open it
        dem_data = rasterio.band(dem_dss[0], 1)
        if Version(rasterio.__version__) >= Version('1.0'):
            src_transform = dem_dss[0].transform
        else:
            src_transform = dem_dss[0].affine
        nodata = _get_nodata(dem_dss)
    else:
        dem_dss = [rasterio.open(s) for s in dem_list]  # list of rasters
        nodata = _get_nodata(dem_dss)
        dem_data, src_transform = merge_tool(dem_dss, nodata=nodata)  # merge

    # Use Grid properties to create a transform (see rasterio cookbook)
    dst_transform = rasterio.transform.from_origin(
        dst_grid_prop['ulx'], dst_grid_prop['uly'], dst_grid_prop['dx'],
        dst_grid_prop['dx']
        # sign change (2nd dx) is done by rasterio.transform
    )

    # Set up profile for writing output
    profile = dem_dss[0].profile
    profile.update({
        'crs': dst_grid_prop['utm_proj'].srs,
        'transform': dst_transform,
        'nodata': nodata,
        'width': dst_grid_prop['nx'],
        'height': dst_grid_prop['ny'],
        'driver': 'GTiff'
    })
    profile.pop('blockxsize', None)
    profile.pop('blockysize', None)
    profile.pop('compress', None)

    # Could be extended so that the cfg file takes all Resampling.* methods
    if cfg.PARAMS['topo_interp'] == 'bilinear':
        resampling = Resampling.bilinear
    elif cfg.PARAMS['topo_interp'] == 'cubic':
        resampling = Resampling.cubic
    else:
        raise InvalidParamsError('{} interpolation not understood'
                                 .format(cfg.PARAMS['topo_interp']))

    with rasterio.open(output_path, 'w', **profile) as dest:
        dst_array = np.empty((dst_grid_prop['ny'], dst_grid_prop['nx']),
                             dtype=dem_dss[0].dtypes[0])
        reproject(
            # Source parameters
            source=dem_data,
            src_crs=dem_dss[0].crs,
            src_transform=src_transform,
            src_nodata=nodata,
            # Destination parameters
            destination=dst_array,
            dst_transform=dst_transform,
            dst_crs=dst_grid_prop['utm_proj'].srs,
            dst_nodata=nodata,
            # Configuration
            resampling=resampling)
        dest.write(dst_array, 1)

    for dem_ds in dem_dss:
        dem_ds.close()


def get_dem_for_grid(grid, fpath, source=None, rgi_id=None):
    """
    Fetch a DEM from source, reproject it to the extent defined by grid and
    saves it to disk.

    Parameters
    ----------
    grid : :py:class:`salem.gis.Grid`
        Grid which defines the extent and projection of the final DEM
    fpath : str
        The output filepath for the final DEM.
    source : str or list of str
        If you want to force the use of a certain DEM source. If list is
        provided they are checked in order. For a list of available options
        check docstring of oggm.core.gis.define_glacier_region.
    rgi_id : str
        The RGI-ID of the glacier.

    Returns
    -------
    tuple: (list with path(s) to the DEM file(s), data source str)
    """
    minlon, maxlon, minlat, maxlat = grid.extent_in_crs(crs=salem.wgs84)
    extent_ll = [[minlon, maxlon], [minlat, maxlat]]
    grid_prop = {
        'utm_proj': grid.proj,
        'dx': grid.dx,
        'ulx': grid.x0,
        'uly': grid.y0,
        'nx': grid.nx,
        'ny': grid.ny
    }

    source = check_dem_source(source, extent_ll, rgi_id=rgi_id)

    dem_list, dem_source = get_topo_file((minlon, maxlon), (minlat, maxlat),
                                         rgi_id=rgi_id,
                                         dx_meter=grid_prop['dx'],
                                         source=source)

    if rgi_id is not None:
        log.debug('(%s) DEM source: %s', rgi_id, dem_source)
        log.debug('(%s) N DEM Files: %s', rgi_id, len(dem_list))

    # further checks if given fpath exists?
    if fpath[-4:] != '.tif':
        # we add the default filename
        fpath = os.path.join(fpath, 'dem.tif')

    reproject_dem(dem_list=dem_list, dem_source=dem_source,
                  dst_grid_prop=grid_prop,
                  output_path=fpath)

    return dem_list, dem_source


@entity_task(log, writes=['glacier_grid', 'dem', 'outlines'])
def define_glacier_region(gdir, entity=None, source=None):
    """Very first task after initialization: define the glacier's local grid.

    Defines the local projection (Transverse Mercator or UTM depending on
    user choice), centered on the glacier.
    There is some options to set the resolution of the local grid.
    It can be adapted depending on the size of the glacier.
    See ``params.cfg`` for setting these options.

    Default values of the adapted mode lead to a resolution of 50 m for
    Hintereisferner, which is approx. 8 km2 large.

    After defining the grid, the topography and the outlines of the glacier
    are transformed into the local projection.

    Parameters
    ----------
    gdir : :py:class:`oggm.GlacierDirectory`
        where to write the data
    entity : geopandas.GeoSeries
        the glacier geometry to process - DEPRECATED. It is now ignored
    source : str or list of str, optional
        If you want to force the use of a certain DEM source. Available are:
          - 'USER' : file set in cfg.PATHS['dem_file']
          - 'SRTM' : http://srtm.csi.cgiar.org/
          - 'GIMP' : https://bpcrc.osu.edu/gdg/data/gimpdem
          - 'RAMP' : https://nsidc.org/data/nsidc-0082/versions/2/documentation
          - 'REMA' : https://www.pgc.umn.edu/data/rema/
          - 'DEM3' : http://viewfinderpanoramas.org/
          - 'ASTER' : https://asterweb.jpl.nasa.gov/gdem.asp
          - 'TANDEM' : https://geoservice.dlr.de/web/dataguide/tdm90/
          - 'ARCTICDEM' : https://www.pgc.umn.edu/data/arcticdem/
          - 'AW3D30' : https://www.eorc.jaxa.jp
          - 'MAPZEN' : https://registry.opendata.aws/terrain-tiles/
          - 'ALASKA' : https://www.the-cryosphere.net/8/503/2014/
          - 'COPDEM30' : Copernicus DEM GLO30 https://spacedata.copernicus.eu/web/cscda/cop-dem-faq
          - 'COPDEM90' : Copernicus DEM GLO90 https://spacedata.copernicus.eu/web/cscda/cop-dem-faq
          - 'NASADEM':  https://doi.org/10.5069/G93T9FD9
    """

    utm_proj, nx, ny, ulx, uly, dx = glacier_grid_params(gdir)

    # Back to lon, lat for DEM download/preparation
    tmp_grid = salem.Grid(proj=utm_proj, nxny=(nx, ny), x0y0=(ulx, uly),
                          dxdy=(dx, -dx), pixel_ref='corner')

    dem_list, dem_source = get_dem_for_grid(grid=tmp_grid,
                                            fpath=gdir.get_filepath('dem'),
                                            source=source, rgi_id=gdir.rgi_id)

    # Glacier grid
    x0y0 = (ulx+dx/2, uly-dx/2)  # To pixel center coordinates
    glacier_grid = salem.Grid(proj=utm_proj, nxny=(nx, ny), dxdy=(dx, -dx),
                              x0y0=x0y0)
    glacier_grid.to_json(gdir.get_filepath('glacier_grid'))

    # Write DEM source info
    gdir.add_to_diagnostics('dem_source', dem_source)
    source_txt = DEM_SOURCE_INFO.get(dem_source, dem_source)
    with open(gdir.get_filepath('dem_source'), 'w') as fw:
        fw.write(source_txt)
        fw.write('\n\n')
        fw.write('# Data files\n\n')
        for fname in dem_list:
            fw.write('{}\n'.format(os.path.basename(fname)))


def rasterio_to_gdir(gdir, input_file, output_file_name,
                     resampling='cubic'):
    """Reprojects a file that rasterio can read into the glacier directory.

    Parameters
    ----------
    gdir : :py:class:`oggm.GlacierDirectory`
        the glacier directory
    input_file : str
        path to the file to reproject
    output_file_name : str
        name of the output file (must be in cfg.BASENAMES)
    resampling : str
        nearest', 'bilinear', 'cubic', 'cubic_spline', or one of
        https://rasterio.readthedocs.io/en/latest/topics/resampling.html
    """

    output_file = gdir.get_filepath(output_file_name)
    assert '.tif' in output_file, 'output_file should end with .tif'

    if not gdir.has_file('dem'):
        raise InvalidWorkflowError('Need a dem.tif file to reproject to')

    with rasterio.open(input_file) as src:

        kwargs = src.meta.copy()
        data = src.read(1)

        with rasterio.open(gdir.get_filepath('dem')) as tpl:

            kwargs.update({
                'crs': tpl.crs,
                'transform': tpl.transform,
                'width': tpl.width,
                'height': tpl.height
            })

            with rasterio.open(output_file, 'w', **kwargs) as dst:
                for i in range(1, src.count + 1):

                    dest = np.zeros(shape=(tpl.height, tpl.width),
                                    dtype=data.dtype)

                    reproject(
                        source=rasterio.band(src, i),
                        destination=dest,
                        src_transform=src.transform,
                        src_crs=src.crs,
                        dst_transform=tpl.transform,
                        dst_crs=tpl.crs,
                        resampling=getattr(Resampling, resampling)
                    )

                    dst.write(dest, indexes=i)


def read_geotiff_dem(gdir=None, fpath=None):
    """Reads (and masks out) the DEM out of the gdir's geotiff file or a geotiff file given by the fpath variable.

    Parameters
    ----------
    gdir : :py:class:`oggm.GlacierDirectory`
        the glacier directory
    fpath : 'str'
        path to a gdir

    Returns
    -------
    2D np.float32 array
    """
    if gdir is not None:
        dem_path = gdir.get_filepath('dem')
    else:
        if fpath is not None:
            if fpath[-4:] != '.tif':
                # we add the default filename
                fpath = os.path.join(fpath, 'dem.tif')
            dem_path = fpath
        else:
            raise InvalidParamsError('If you do not provide a gdir you must'
                                     f'define a fpath! Given fpath={fpath}.')


    with rasterio.open(dem_path, 'r', driver='GTiff') as ds:
        topo = ds.read(1).astype(rasterio.float32)
        topo[topo <= -999.] = np.NaN
        topo[ds.read_masks(1) == 0] = np.NaN
    return topo


class GriddedNcdfFile(object):
    """Creates or opens a gridded netcdf file template.

    The other variables have to be created and filled by the calling
    routine.
    """
    def __init__(self, gdir=None, grid=None, fpath=None,
                 basename='gridded_data', reset=False):
        """
        Parameters
        ----------
        gdir : :py:class:`oggm.GlacierDirectory`
            The glacier directory. If provided it defines the filepath and the
            grid used for the netcdf file. It overrules grid and fpath if all
            are provided.
        grid : :py:class:`salem.gis.Grid`
            Grid which defines the extent of the netcdf file. Needed if gdir is
            not provided.
        fpath : str
            The output filepath for the netcdf file. Needed if gdir is not
            provided.
        basename : str
            The filename of the resulting netcdf file
        reset : bool
            If True, a potentially existing file will be deleted.
        """

        if gdir is not None:
            self.fpath = gdir.get_filepath(basename)
            self.grid = gdir.grid
        else:
            if grid is None or fpath is None:
                raise InvalidParamsError('If you do not provide a gdir you must'
                                         'define grid and fpath! Given grid='
                                         f'{grid} and fpath={fpath}.')
            self.fpath = os.path.join(fpath, basename + '.nc')
            self.grid = grid

        if reset and os.path.exists(self.fpath):
            os.remove(self.fpath)

    def __enter__(self):
        if os.path.exists(self.fpath):
            # Already there - just append
            self.nc = ncDataset(self.fpath, 'a', format='NETCDF4')
            return self.nc

        # Create and fill
        nc = ncDataset(self.fpath, 'w', format='NETCDF4')

        nc.createDimension('x', self.grid.nx)
        nc.createDimension('y', self.grid.ny)

        nc.author = 'OGGM'
        nc.author_info = 'Open Global Glacier Model'
        nc.pyproj_srs = self.grid.proj.srs

        x = self.grid.x0 + np.arange(self.grid.nx) * self.grid.dx
        y = self.grid.y0 + np.arange(self.grid.ny) * self.grid.dy

        v = nc.createVariable('x', 'f4', ('x',), zlib=True)
        v.units = 'm'
        v.long_name = 'x coordinate of projection'
        v.standard_name = 'projection_x_coordinate'
        v[:] = x

        v = nc.createVariable('y', 'f4', ('y',), zlib=True)
        v.units = 'm'
        v.long_name = 'y coordinate of projection'
        v.standard_name = 'projection_y_coordinate'
        v[:] = y

        self.nc = nc
        return nc

    def __exit__(self, exc_type, exc_value, exc_traceback):
        self.nc.close()


@entity_task(log, writes=['gridded_data'])
def process_dem(gdir=None, grid=None, fpath=None):
    """Reads the DEM from the tiff, attempts to fill voids and apply smooth.

    The data is then written to `gridded_data.nc`.

    Parameters
    ----------
    gdir : :py:class:`oggm.GlacierDirectory`
        where to write the data
    """
    if gdir is not None:
        # open srtm tif-file:
        dem = read_geotiff_dem(gdir)
        # Grid
        dem_grid = gdir.grid
        grid_name = gdir.rgi_id
    else:
        if grid is None or fpath is None:
            raise InvalidParamsError('If you do not provide a gdir you must'
                                     'define grid and fpath! Given grid='
                                     f'{grid} and fpath={fpath}.')
        dem = read_geotiff_dem(fpath=fpath)
        grid_name = 'custom_grid'
        dem_grid = grid
        diagnostics_dict = dict()
    # Grid parameters
    nx = dem_grid.nx
    ny = dem_grid.ny
    dx = dem_grid.dx
    xx, yy = dem_grid.ij_coordinates

    def _log_and_diagnostics(pnan, log_string='extra'):
        if log_string != 'extra':
            perc_string = 'dem_invalid_perc'
        else:
            perc_string = 'dem_extrapol_perc'
        log.info(grid_name + f': DEM needed {log_string}polation.')
        if gdir is not None:
            gdir.add_to_diagnostics(f'dem_needed_{log_string}polation', True)
            gdir.add_to_diagnostics(perc_string, len(pnan[0]) / (nx * ny))
        else:
            diagnostics_dict[f'dem_needed_{log_string}polation'] = True
            diagnostics_dict[perc_string] = len(pnan[0]) / (nx * ny)

    # Correct the DEM
    valid_mask = np.isfinite(dem)
    if np.all(~valid_mask):
        raise InvalidDEMError('Not a single valid grid point in DEM')

    if np.any(~valid_mask):
        # We interpolate
        if np.sum(~valid_mask) > (0.25 * nx * ny):
            log.info('({}) more than 25% NaNs in DEM'.format(grid_name))
        pnan = np.nonzero(~valid_mask)
        pok = np.nonzero(valid_mask)
        points = np.array((np.ravel(yy[pok]), np.ravel(xx[pok]))).T
        inter = np.array((np.ravel(yy[pnan]), np.ravel(xx[pnan]))).T
        try:
            dem[pnan] = griddata(points, np.ravel(dem[pok]), inter,
                                 method='linear')
        except ValueError:
            raise InvalidDEMError('DEM interpolation not possible.')

        _log_and_diagnostics(pnan, log_string='inter')

    isfinite = np.isfinite(dem)
    if np.any(~isfinite):
        # interpolation will still leave NaNs in DEM:
        # extrapolate with NN if needed (e.g. coastal areas)
        pnan = np.nonzero(~isfinite)
        pok = np.nonzero(isfinite)
        points = np.array((np.ravel(yy[pok]), np.ravel(xx[pok]))).T
        inter = np.array((np.ravel(yy[pnan]), np.ravel(xx[pnan]))).T
        try:
            dem[pnan] = griddata(points, np.ravel(dem[pok]), inter,
                                 method='nearest')
        except ValueError:
            raise InvalidDEMError('DEM extrapolation not possible.')
        _log_and_diagnostics(pnan, log_string='extra')

    if np.min(dem) == np.max(dem):
        raise InvalidDEMError('({}) min equal max in the DEM.'
                              .format(grid_name))

    # Clip topography to 0 m a.s.l.
    if cfg.PARAMS['clip_dem_to_zero']:
        utils.clip_min(dem, 0, out=dem)

    # Smooth DEM?
    if cfg.PARAMS['smooth_window'] > 0.:
        gsize = np.rint(cfg.PARAMS['smooth_window'] / dx)
        smoothed_dem = gaussian_blur(dem, int(gsize))
    else:
        smoothed_dem = dem.copy()

    # Clip topography to 0 m a.s.l.
    if cfg.PARAMS['clip_dem_to_zero']:
        utils.clip_min(smoothed_dem, 0, out=smoothed_dem)

    if gdir is None:
        with open(os.path.join(fpath, 'dem_diagnostics.json'), 'w') as f:
            json.dump(diagnostics_dict, f)

    # Write to file
    with GriddedNcdfFile(gdir=gdir, grid=dem_grid, fpath=fpath, reset=True) as nc:

        v = nc.createVariable('topo', 'f4', ('y', 'x',), zlib=True)
        v.units = 'm'
        v.long_name = 'DEM topography'
        v[:] = dem

        v = nc.createVariable('topo_smoothed', 'f4', ('y', 'x',), zlib=True)
        v.units = 'm'
        v.long_name = ('DEM topography smoothed with radius: '
                       '{:.1} m'.format(cfg.PARAMS['smooth_window']))
        v[:] = smoothed_dem

        # If there was some invalid data store this as well
        v = nc.createVariable('topo_valid_mask', 'i1', ('y', 'x',), zlib=True)
        v.units = '-'
        v.long_name = 'DEM validity mask according to geotiff input (1-0)'
        v[:] = valid_mask.astype(int)

        # add some meta stats and close
        nc.max_h_dem = np.nanmax(dem)
        nc.min_h_dem = np.nanmin(dem)


@entity_task(log, writes=['gridded_data', 'geometries'])
def glacier_masks(gdir):
    """Makes a gridded mask of the glacier outlines that can be used by OGGM.

    For a more robust solution (not OGGM compatible) see simple_glacier_masks.

    Parameters
    ----------
    gdir : :py:class:`oggm.GlacierDirectory`
        where to write the data
    """

    # In case nominal, just raise
    if gdir.is_nominal:
        raise GeometryError('{} is a nominal glacier.'.format(gdir.rgi_id))

    if not os.path.exists(gdir.get_filepath('gridded_data')):
        # In a possible future, we might actually want to raise a
        # deprecation warning here
        process_dem(gdir)

    # Geometries
    geometry = gdir.read_shapefile('outlines').geometry[0]

    # Interpolate shape to a regular path
    glacier_poly_hr = _interp_polygon(geometry, gdir.grid.dx)

    # Transform geometry into grid coordinates
    # It has to be in pix center coordinates because of how skimage works
    def proj(x, y):
        grid = gdir.grid.center_grid
        return grid.transform(x, y, crs=grid.proj)
    glacier_poly_hr = shapely.ops.transform(proj, glacier_poly_hr)

    # simple trick to correct invalid polys:
    # http://stackoverflow.com/questions/20833344/
    # fix-invalid-polygon-python-shapely
    glacier_poly_hr = glacier_poly_hr.buffer(0)
    if not glacier_poly_hr.is_valid:
        raise InvalidGeometryError('This glacier geometry is not valid.')

    # Rounded nearest pix
    glacier_poly_pix = _polygon_to_pix(glacier_poly_hr)
    if glacier_poly_pix.exterior is None:
        raise InvalidGeometryError('Problem in converting glacier geometry '
                                   'to grid resolution.')

    # Compute the glacier mask (currently: center pixels + touched)
    nx, ny = gdir.grid.nx, gdir.grid.ny
    glacier_mask = np.zeros((ny, nx), dtype=np.uint8)
    glacier_ext = np.zeros((ny, nx), dtype=np.uint8)
    (x, y) = glacier_poly_pix.exterior.xy
    glacier_mask[skdraw.polygon(np.array(y), np.array(x))] = 1
    for gint in glacier_poly_pix.interiors:
        x, y = tuple2int(gint.xy)
        glacier_mask[skdraw.polygon(y, x)] = 0
        glacier_mask[y, x] = 0  # on the nunataks, no
    x, y = tuple2int(glacier_poly_pix.exterior.xy)
    glacier_mask[y, x] = 1
    glacier_ext[y, x] = 1

    # Because of the 0 values at nunataks boundaries, some "Ice Islands"
    # can happen within nunataks (e.g.: RGI40-11.00062)
    # See if we can filter them out easily
    regions, nregions = label(glacier_mask, structure=label_struct)
    if nregions > 1:
        log.debug('(%s) we had to cut an island in the mask', gdir.rgi_id)
        # Check the size of those
        region_sizes = [np.sum(regions == r) for r in np.arange(1, nregions+1)]
        am = np.argmax(region_sizes)
        # Check not a strange glacier
        sr = region_sizes.pop(am)
        for ss in region_sizes:
            assert (ss / sr) < 0.1
        glacier_mask[:] = 0
        glacier_mask[np.where(regions == (am+1))] = 1

    # Write geometries
    geometries = dict()
    geometries['polygon_hr'] = glacier_poly_hr
    geometries['polygon_pix'] = glacier_poly_pix
    geometries['polygon_area'] = geometry.area
    gdir.write_pickle(geometries, 'geometries')

    # write out the grids in the netcdf file
    with GriddedNcdfFile(gdir=gdir) as nc:

        if 'glacier_mask' not in nc.variables:
            v = nc.createVariable('glacier_mask', 'i1', ('y', 'x', ),
                                  zlib=True)
            v.units = '-'
            v.long_name = 'Glacier mask'
        else:
            v = nc.variables['glacier_mask']
        v[:] = glacier_mask

        if 'glacier_ext' not in nc.variables:
            v = nc.createVariable('glacier_ext', 'i1', ('y', 'x', ),
                                  zlib=True)
            v.units = '-'
            v.long_name = 'Glacier external boundaries'
        else:
            v = nc.variables['glacier_ext']
        v[:] = glacier_ext

        dem = nc.variables['topo'][:]

        if 'topo_valid_mask' not in nc.variables:
            msg = ('You seem to be running from old preprocessed directories. '
                   'See https://github.com/OGGM/oggm/issues/1095 for a fix.')
            raise InvalidWorkflowError(msg)
        valid_mask = nc.variables['topo_valid_mask'][:]

        # Last sanity check based on the masked dem
        tmp_max = np.max(dem[np.where(glacier_mask == 1)])
        tmp_min = np.min(dem[np.where(glacier_mask == 1)])
        if tmp_max < (tmp_min + 0.1):
            raise InvalidDEMError('({}) min equal max in the masked DEM.'
                                  .format(gdir.rgi_id))

        # Log DEM that needed processing within the glacier mask
        if gdir.get_diagnostics().get('dem_needed_interpolation', False):
            pnan = (valid_mask == 0) & glacier_mask
            gdir.add_to_diagnostics('dem_invalid_perc_in_mask',
                                    np.sum(pnan) / np.sum(glacier_mask))

        # add some meta stats and close
        dem_on_g = dem[np.where(glacier_mask)]
        nc.max_h_glacier = np.nanmax(dem_on_g)
        nc.min_h_glacier = np.nanmin(dem_on_g)


@entity_task(log, writes=['gridded_data'])
def simple_glacier_masks(gdir):
    """Compute glacier masks based on much simpler rules than OGGM's default.

    This is therefore more robust: we use this task in a elev_bands workflow.

    Parameters
    ----------
    gdir : :py:class:`oggm.GlacierDirectory`
        where to write the data
    """

    # In case nominal, just raise
    if gdir.is_nominal:
        raise GeometryError('{} is a nominal glacier.'.format(gdir.rgi_id))

    if not os.path.exists(gdir.get_filepath('gridded_data')):
        # In a possible future, we might actually want to raise a
        # deprecation warning here
        process_dem(gdir)

    # Geometries
    geometry = gdir.read_shapefile('outlines').geometry[0]

    # rio metadata
    with rasterio.open(gdir.get_filepath('dem'), 'r', driver='GTiff') as ds:
        data = ds.read(1).astype(rasterio.float32)
        profile = ds.profile

    # simple trick to correct invalid polys:
    # http://stackoverflow.com/questions/20833344/
    # fix-invalid-polygon-python-shapely
    geometry = geometry.buffer(0)
    if not geometry.is_valid:
        raise InvalidDEMError('This glacier geometry is not valid.')

    # Compute the glacier mask using rasterio
    # Small detour as mask only accepts DataReader objects
    profile['dtype'] = 'int16'
    profile.pop('nodata', None)
    with rasterio.io.MemoryFile() as memfile:
        with memfile.open(**profile) as dataset:
            dataset.write(data.astype(np.int16)[np.newaxis, ...])
        dem_data = rasterio.open(memfile.name)
        masked_dem, _ = riomask(dem_data, [shpg.mapping(geometry)],
                                filled=False)
    glacier_mask = ~masked_dem[0, ...].mask

    # Same without nunataks
    with rasterio.io.MemoryFile() as memfile:
        with memfile.open(**profile) as dataset:
            dataset.write(data.astype(np.int16)[np.newaxis, ...])
        dem_data = rasterio.open(memfile.name)
        try:
            poly = [shpg.mapping(shpg.Polygon(geometry.exterior))]
        except AttributeError:
            if not cfg.PARAMS['keep_multipolygon_outlines']:
                raise
            # special treatment for MultiPolygons
            parts = []
            for p in geometry.geoms:
                parts.append(p)
            parts = np.array(parts)

            poly = []
            for part in parts:
                poly.append(shpg.mapping(shpg.Polygon(part.exterior)))

        masked_dem, _ = riomask(dem_data, poly,
                                filled=False)
    glacier_mask_nonuna = ~masked_dem[0, ...].mask

    # Glacier exterior excluding nunataks
    erode = binary_erosion(glacier_mask_nonuna)
    glacier_ext = glacier_mask_nonuna ^ erode
    glacier_ext = np.where(glacier_mask_nonuna, glacier_ext, 0)

    dem = read_geotiff_dem(gdir)

    # Last sanity check based on the masked dem
    tmp_max = np.nanmax(dem[glacier_mask])
    tmp_min = np.nanmin(dem[glacier_mask])
    if tmp_max < (tmp_min + 1):
        raise InvalidDEMError('({}) min equal max in the masked DEM.'
                              .format(gdir.rgi_id))

    # write out the grids in the netcdf file
    with GriddedNcdfFile(gdir=gdir) as nc:

        if 'glacier_mask' not in nc.variables:
            v = nc.createVariable('glacier_mask', 'i1', ('y', 'x', ),
                                  zlib=True)
            v.units = '-'
            v.long_name = 'Glacier mask'
        else:
            v = nc.variables['glacier_mask']
        v[:] = glacier_mask

        if 'glacier_ext' not in nc.variables:
            v = nc.createVariable('glacier_ext', 'i1', ('y', 'x', ),
                                  zlib=True)
            v.units = '-'
            v.long_name = 'Glacier external boundaries'
        else:
            v = nc.variables['glacier_ext']
        v[:] = glacier_ext

        # Log DEM that needed processing within the glacier mask
        if 'topo_valid_mask' not in nc.variables:
            msg = ('You seem to be running from old preprocessed directories. '
                   'See https://github.com/OGGM/oggm/issues/1095 for a fix.')
            raise InvalidWorkflowError(msg)
        valid_mask = nc.variables['topo_valid_mask'][:]
        if gdir.get_diagnostics().get('dem_needed_interpolation', False):
            pnan = (valid_mask == 0) & glacier_mask
            gdir.add_to_diagnostics('dem_invalid_perc_in_mask',
                                    np.sum(pnan) / np.sum(glacier_mask))

        # add some meta stats and close
        nc.max_h_dem = np.nanmax(dem)
        nc.min_h_dem = np.nanmin(dem)
        dem_on_g = dem[np.where(glacier_mask)]
        nc.max_h_glacier = np.nanmax(dem_on_g)
        nc.min_h_glacier = np.nanmin(dem_on_g)

        # Last sanity check
        if nc.max_h_glacier < (nc.min_h_glacier + 1):
            raise InvalidDEMError('({}) min equal max in the masked DEM.'
                                  .format(gdir.rgi_id))


@entity_task(log, writes=['hypsometry'])
def compute_hypsometry_attributes(gdir, min_perc=0.2):
    """Adds some attributes to the glacier directory.

    Mostly useful for RGI stuff.

    Parameters
    ----------
    gdir : :py:class:`oggm.GlacierDirectory`
        where to write the data
    """
    dem = read_geotiff_dem(gdir)

    # This is the very robust way
    fp = gdir.get_filepath('glacier_mask')
    with rasterio.open(fp, 'r', driver='GTiff') as ds:
        glacier_mask = ds.read(1).astype(rasterio.int16) == 1

    fp = gdir.get_filepath('glacier_mask', filesuffix='_exterior')
    with rasterio.open(fp, 'r', driver='GTiff') as ds:
        glacier_exterior_mask = ds.read(1).astype(rasterio.int16) == 1

    valid_mask = glacier_mask & np.isfinite(dem)
    # we cant proceed if we have very little info
    avail_perc = valid_mask.sum() / glacier_mask.sum()
    if avail_perc < min_perc:
        raise InvalidDEMError(f"Cant proceed with {avail_perc*100:.1f}%"
                              f"available.")

    bsize = 50.
    dem_on_ice = dem[valid_mask]
    if dem_on_ice.min() < -99:
        raise InvalidDEMError(f"Cant proceed with {dem_on_ice.min()}m "
                              f"minimum DEM elevation.")
    bins = np.arange(nicenumber(dem_on_ice.min(), bsize, lower=True),
                     nicenumber(dem_on_ice.max(), bsize) + 0.01, bsize)

    h, _ = np.histogram(dem_on_ice, bins)
    h = h / np.sum(h) * 1000  # in permil

    # We want to convert the bins to ints but preserve their sum to 1000
    # Start with everything rounded down, then round up the numbers with the
    # highest fractional parts until the desired sum is reached.
    hi = np.floor(h).astype(int)
    hup = np.ceil(h).astype(int)
    aso = np.argsort(hup - h)
    for i in aso:
        hi[i] = hup[i]
        if np.sum(hi) == 1000:
            break

    # slope
    sy, sx = np.gradient(dem, gdir.grid.dx)
    aspect = np.arctan2(np.nanmean(-sx[glacier_mask]), np.nanmean(sy[glacier_mask]))
    aspect = np.rad2deg(aspect)
    if aspect < 0:
        aspect += 360
    slope = np.arctan(np.sqrt(sx ** 2 + sy ** 2))
    avg_slope = np.rad2deg(np.nanmean(slope[glacier_mask]))

    sec_bins = -22.5 + 45 * np.arange(9)
    aspect_for_bin = aspect
    if aspect_for_bin >= sec_bins[-1]:
        aspect_for_bin -= 360
    aspect_sec = np.digitize(aspect_for_bin, sec_bins)
    dx2 = gdir.grid.dx**2 * 1e-6

    # Terminus loc
    j, i = np.nonzero((dem[glacier_exterior_mask].min() == dem) & glacier_exterior_mask)
    if len(j) > 2:
        # We have a situation - take the closest to the euclidian center
        mi, mj = np.mean(i), np.mean(j)
        c = np.argmin((mi - i)**2 + (mj - j)**2)
        j, i = j[[c]], i[[c]]
    lon, lat = gdir.grid.ij_to_crs(i[0], j[0], crs=salem.wgs84)

    # write
    df = pd.DataFrame()
    df['rgi_id'] = [gdir.rgi_id]
    df['area_km2'] = [gdir.rgi_area_km2]
    df['area_grid_km2'] = [glacier_mask.sum() * dx2]
    df['valid_dem_perc'] = [avail_perc]
    df['grid_dx'] = [gdir.grid.dx]
    df['zmin_m'] = [np.nanmin(dem_on_ice)]
    df['zmax_m'] = [np.nanmax(dem_on_ice)]
    df['zmed_m'] = [np.nanmedian(dem_on_ice)]
    df['zmean_m'] = [np.nanmean(dem_on_ice)]
    df['terminus_lon'] = lon
    df['terminus_lat'] = lat
    df['slope_deg'] = [avg_slope]
    df['aspect_deg'] = [aspect]
    df['aspect_sec'] = [aspect_sec]
    df['dem_source'] = [gdir.get_diagnostics()['dem_source']]
    for b, bs in zip(hi, (bins[1:] + bins[:-1])/2):
        df['{}'.format(np.round(bs).astype(int))] = [b]
    df.to_csv(gdir.get_filepath('hypsometry'), index=False)


@entity_task(log, writes=['glacier_mask'])
def rasterio_glacier_mask(gdir, source=None, no_nunataks=False, overwrite=True):
    """Writes a 1-0 glacier mask GeoTiff with the same dimensions as dem.tif

    If no_nunataks, does the same but without nunataks. Writes a file
    with the suffix "_no_nunataks" appended.


    Parameters
    ----------
    gdir : :py:class:`oggm.GlacierDirectory`
        the glacier in question
    source : str

        - None (default): the task reads `dem.tif` from the GDir root
        - 'ALL': try to open any folder from `utils.DEM_SOURCE` and use first
        - any of `utils.DEM_SOURCE`: try only that one
    overwrite : bool
        compute even if the file is already there
    """
    # No need to if already there
    filesuffix = '_no_nunataks' if no_nunataks else None
    if not overwrite and gdir.has_file('glacier_mask', filesuffix=filesuffix):
        return

    if source is None:
        dempath = gdir.get_filepath('dem')
    elif source in utils.DEM_SOURCES:
        dempath = os.path.join(gdir.dir, source, 'dem.tif')
    else:
        for src in utils.DEM_SOURCES:
            dempath = os.path.join(gdir.dir, src, 'dem.tif')
            if os.path.isfile(dempath):
                break

    if not os.path.isfile(dempath):
        raise ValueError('The specified source does not give a valid DEM file')

    # read dem profile
    with rasterio.open(dempath, 'r', driver='GTiff') as ds:
        profile = ds.profile
        # don't even bother reading the actual DEM, just mimic it
        data = np.zeros((ds.height, ds.width))

    # Read RGI outlines
    geometry = gdir.read_shapefile('outlines').geometry[0]

    # simple trick to correct invalid polys:
    # http://stackoverflow.com/questions/20833344/
    # fix-invalid-polygon-python-shapely
    geometry = geometry.buffer(0)
    if not geometry.is_valid:
        raise InvalidDEMError('This glacier geometry is not valid.')

    if no_nunataks:
        mapping = shpg.mapping(shpg.Polygon(geometry.exterior))
    else:
        mapping = shpg.mapping(geometry)

    # Compute the glacier mask using rasterio
    # Small detour as mask only accepts DataReader objects
    with rasterio.io.MemoryFile() as memfile:
        with memfile.open(**profile) as dataset:
            dataset.write(data.astype(profile['dtype'])[np.newaxis, ...])
        dem_data = rasterio.open(memfile.name)
        masked_dem, _ = riomask(dem_data, [mapping], filled=False)
    glacier_mask = ~masked_dem[0, ...].mask

    # parameters to for the new tif
    nodata = -32767
    dtype = rasterio.int16

    # let's use integer
    out = glacier_mask.astype(dtype)

    # and check for sanity
    if not np.all(np.unique(out) == np.array([0, 1])):
        raise InvalidDEMError('({}) masked DEM does not consist of 0/1 only.'
                              .format(gdir.rgi_id))

    # Update existing profile for output
    profile.update({
        'dtype': dtype,
        'nodata': nodata,
    })

    if no_nunataks:
        fp = gdir.get_filepath('glacier_mask', filesuffix='_no_nunataks')
    else:
        fp = gdir.get_filepath('glacier_mask')

    with rasterio.open(fp, 'w', **profile) as r:
        r.write(out.astype(dtype), 1)


@entity_task(log, writes=['glacier_mask'])
def rasterio_glacier_exterior_mask(gdir, overwrite=True):
    """Writes a 1-0 glacier exterior mask GeoTiff with the same dimensions as dem.tif

    This is the "one" grid point on the glacier exterior (ignoring nunataks).
    This is useful to know where the terminus might be, for example.

    Parameters
    ----------
    gdir : :py:class:`oggm.GlacierDirectory`
        the glacier in question
    overwrite : bool
        compute even if the file is already there
    """

    # No need to if already there
    if not overwrite and gdir.has_file('glacier_mask', filesuffix='_exterior'):
        return

    fp = gdir.get_filepath('glacier_mask', filesuffix='_no_nunataks')
    with rasterio.open(fp, 'r', driver='GTiff') as ds:
        glacier_mask_nonuna = ds.read(1).astype(rasterio.int16) == 1
        profile = ds.profile

    # Glacier exterior excluding nunataks
    erode = binary_erosion(glacier_mask_nonuna)
    glacier_ext = glacier_mask_nonuna ^ erode
    glacier_ext = np.where(glacier_mask_nonuna, glacier_ext, 0)

    # parameters to for the new tif
    fp = gdir.get_filepath('glacier_mask', filesuffix='_exterior')
    with rasterio.open(fp, 'w', **profile) as r:
        r.write(glacier_ext.astype(rasterio.int16), 1)


@entity_task(log, writes=['gridded_data'])
def gridded_attributes(gdir):
    """Adds attributes to the gridded file, useful for thickness interpolation.

    This could be useful for distributed ice thickness models.
    The raster data are added to the gridded_data file.

    Parameters
    ----------
    gdir : :py:class:`oggm.GlacierDirectory`
        where to write the data
    """

    # Variables
    grids_file = gdir.get_filepath('gridded_data')
    with ncDataset(grids_file) as nc:
        topo_smoothed = nc.variables['topo_smoothed'][:]
        glacier_mask = nc.variables['glacier_mask'][:]

    # Glacier exterior including nunataks
    erode = binary_erosion(glacier_mask)
    glacier_ext = glacier_mask ^ erode
    glacier_ext = np.where(glacier_mask == 1, glacier_ext, 0)

    # Intersects between glaciers
    gdfi = gpd.GeoDataFrame(columns=['geometry'])
    if gdir.has_file('intersects'):
        # read and transform to grid
        gdf = gdir.read_shapefile('intersects')
        salem.transform_geopandas(gdf, to_crs=gdir.grid, inplace=True)
        gdfi = pd.concat([gdfi, gdf[['geometry']]])

    # Ice divide mask
    # Probably not the fastest way to do this, but it works
    dist = np.array([])
    jj, ii = np.where(glacier_ext)
    for j, i in zip(jj, ii):
        dist = np.append(dist, np.min(gdfi.distance(shpg.Point(i, j))))

    with warnings.catch_warnings():
        warnings.filterwarnings("ignore", category=RuntimeWarning)
        pok = np.where(dist <= 1)
    glacier_ext_intersect = glacier_ext * 0
    glacier_ext_intersect[jj[pok], ii[pok]] = 1

    # Distance from border mask - Scipy does the job
    dx = gdir.grid.dx
    dis_from_border = 1 + glacier_ext_intersect - glacier_ext
    dis_from_border = distance_transform_edt(dis_from_border) * dx

    # Slope
    glen_n = cfg.PARAMS['glen_n']
    sy, sx = np.gradient(topo_smoothed, dx, dx)
    slope = np.arctan(np.sqrt(sy**2 + sx**2))
    min_slope = np.deg2rad(cfg.PARAMS['distributed_inversion_min_slope'])
    slope_factor = utils.clip_array(slope, min_slope, np.pi/2)
    slope_factor = 1 / slope_factor**(glen_n / (glen_n+2))

    aspect = np.arctan2(-sx, sy)
    aspect[aspect < 0] += 2 * np.pi

    with ncDataset(grids_file, 'a') as nc:

        vn = 'glacier_ext_erosion'
        if vn in nc.variables:
            v = nc.variables[vn]
        else:
            v = nc.createVariable(vn, 'i1', ('y', 'x', ))
        v.units = '-'
        v.long_name = 'Glacier exterior with binary erosion method'
        v[:] = glacier_ext

        vn = 'ice_divides'
        if vn in nc.variables:
            v = nc.variables[vn]
        else:
            v = nc.createVariable(vn, 'i1', ('y', 'x', ))
        v.units = '-'
        v.long_name = 'Glacier ice divides'
        v[:] = glacier_ext_intersect

        vn = 'slope'
        if vn in nc.variables:
            v = nc.variables[vn]
        else:
            v = nc.createVariable(vn, 'f4', ('y', 'x', ))
        v.units = 'rad'
        v.long_name = 'Local slope based on smoothed topography'
        v[:] = slope

        vn = 'aspect'
        if vn in nc.variables:
            v = nc.variables[vn]
        else:
            v = nc.createVariable(vn, 'f4', ('y', 'x', ))
        v.units = 'rad'
        v.long_name = 'Local aspect based on smoothed topography'
        v[:] = aspect

        vn = 'slope_factor'
        if vn in nc.variables:
            v = nc.variables[vn]
        else:
            v = nc.createVariable(vn, 'f4', ('y', 'x', ))
        v.units = '-'
        v.long_name = 'Slope factor as defined in Farinotti et al 2009'
        v[:] = slope_factor

        vn = 'dis_from_border'
        if vn in nc.variables:
            v = nc.variables[vn]
        else:
            v = nc.createVariable(vn, 'f4', ('y', 'x', ))
        v.units = 'm'
        v.long_name = 'Distance from glacier boundaries'
        v[:] = dis_from_border


def _all_inflows(cls, cl):
    """Find all centerlines flowing into the centerline examined.

    Parameters
    ----------
    cls : list
        all centerlines of the examined glacier
    cline : Centerline
        centerline to control

    Returns
    -------
    list of strings of centerlines
    """

    ixs = [str(cls.index(cl.inflows[i])) for i in range(len(cl.inflows))]
    for cl in cl.inflows:
        ixs.extend(_all_inflows(cls, cl))
    return ixs


@entity_task(log)
def gridded_mb_attributes(gdir):
    """Adds mass balance related attributes to the gridded data file.

    This could be useful for distributed ice thickness models.
    The raster data are added to the gridded_data file.

    Parameters
    ----------
    gdir : :py:class:`oggm.GlacierDirectory`
        where to write the data
    """
    from oggm.core.massbalance import LinearMassBalance, ConstantMassBalance
    from oggm.core.centerlines import line_inflows

    # Get the input data
    with ncDataset(gdir.get_filepath('gridded_data')) as nc:
        topo_2d = nc.variables['topo_smoothed'][:]
        glacier_mask_2d = nc.variables['glacier_mask'][:]
        glacier_mask_2d = glacier_mask_2d == 1
        catchment_mask_2d = glacier_mask_2d * np.NaN

    topo = topo_2d[glacier_mask_2d]

    # Prepare the distributed mass balance data
    rho = cfg.PARAMS['ice_density']
    dx2 = gdir.grid.dx ** 2

    # Linear
    def to_minimize(ela_h):
        mbmod = LinearMassBalance(ela_h[0])
        smb = mbmod.get_annual_mb(heights=topo)
        return np.sum(smb)**2
    ela_h = optimization.minimize(to_minimize, [0.], method='Powell')
    mbmod = LinearMassBalance(float(ela_h['x'][0]))
    lin_mb_on_z = mbmod.get_annual_mb(heights=topo) * cfg.SEC_IN_YEAR * rho
    if not np.isclose(np.sum(lin_mb_on_z), 0, atol=10):
        raise RuntimeError('Spec mass balance should be zero but is: {}'
                           .format(np.sum(lin_mb_on_z)))

    # Normal OGGM (a bit tweaked)
    def to_minimize(temp_bias):
        mbmod = ConstantMassBalance(gdir, temp_bias=temp_bias, y0=1995,
                                    check_calib_params=False)
        smb = mbmod.get_annual_mb(heights=topo)
        return np.sum(smb)**2
    opt = optimization.minimize(to_minimize, [0.], method='Powell')
    mbmod = ConstantMassBalance(gdir, temp_bias=float(opt['x'][0]), y0=1995,
                                check_calib_params=False)
    oggm_mb_on_z = mbmod.get_annual_mb(heights=topo) * cfg.SEC_IN_YEAR * rho
    if not np.isclose(np.sum(oggm_mb_on_z), 0, atol=10):
        raise RuntimeError('Spec mass balance should be zero but is: {}'
                           .format(np.sum(oggm_mb_on_z)))

    # Altitude based mass balance
    catch_area_above_z = topo * np.NaN
    lin_mb_above_z = topo * np.NaN
    oggm_mb_above_z = topo * np.NaN
    for i, h in enumerate(topo):
        catch_area_above_z[i] = np.sum(topo >= h) * dx2
        lin_mb_above_z[i] = np.sum(lin_mb_on_z[topo >= h]) * dx2
        oggm_mb_above_z[i] = np.sum(oggm_mb_on_z[topo >= h]) * dx2

    # Make 2D again
    def _fill_2d_like(data):
        out = topo_2d * np.NaN
        out[glacier_mask_2d] = data
        return out

    catch_area_above_z = _fill_2d_like(catch_area_above_z)
    lin_mb_above_z = _fill_2d_like(lin_mb_above_z)
    oggm_mb_above_z = _fill_2d_like(oggm_mb_above_z)

    # Save to file
    with ncDataset(gdir.get_filepath('gridded_data'), 'a') as nc:

        vn = 'catchment_area'
        if vn in nc.variables:
            v = nc.variables[vn]
        else:
            v = nc.createVariable(vn, 'f4', ('y', 'x',))
        v.units = 'm^2'
        v.long_name = 'Catchment area above point'
        v.description = ('This is a very crude method: just the area above '
                         'the points elevation on glacier.')
        v[:] = catch_area_above_z

        vn = 'lin_mb_above_z'
        if vn in nc.variables:
            v = nc.variables[vn]
        else:
            v = nc.createVariable(vn, 'f4', ('y', 'x',))
        v.units = 'kg/year'
        v.long_name = 'MB above point from linear MB model, without catchments'
        v.description = ('Mass balance cumulated above the altitude of the'
                         'point, hence in unit of flux. Note that it is '
                         'a coarse approximation of the real flux. '
                         'The mass balance model is a simple linear function'
                         'of altitude.')
        v[:] = lin_mb_above_z

        vn = 'oggm_mb_above_z'
        if vn in nc.variables:
            v = nc.variables[vn]
        else:
            v = nc.createVariable(vn, 'f4', ('y', 'x',))
        v.units = 'kg/year'
        v.long_name = 'MB above point from OGGM MB model, without catchments'
        v.description = ('Mass balance cumulated above the altitude of the'
                         'point, hence in unit of flux. Note that it is '
                         'a coarse approximation of the real flux. '
                         'The mass balance model is a calibrated temperature '
                         'index model like OGGM.')
        v[:] = oggm_mb_above_z

    # Hardest part - MB per catchment
    try:
        cls = gdir.read_pickle('centerlines')
    except FileNotFoundError:
        return

    # Make everything we need flat
    # Catchment areas
    cis = gdir.read_pickle('geometries')['catchment_indices']
    for j, ci in enumerate(cis):
        catchment_mask_2d[tuple(ci.T)] = j

    catchment_mask = catchment_mask_2d[glacier_mask_2d].astype(int)

    catchment_area = topo * np.NaN
    lin_mb_above_z_on_catch = topo * np.NaN
    oggm_mb_above_z_on_catch = topo * np.NaN

    # First, find all inflows indices and min altitude per catchment
    inflows = []
    lowest_h = []
    for i, cl in enumerate(cls):
        lowest_h.append(np.min(topo[catchment_mask == i]))
        inflows.append([cls.index(l) for l in line_inflows(cl, keep=False)])

    for i, (catch_id, h) in enumerate(zip(catchment_mask, topo)):

        # Find the catchment area of the point itself by eliminating points
        # below the point altitude. We assume we keep all of them first,
        # then remove those we don't want
        sel_catchs = inflows[catch_id].copy()
        for catch in inflows[catch_id]:
            if h >= lowest_h[catch]:
                for cc in np.append(inflows[catch], catch):
                    try:
                        sel_catchs.remove(cc)
                    except ValueError:
                        pass

        # At the very least we need or own catchment
        sel_catchs.append(catch_id)

        # Then select all the catchment points
        sel_points = np.isin(catchment_mask, sel_catchs)

        # And keep the ones above our altitude
        sel_points = sel_points & (topo >= h)

        # Compute
        lin_mb_above_z_on_catch[i] = np.sum(lin_mb_on_z[sel_points]) * dx2
        oggm_mb_above_z_on_catch[i] = np.sum(oggm_mb_on_z[sel_points]) * dx2
        catchment_area[i] = np.sum(sel_points) * dx2

    catchment_area = _fill_2d_like(catchment_area)
    lin_mb_above_z_on_catch = _fill_2d_like(lin_mb_above_z_on_catch)
    oggm_mb_above_z_on_catch = _fill_2d_like(oggm_mb_above_z_on_catch)

    # Save to file
    with ncDataset(gdir.get_filepath('gridded_data'), 'a') as nc:
        vn = 'catchment_area_on_catch'
        if vn in nc.variables:
            v = nc.variables[vn]
        else:
            v = nc.createVariable(vn, 'f4', ('y', 'x',))
        v.units = 'm^2'
        v.long_name = 'Catchment area above point on flowline catchments'
        v.description = ('Uses the catchments masks of the flowlines to '
                         'compute the area above the altitude of the given '
                         'point.')
        v[:] = catchment_area

        vn = 'lin_mb_above_z_on_catch'
        if vn in nc.variables:
            v = nc.variables[vn]
        else:
            v = nc.createVariable(vn, 'f4', ('y', 'x', ))
        v.units = 'kg/year'
        v.long_name = 'MB above point from linear MB model, with catchments'
        v.description = ('Mass balance cumulated above the altitude of the'
                         'point in a flowline catchment, hence in unit of '
                         'flux. Note that it is a coarse approximation of the '
                         'real flux. The mass balance model is a simple '
                         'linear function of altitude.')
        v[:] = lin_mb_above_z_on_catch

        vn = 'oggm_mb_above_z_on_catch'
        if vn in nc.variables:
            v = nc.variables[vn]
        else:
            v = nc.createVariable(vn, 'f4', ('y', 'x', ))
        v.units = 'kg/year'
        v.long_name = 'MB above point from OGGM MB model, with catchments'
        v.description = ('Mass balance cumulated above the altitude of the'
                         'point in a flowline catchment, hence in unit of '
                         'flux. Note that it is a coarse approximation of the '
                         'real flux. The mass balance model is a calibrated '
                         'temperature index model like OGGM.')
        v[:] = oggm_mb_above_z_on_catch


def merged_glacier_masks(gdir, geometry):
    """Makes a gridded mask of a merged glacier outlines.

    This is a simplified version of glacier_masks. We don't need fancy
    corrections or smoothing here: The flowlines for the actual model run are
    based on a proper call of glacier_masks.

    This task is only to get outlines etc. for visualization!

    Parameters
    ----------
    gdir : :py:class:`oggm.GlacierDirectory`
        where to write the data
    geometry: shapely.geometry.multipolygon.MultiPolygon
        united outlines of the merged glaciers
    """

    # open srtm tif-file:
    dem = read_geotiff_dem(gdir)

    if np.min(dem) == np.max(dem):
        raise RuntimeError('({}) min equal max in the DEM.'
                           .format(gdir.rgi_id))

    # Clip topography to 0 m a.s.l.
    utils.clip_min(dem, 0, out=dem)

    # Interpolate shape to a regular path
    glacier_poly_hr = tolist(geometry)

    for nr, poly in enumerate(glacier_poly_hr):
        # transform geometry to map
        _geometry = salem.transform_geometry(poly, to_crs=gdir.grid.proj)
        glacier_poly_hr[nr] = _interp_polygon(_geometry, gdir.grid.dx)

    glacier_poly_hr = shpg.MultiPolygon(glacier_poly_hr)

    # Transform geometry into grid coordinates
    # It has to be in pix center coordinates because of how skimage works
    def proj(x, y):
        grid = gdir.grid.center_grid
        return grid.transform(x, y, crs=grid.proj)

    glacier_poly_hr = shapely.ops.transform(proj, glacier_poly_hr)

    # simple trick to correct invalid polys:
    # http://stackoverflow.com/questions/20833344/
    # fix-invalid-polygon-python-shapely
    glacier_poly_hr = glacier_poly_hr.buffer(0)
    if not glacier_poly_hr.is_valid:
        raise RuntimeError('This glacier geometry is not valid.')

    # Rounded geometry to nearest pix
    # I can not use _polyg
    # glacier_poly_pix = _polygon_to_pix(glacier_poly_hr)
    def project(x, y):
        return np.rint(x).astype(np.int64), np.rint(y).astype(np.int64)

    glacier_poly_pix = shapely.ops.transform(project, glacier_poly_hr)
    glacier_poly_pix_iter = tolist(glacier_poly_pix)

    # Compute the glacier mask (currently: center pixels + touched)
    nx, ny = gdir.grid.nx, gdir.grid.ny
    glacier_mask = np.zeros((ny, nx), dtype=np.uint8)
    glacier_ext = np.zeros((ny, nx), dtype=np.uint8)

    for poly in glacier_poly_pix_iter:
        (x, y) = poly.exterior.xy
        glacier_mask[skdraw.polygon(np.array(y), np.array(x))] = 1
        for gint in poly.interiors:
            x, y = tuple2int(gint.xy)
            glacier_mask[skdraw.polygon(y, x)] = 0
            glacier_mask[y, x] = 0  # on the nunataks, no
        x, y = tuple2int(poly.exterior.xy)
        glacier_mask[y, x] = 1
        glacier_ext[y, x] = 1

    # Last sanity check based on the masked dem
    tmp_max = np.max(dem[np.where(glacier_mask == 1)])
    tmp_min = np.min(dem[np.where(glacier_mask == 1)])
    if tmp_max < (tmp_min + 1):
        raise RuntimeError('({}) min equal max in the masked DEM.'
                           .format(gdir.rgi_id))

    # write out the grids in the netcdf file
    with GriddedNcdfFile(gdir=gdir, reset=True) as nc:

        v = nc.createVariable('topo', 'f4', ('y', 'x', ), zlib=True)
        v.units = 'm'
        v.long_name = 'DEM topography'
        v[:] = dem

        v = nc.createVariable('glacier_mask', 'i1', ('y', 'x', ), zlib=True)
        v.units = '-'
        v.long_name = 'Glacier mask'
        v[:] = glacier_mask

        v = nc.createVariable('glacier_ext', 'i1', ('y', 'x', ), zlib=True)
        v.units = '-'
        v.long_name = 'Glacier external boundaries'
        v[:] = glacier_ext

        # add some meta stats and close
        nc.max_h_dem = np.nanmax(dem)
        nc.min_h_dem = np.nanmin(dem)
        dem_on_g = dem[np.where(glacier_mask)]
        nc.max_h_glacier = np.max(dem_on_g)
        nc.min_h_glacier = np.min(dem_on_g)

    geometries = dict()
    geometries['polygon_hr'] = glacier_poly_hr
    geometries['polygon_pix'] = glacier_poly_pix
    geometries['polygon_area'] = geometry.area
    gdir.write_pickle(geometries, 'geometries')


@entity_task(log)
def gridded_data_var_to_geotiff(gdir, varname, fname=None):
    """Writes a NetCDF variable to a georeferenced geotiff file.

    The geotiff file will be written in the gdir directory.

    Parameters
    ----------
    gdir : :py:class:`oggm.GlacierDirectory`
        where to write the data
    varname : str
        variable name in gridded_data.nc
    fname : str
        output file name (should end with `tif`), default is `varname.tif`
    """

    # Assign the output path
    if fname is None:
        fname = varname+'.tif'
    outpath = os.path.join(gdir.dir, fname)

    # Locate gridded_data.nc file and read it
    nc_path = gdir.get_filepath('gridded_data')
    with xr.open_dataset(nc_path) as ds:

        # Prepare the profile dict
        crs = ds.pyproj_srs
        var = ds[varname]
        grid = ds.salem.grid
        data = var.data
        data_type = data.dtype.name
        height, width = var.data.shape
        dx, dy = grid.dx, grid.dy
        x0, y0 = grid.x0, grid.y0

        profile = {'driver': 'GTiff', 'dtype': data_type, 'nodata': None,
                   'width': width, 'height': height, 'count': 1,
                   'crs': crs,
                   'transform': rasterio.Affine(dx, 0.0, x0,
                                                0.0, dy, y0),
                   'tiled': True,
                   'interleave': 'band'}

        # Write GeoTiff file
        with rasterio.open(outpath, 'w', **profile) as dst:
            dst.write(data, 1)<|MERGE_RESOLUTION|>--- conflicted
+++ resolved
@@ -334,7 +334,6 @@
                 source = src  # pick the first source which exists
                 break
     else:
-<<<<<<< HEAD
         source_exists = is_dem_source_available(source, *extent_ll)
     if not source_exists:
         if rgi_id is None:
@@ -369,20 +368,6 @@
     -------
     None
     """
-=======
-        source_exists = is_dem_source_available(source, *gdir.extent_ll)
-
-    if not source_exists:
-        raise InvalidWorkflowError(f'Source: {source} is not available for '
-                                   f'glacier {gdir.rgi_id} with border '
-                                   f"{cfg.PARAMS['border']}")
-    dem_list, dem_source = get_topo_file((minlon, maxlon), (minlat, maxlat),
-                                         gdir=gdir,
-                                         dx_meter=dx,
-                                         source=source)
-    log.debug('(%s) DEM source: %s', gdir.rgi_id, dem_source)
-    log.debug('(%s) N DEM Files: %s', gdir.rgi_id, len(dem_list))
->>>>>>> 009be393
 
     # Decide how to tag nodata
     def _get_nodata(rio_ds):
@@ -714,6 +699,7 @@
             os.remove(self.fpath)
 
     def __enter__(self):
+
         if os.path.exists(self.fpath):
             # Already there - just append
             self.nc = ncDataset(self.fpath, 'a', format='NETCDF4')
@@ -1099,7 +1085,7 @@
                               .format(gdir.rgi_id))
 
     # write out the grids in the netcdf file
-    with GriddedNcdfFile(gdir=gdir) as nc:
+    with GriddedNcdfFile(gdir) as nc:
 
         if 'glacier_mask' not in nc.variables:
             v = nc.createVariable('glacier_mask', 'i1', ('y', 'x', ),
@@ -1810,7 +1796,7 @@
                            .format(gdir.rgi_id))
 
     # write out the grids in the netcdf file
-    with GriddedNcdfFile(gdir=gdir, reset=True) as nc:
+    with GriddedNcdfFile(gdir, reset=True) as nc:
 
         v = nc.createVariable('topo', 'f4', ('y', 'x', ), zlib=True)
         v.units = 'm'

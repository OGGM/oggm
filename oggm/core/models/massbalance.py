--- conflicted
+++ resolved
@@ -66,7 +66,6 @@
         """
         raise NotImplementedError()
 
-<<<<<<< HEAD
     def get_specific_mb(self, heights, widths, year=None):
         """Specific mb for this year and a specific glacier geometry.
 
@@ -85,7 +84,7 @@
         -------
         the specific mass-balance (units: mm w.e. yr-1)
         """
-=======
+
     def get_annual_mb(self, heights, year=None):
         """Returns the annual mass-balance at given altitudes
         for a given moment in time."""
@@ -93,8 +92,6 @@
 
     def get_specific_mb(self, heights, widths, year=None):
         """Specific mb for this year (units: mm w.e. yr-1)."""
->>>>>>> 677da789
-
         if len(np.atleast_1d(year)) > 1:
             out = [self.get_specific_mb(heights, widths, year=yr)
                    for yr in year]
@@ -102,10 +99,6 @@
 
         mbs = self.get_annual_mb(heights, year=year) * SEC_IN_YEAR * cfg.RHO
         return np.average(mbs, weights=widths)
-<<<<<<< HEAD
-=======
-
->>>>>>> 677da789
 
 
 class LinearMassBalanceModel(MassBalanceModel):

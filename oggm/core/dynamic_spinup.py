--- conflicted
+++ resolved
@@ -443,15 +443,10 @@
                 geom_path=geom_path,
                 diag_path=diag_path,
                 fl_diag_path=fl_diag_path,
-<<<<<<< HEAD
                 min_ice_thick_for_area=min_ice_thickness,
-                fixed_geometry_spinup_yr=fixed_geometry_spinup_yr)
-=======
-                dynamic_spinup_min_ice_thick=min_ice_thickness,
                 fixed_geometry_spinup_yr=fixed_geometry_spinup_yr,
                 store_monthly_step=store_monthly_step,
             )
->>>>>>> dfca928f
 
             # now we delete the min_h variable again if it was not
             # included before (inplace)

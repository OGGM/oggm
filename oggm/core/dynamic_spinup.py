"""Dynamic spinup functions for model initialisation"""
# Builtins
import logging
import copy
import os
import warnings

# External libs
import numpy as np
from scipy import interpolate

# Locals
import oggm.cfg as cfg
from oggm import utils
from oggm import entity_task
from oggm.exceptions import InvalidParamsError, InvalidWorkflowError
from oggm.core.massbalance import (MultipleFlowlineMassBalance,
                                   ConstantMassBalance,
                                   MonthlyTIModel,
                                   apparent_mb_from_any_mb)
from oggm.core.flowline import (decide_evolution_model, FileModel,
                                init_present_time_glacier,
                                run_from_climate_data)

# Module logger
log = logging.getLogger(__name__)


@entity_task(log)
def run_dynamic_spinup(gdir, settings_filesuffix='',
                       init_model_filesuffix=None, init_model_yr=None,
                       init_model_fls=None,
                       climate_input_filesuffix='',
                       evolution_model=None,
                       mb_model_historical=None, mb_model_spinup=None,
                       spinup_period=20, spinup_start_yr=None,
                       min_spinup_period=10, spinup_start_yr_max=None,
                       target_yr=None, target_value=None,
                       minimise_for='area', precision_percent=1,
                       precision_absolute=1, min_ice_thickness=None,
                       first_guess_t_spinup=-2, t_spinup_max_step_length=2,
                       maxiter=30, output_filesuffix=None,
                       store_model_geometry=True, store_fl_diagnostics=None,
                       store_model_evolution=True, ignore_errors=False,
                       return_t_spinup_best=False, ye=None,
                       model_flowline_filesuffix='',
                       add_fixed_geometry_spinup=False, **kwargs):
    """Dynamically spinup the glacier to match area or volume at the RGI date.

    This task allows to do simulations in the recent past (before the glacier
    inventory date), when the state of the glacier was unknown. This is a
    very difficult task the longer further back in time one goes
    (see publications by Eis et al. for a theoretical background), but can
    work quite well for short periods. Note that the solution is not unique.

    Parameters
    ----------
    gdir : :py:class:`oggm.GlacierDirectory`
        the glacier directory to process
    settings_filesuffix: str
        You can use a different set of settings by providing a filesuffix. This
        is useful for sensitivity experiments. Code-wise the settings_filesuffix
        is set in the @entity-task decorater.
    init_model_filesuffix : str or None
        if you want to start from a previous model run state. This state
        should be at time yr_rgi_date.
    init_model_yr : int or None
        the year of the initial run you want to start from. The default
        is to take the last year of the simulation.
    init_model_fls : []
        list of flowlines to use to initialise the model (the default is the
        present_time_glacier file from the glacier directory).
        Ignored if `init_model_filesuffix` is set
    climate_input_filesuffix : str
        filesuffix for the input climate file
    evolution_model : :class:oggm.core.FlowlineModel
        which evolution model to use. Default: gdir.settings['evolution_model']
        Not all models work in all circumstances!
    mb_model_historical : :py:class:`core.MassBalanceModel`
        User-povided MassBalanceModel instance for the historical run. Default
        is to use a MonthlyTIModel model  together with the provided
        parameter climate_input_filesuffix.
    mb_model_spinup : :py:class:`core.MassBalanceModel`
        User-povided MassBalanceModel instance for the spinup before the
        historical run. Default is to use a ConstantMassBalance model together
        with the provided parameter climate_input_filesuffix and during the
        period of spinup_start_yr until rgi_year (e.g. 1979 - 2000).
    spinup_period : int
        The period how long the spinup should run. Start date of historical run
        is defined "target_yr - spinup_period". Minimum allowed value is 10. If
        the provided climate data starts at year later than
        (target_yr - spinup_period) the spinup_period is set to
        (target_yr - yr_climate_start). Caution if spinup_start_yr is set the
        spinup_period is ignored.
        Default is 20
    spinup_start_yr : int or None
        The start year of the dynamic spinup. If the provided year is before
        the provided climate data starts the year of the climate data is used.
        If set it overrides the spinup_period.
        Default is None
    min_spinup_period : int
        If the dynamic spinup function fails with the initial 'spinup_period'
        a shorter period is tried. Here you can define the minimum period to
        try.
        Default is 10
    spinup_start_yr_max : int or None
        Possibility to provide a maximum year where the dynamic spinup must
        start from at least. If set, this overrides the min_spinup_period if
        target_yr - spinup_start_yr_max > min_spinup_period.
        Default is None
    target_yr : int or None
        The year at which we want to match area or volume.
        If None, gdir.rgi_date + 1 is used (the default).
        Default is None
    target_value : float or None
        The value we want to match at target_yr. Depending on minimise_for this
        value is interpreted as an area in km2 or a volume in km3. If None the
        total area or volume from the provided initial flowlines is used.
        Default is None
    minimise_for : str
        The variable we want to match at target_yr. Options are 'area' or
        'volume'.
        Default is 'area'
    precision_percent : float
        Gives the precision we want to match in percent. The algorithm makes
        sure that the resulting relative mismatch is smaller than
        precision_percent, but also that the absolute value is smaller than
        precision_absolute.
        Default is 1., meaning the difference must be within 1% of the given
        value (area or volume).
    precision_absolute : float
        Gives an minimum absolute value to match. The algorithm makes sure that
        the resulting relative mismatch is smaller than precision_percent, but
        also that the absolute value is smaller than precision_absolute.
        The unit of precision_absolute depends on minimise_for (if 'area' in
        km2, if 'volume' in km3)
        Default is 1.
    min_ice_thickness : float
        Gives an minimum ice thickness for model grid points which are counted
        to the total model value. This could be useful to filter out seasonal
        'glacier growth', as OGGM do not differentiate between snow and ice in
        the forward model run. Therefore you could see quite fast changes
        (spikes) in the time-evolution (especially visible in length and area).
        If you set this value to 0 the filtering can be switched off.
        Default is gdir.settings['dynamic_spinup_min_ice_thick'].
    first_guess_t_spinup : float
        The initial guess for the temperature bias for the spinup
        MassBalanceModel in °C.
        Default is -2.
    t_spinup_max_step_length : float
        Defines the maximums allowed change of t_spinup between two iterations.
        Is needed to avoid to large changes.
        Default is 2.
    maxiter : int
        Maximum number of minimisation iterations per spinup period. If reached
        and 'ignore_errors=False' an error is raised.
        Default is 30
    output_filesuffix : str
        for the output file. If None the settings_filesuffix will be used.
    store_model_geometry : bool
        whether to store the full model geometry run file to disk or not.
        Default is True
    store_fl_diagnostics : bool or None
        whether to store the model flowline diagnostics to disk or not.
        Default is None
    store_model_evolution : bool
        if True the complete dynamic spinup run is saved (complete evolution
        of the model during the dynamic spinup), if False only the final model
        state after the dynamic spinup run is saved. (Hint: if
        store_model_evolution = True and ignore_errors = True and an Error
        during the dynamic spinup occurs the stored model evolution is only one
        year long)
        Default is True
    ignore_errors : bool
        If True the function saves the model without a dynamic spinup using
        the 'output_filesuffix', if an error during the dynamic spinup occurs.
        This is useful if you want to keep glaciers for the following tasks.
        Default is True
    return_t_spinup_best : bool
        If True the used temperature bias for the spinup is returned in
        addition to the final model. If an error occurs and ignore_error=True,
        the returned value is np.nan.
        Default is False
    ye : int
        end year of the model run, must be larger than target_yr. If nothing is
        given it is set to target_yr. It is not recommended to use it if only
        data until target_yr is needed for calibration as this increases the
        run time of each iteration during the iterative minimisation. Instead
        use run_from_climate_data afterwards and merge both outputs using
        merge_consecutive_run_outputs.
        Default is None
    model_flowline_filesuffix : str
        suffix to the model_flowlines filename to use (if no other flowlines
        are provided with init_model_filesuffix or init_model_fls).
        Default is ''
    add_fixed_geometry_spinup : bool
        If True and the original spinup_period must be shortened (due to
        ice-free or out-of-boundary error) a fixed geometry spinup is added at
        the beginning so that the resulting model run always starts from the
        defined start year (could be defined through spinup_period or
        spinup_start_yr). Only has an effect if store_model_evolution is True.
        Default is False
    kwargs : dict
        kwargs to pass to the evolution_model instance

    Returns
    -------
    :py:class:`oggm.core.flowline.evolution_model`
        The final dynamically spined-up model. Type depends on the selected
        evolution_model.
    """

<<<<<<< HEAD
    if output_filesuffix is None:
        output_filesuffix = settings_filesuffix

=======
>>>>>>> 2f3b3efe
    evolution_model = decide_evolution_model(gdir=gdir,
                                             evolution_model=evolution_model)

    if target_yr is None:
        # Even in calendar dates, we prefer to set rgi_year in the next year
        # as the rgi is often from snow free images the year before (e.g. Aug)
        target_yr = gdir.rgi_date + 1

    if ye is None:
        ye = target_yr

    if ye < target_yr:
        raise RuntimeError(f'The provided end year (ye = {ye}) must be larger'
                           f'than the target year (target_yr = {target_yr}!')

    yr_min = gdir.get_climate_info()['baseline_yr_0']

    if min_ice_thickness is None:
        min_ice_thickness = gdir.settings['dynamic_spinup_min_ice_thick']

    # check provided maximum start year here, and change min_spinup_period
    if spinup_start_yr_max is not None:
        if spinup_start_yr_max < yr_min:
            raise RuntimeError(f'The provided maximum start year (= '
                               f'{spinup_start_yr_max}) must be larger than '
                               f'the start year of the provided climate data '
                               f'(= {yr_min})!')
        if spinup_start_yr is not None:
            if spinup_start_yr_max < spinup_start_yr:
                raise RuntimeError(f'The provided start year (= '
                                   f'{spinup_start_yr}) must be smaller than '
                                   f'the maximum start year '
                                   f'{spinup_start_yr_max}!')
        if (target_yr - spinup_start_yr_max) > min_spinup_period:
            min_spinup_period = (target_yr - spinup_start_yr_max)

    if init_model_filesuffix is not None:
        fp = gdir.get_filepath('model_geometry',
                               filesuffix=init_model_filesuffix)
        fmod = FileModel(fp)
        if init_model_yr is None:
            init_model_yr = fmod.last_yr
        fmod.run_until(init_model_yr)
        init_model_fls = fmod.fls

    if init_model_fls is None:
        fls_spinup = gdir.read_pickle('model_flowlines',
                                      filesuffix=model_flowline_filesuffix)
    else:
        fls_spinup = copy.deepcopy(init_model_fls)

    # MassBalance for actual run from yr_spinup to target_yr
    if mb_model_historical is None:
        mb_model_historical = MultipleFlowlineMassBalance(
            gdir, settings_filesuffix=settings_filesuffix,
            mb_model_class=MonthlyTIModel,
            filename='climate_historical',
            input_filesuffix=climate_input_filesuffix)

    # here we define the file-paths for the output
    if store_model_geometry:
        geom_path = gdir.get_filepath('model_geometry',
                                      filesuffix=output_filesuffix,
                                      delete=True)
    else:
        geom_path = False

    if store_fl_diagnostics is None:
        store_fl_diagnostics = gdir.settings['store_fl_diagnostics']

    if store_fl_diagnostics:
        fl_diag_path = gdir.get_filepath('fl_diagnostics',
                                         filesuffix=output_filesuffix,
                                         delete=True)
    else:
        fl_diag_path = False

    diag_path = gdir.get_filepath('model_diagnostics',
                                  filesuffix=output_filesuffix,
                                  delete=True)

    fs = gdir.settings['fs']
    glen_a = gdir.settings['glen_a']
    if gdir.settings['use_inversion_params_for_run']:
        # try-except statements for backwards-compatibility with gdir.get_diagnostics
        try:
            fs = gdir.settings['inversion_fs']
        except KeyError:
            pass  # if not available we stick with the default fs

        try:
            glen_a = gdir.settings['inversion_glen_a']
        except KeyError:
            pass  # if not available we stick with the default glen_a

    kwargs.setdefault('fs', fs)
    kwargs.setdefault('glen_a', glen_a)

    mb_elev_feedback = kwargs.get('mb_elev_feedback', 'annual')
    if mb_elev_feedback != 'annual':
        raise InvalidParamsError('Only use annual mb_elev_feedback with the '
                                 'dynamic spinup function!')

    if gdir.settings['use_kcalving_for_run']:
        raise InvalidParamsError('Dynamic spinup not tested with '
                                 "gdir.settings['use_kcalving_for_run'] is `True`!")

    # this function saves a model without conducting a dynamic spinup, but with
    # the provided output_filesuffix, so following tasks can find it.
    # This is necessary if target_yr < yr_min + 10 or if the dynamic spinup failed.
    def save_model_without_dynamic_spinup():
        gdir.settings['run_dynamic_spinup_success'] = False
        # this is only for backwards compatibility
        if settings_filesuffix == '':
            gdir.add_to_diagnostics('run_dynamic_spinup_success', False)
        yr_use = np.clip(target_yr, yr_min, None)
        model_dynamic_spinup_end = evolution_model(flowlines=fls_spinup,
                                                   mb_model=mb_model_historical,
                                                   y0=yr_use,
                                                   gdir=gdir,
                                                   settings_filesuffix=settings_filesuffix,
                                                   **kwargs)

        with warnings.catch_warnings():
            if ye < yr_use:
                yr_run = yr_use
            else:
                yr_run = ye
            # For operational runs we ignore the warnings
            warnings.filterwarnings('ignore', category=RuntimeWarning)
            model_dynamic_spinup_end.run_until_and_store(
                yr_run,
                geom_path=geom_path,
                diag_path=diag_path,
                fl_diag_path=fl_diag_path)

        return model_dynamic_spinup_end

    if target_yr < yr_min + min_spinup_period:
        log.warning('The provided rgi_date is smaller than yr_climate_start + '
                    'min_spinup_period, therefore no dynamic spinup is '
                    'conducted and the original flowlines are saved at the '
                    'provided target year or the start year of the provided '
                    'climate data (if yr_climate_start > target_yr)')
        if ignore_errors:
            model_dynamic_spinup_end = save_model_without_dynamic_spinup()
            if return_t_spinup_best:
                return model_dynamic_spinup_end, np.nan
            else:
                return model_dynamic_spinup_end
        else:
            raise RuntimeError('The difference between the rgi_date and the '
                               'start year of the climate data is too small to '
                               'run a dynamic spinup!')

    # here we define the flowline we want to match, it is assumed that during
    # the inversion the volume was calibrated towards the consensus estimate
    # (as it is by default), but this means the volume is matched on a
    # regional scale, maybe we could use here the individual glacier volume
    fls_ref = copy.deepcopy(fls_spinup)
    if minimise_for == 'area':
        unit = 'km2'
        other_variable = 'volume'
        other_unit = 'km3'
    elif minimise_for == 'volume':
        unit = 'km3'
        other_variable = 'area'
        other_unit = 'km2'
    else:
        raise NotImplementedError
    cost_var = f'{minimise_for}_{unit}'
    if target_value is None:
        reference_value = np.sum([getattr(f, cost_var) for f in fls_ref])
    else:
        reference_value = target_value
    other_reference_value = np.sum([getattr(f, f'{other_variable}_{other_unit}')
                                    for f in fls_ref])

    # if reference value is zero no dynamic spinup is possible
    if reference_value == 0.:
        if ignore_errors:
            model_dynamic_spinup_end = save_model_without_dynamic_spinup()
            if return_t_spinup_best:
                return model_dynamic_spinup_end, np.nan
            else:
                return model_dynamic_spinup_end
        else:
            raise RuntimeError('The given reference value is Zero, no dynamic '
                               'spinup possible!')

    # here we adjust the used precision_percent to make sure the resulting
    # absolute mismatch is smaller than precision_absolute
    precision_percent = min(precision_percent,
                            precision_absolute / reference_value * 100)

    # only used to check performance of function
    forward_model_runs = [0]

    # the actual spinup run
    def run_model_with_spinup_to_target_year(t_spinup):
        forward_model_runs.append(forward_model_runs[-1] + 1)

        # with t_spinup the glacier state after spinup is changed between iterations
        mb_model_spinup.temp_bias = t_spinup
        # run the spinup
        model_spinup = evolution_model(flowlines=copy.deepcopy(fls_spinup),
                                       mb_model=mb_model_spinup,
                                       y0=0,
                                       gdir=gdir,
                                       settings_filesuffix=settings_filesuffix,
                                       **kwargs)
        model_spinup.run_until(2 * halfsize_spinup)

        # if glacier is completely gone return information in ice-free
        ice_free = False
        if np.isclose(model_spinup.volume_km3, 0.):
            ice_free = True

        # Now conduct the actual model run to the rgi date
        model_historical = evolution_model(flowlines=model_spinup.fls,
                                           mb_model=mb_model_historical,
                                           y0=yr_spinup,
                                           gdir=gdir,
                                           settings_filesuffix=settings_filesuffix,
                                           **kwargs)
        if store_model_evolution:
            # check if we need to add the min_h variable (done inplace)
            delete_area_min_h = False
            ovars = gdir.settings['store_diagnostic_variables']
            if 'area_min_h' not in ovars:
                ovars += ['area_min_h']
                gdir.settings['store_diagnostic_variables'] = ovars
                delete_area_min_h = True

            ds = model_historical.run_until_and_store(
                ye,
                geom_path=geom_path,
                diag_path=diag_path,
                fl_diag_path=fl_diag_path,
                dynamic_spinup_min_ice_thick=min_ice_thickness,
                fixed_geometry_spinup_yr=fixed_geometry_spinup_yr)

            # now we delete the min_h variable again if it was not
            # included before (inplace)
            if delete_area_min_h:
                ovars.remove('area_min_h')
                gdir.settings['store_diagnostic_variables'] = ovars

            if type(ds) == tuple:
                ds = ds[0]
            model_area_km2 = ds.area_m2_min_h.loc[target_yr].values * 1e-6
            model_volume_km3 = ds.volume_m3.loc[target_yr].values * 1e-9
        else:
            # only run to rgi date and extract values
            model_historical.run_until(target_yr)
            fls = model_historical.fls
            model_area_km2 = np.sum(
                [np.sum(fl.bin_area_m2[fl.thick > min_ice_thickness])
                 for fl in fls]) * 1e-6
            model_volume_km3 = model_historical.volume_km3
            # afterwards finish the complete run
            model_historical.run_until(ye)

        if cost_var == 'area_km2':
            return model_area_km2, model_volume_km3, model_historical, ice_free
        elif cost_var == 'volume_km3':
            return model_volume_km3, model_area_km2, model_historical, ice_free
        else:
            raise NotImplementedError(f'{cost_var}')

    def cost_fct(t_spinup, model_dynamic_spinup_end_loc, other_variable_mismatch_loc):
        # actual model run
        model_value, other_value, model_dynamic_spinup, ice_free = \
            run_model_with_spinup_to_target_year(t_spinup)

        # save the final model for later
        model_dynamic_spinup_end_loc.append(copy.deepcopy(model_dynamic_spinup))

        # calculate the mismatch in percent
        cost = (model_value - reference_value) / reference_value * 100
        other_variable_mismatch_loc.append(
            (other_value - other_reference_value) / other_reference_value * 100)

        return cost, ice_free

    def init_cost_fct():
        model_dynamic_spinup_end_loc = []
        other_variable_mismatch_loc = []

        def c_fct(t_spinup):
            return cost_fct(t_spinup, model_dynamic_spinup_end_loc,
                            other_variable_mismatch_loc)

        return c_fct, model_dynamic_spinup_end_loc, other_variable_mismatch_loc

    def minimise_with_spline_fit(fct_to_minimise):
        # defines limits of t_spinup in accordance to maximal allowed change
        # between iterations
        t_spinup_limits = [first_guess_t_spinup - t_spinup_max_step_length,
                           first_guess_t_spinup + t_spinup_max_step_length]
        t_spinup_guess = []
        mismatch = []
        # this two variables indicate that the limits were already adapted to
        # avoid an ice_free or out_of_domain error
        was_ice_free = False
        was_out_of_domain = False
        was_errors = [was_out_of_domain, was_ice_free]

        def get_mismatch(t_spinup):
            t_spinup = copy.deepcopy(t_spinup)
            # first check if the new t_spinup is in limits
            if t_spinup < t_spinup_limits[0]:
                # was the smaller limit already executed, if not first do this
                if t_spinup_limits[0] not in t_spinup_guess:
                    t_spinup = copy.deepcopy(t_spinup_limits[0])
                else:
                    # smaller limit was already used, check if it was
                    # already newly defined with glacier exceeding domain
                    if was_errors[0]:
                        raise RuntimeError('Not able to minimise without '
                                           'exceeding the domain! Best '
                                           f'mismatch '
                                           f'{np.min(np.abs(mismatch))}%')
                    else:
                        # ok we set a new lower limit
                        t_spinup_limits[0] = (t_spinup_limits[0] -
                                              t_spinup_max_step_length)
            elif t_spinup > t_spinup_limits[1]:
                # was the larger limit already executed, if not first do this
                if t_spinup_limits[1] not in t_spinup_guess:
                    t_spinup = copy.deepcopy(t_spinup_limits[1])
                else:
                    # larger limit was already used, check if it was
                    # already newly defined with ice free glacier
                    if was_errors[1]:
                        raise RuntimeError('Not able to minimise without ice '
                                           'free glacier after spinup! Best '
                                           'mismatch '
                                           f'{np.min(np.abs(mismatch))}%')
                    else:
                        # ok we set a new upper limit
                        t_spinup_limits[1] = (t_spinup_limits[1] +
                                              t_spinup_max_step_length)

            # now clip t_spinup with limits
            t_spinup = np.clip(t_spinup, t_spinup_limits[0], t_spinup_limits[1])

            # now start with mismatch calculation

            # if error during spinup (ice_free or out_of_domain) this defines
            # how much t_spinup is changed to look for an error free glacier spinup
            t_spinup_search_change = t_spinup_max_step_length / 10
            # maximum number of changes to look for an error free glacier
            max_iterations = int(t_spinup_max_step_length / t_spinup_search_change)
            is_out_of_domain = True
            is_ice_free_spinup = True
            is_ice_free_end = True
            is_first_guess_ice_free = False
            is_first_guess_out_of_domain = False
            doing_first_guess = (len(mismatch) == 0)
            define_new_lower_limit = False
            define_new_upper_limit = False
            iteration = 0

            while ((is_out_of_domain | is_ice_free_spinup | is_ice_free_end) &
                   (iteration < max_iterations)):
                try:
                    tmp_mismatch, is_ice_free_spinup = fct_to_minimise(t_spinup)

                    # no error occurred, so we are not outside the domain
                    is_out_of_domain = False

                    # check if we are ice_free after spinup, if so we search
                    # for a new upper limit for t_spinup
                    if is_ice_free_spinup:
                        was_errors[1] = True
                        define_new_upper_limit = True
                        # special treatment if it is the first guess
                        if np.isclose(t_spinup, first_guess_t_spinup) & \
                                doing_first_guess:
                            is_first_guess_ice_free = True
                            # here directly jump to the smaller limit
                            t_spinup = copy.deepcopy(t_spinup_limits[0])
                        elif is_first_guess_ice_free & doing_first_guess:
                            # make large steps if it is first guess
                            t_spinup = t_spinup - t_spinup_max_step_length
                        else:
                            t_spinup = np.round(t_spinup - t_spinup_search_change,
                                                decimals=1)
                        if np.isclose(t_spinup, t_spinup_guess).any():
                            iteration = copy.deepcopy(max_iterations)

                    # check if we are ice_free at the end of the model run, if
                    # so we use the lower t_spinup limit and change the limit if
                    # needed
                    elif np.isclose(tmp_mismatch, -100.):
                        is_ice_free_end = True
                        was_errors[1] = True
                        define_new_upper_limit = True
                        # special treatment if it is the first guess
                        if np.isclose(t_spinup, first_guess_t_spinup) & \
                                doing_first_guess:
                            is_first_guess_ice_free = True
                            # here directly jump to the smaller limit
                            t_spinup = copy.deepcopy(t_spinup_limits[0])
                        elif is_first_guess_ice_free & doing_first_guess:
                            # make large steps if it is first guess
                            t_spinup = t_spinup - t_spinup_max_step_length
                        else:
                            # if lower limit was already used change it and use
                            if t_spinup == t_spinup_limits[0]:
                                t_spinup_limits[0] = (t_spinup_limits[0] -
                                                      t_spinup_max_step_length)
                                t_spinup = copy.deepcopy(t_spinup_limits[0])
                            else:
                                # otherwise just try with a colder t_spinup
                                t_spinup = np.round(t_spinup - t_spinup_search_change,
                                                    decimals=1)

                    else:
                        is_ice_free_end = False

                except RuntimeError as e:
                    # check if glacier grow to large
                    if 'Glacier exceeds domain boundaries, at year:' in f'{e}':
                        # ok we where outside the domain, therefore we search
                        # for a new lower limit for t_spinup in 0.1 °C steps
                        is_out_of_domain = True
                        define_new_lower_limit = True
                        was_errors[0] = True
                        # special treatment if it is the first guess
                        if np.isclose(t_spinup, first_guess_t_spinup) & \
                                doing_first_guess:
                            is_first_guess_out_of_domain = True
                            # here directly jump to the larger limit
                            t_spinup = t_spinup_limits[1]
                        elif is_first_guess_out_of_domain & doing_first_guess:
                            # make large steps if it is first guess
                            t_spinup = t_spinup + t_spinup_max_step_length
                        else:
                            t_spinup = np.round(t_spinup + t_spinup_search_change,
                                                decimals=1)
                        if np.isclose(t_spinup, t_spinup_guess).any():
                            iteration = copy.deepcopy(max_iterations)

                    else:
                        # otherwise this error can not be handled here
                        raise RuntimeError(e)

                iteration += 1

            if iteration >= max_iterations:
                # ok we were not able to find an mismatch without error
                # (ice_free or out of domain), so we try to raise an descriptive
                # RuntimeError
                if len(mismatch) == 0:
                    # unfortunately we were not able conduct one single error
                    # free run
                    msg = 'Not able to conduct one error free run. Error is '
                    if is_first_guess_ice_free:
                        msg += f'"ice_free" with last t_spinup of {t_spinup}.'
                    elif is_first_guess_out_of_domain:
                        msg += f'"out_of_domain" with last t_spinup of {t_spinup}.'
                    else:
                        raise RuntimeError('Something unexpected happened!')

                    raise RuntimeError(msg)

                elif define_new_lower_limit:
                    raise RuntimeError('Not able to minimise without '
                                       'exceeding the domain! Best '
                                       f'mismatch '
                                       f'{np.min(np.abs(mismatch))}%')
                elif define_new_upper_limit:
                    raise RuntimeError('Not able to minimise without ice '
                                       'free glacier after spinup! Best mismatch '
                                       f'{np.min(np.abs(mismatch))}%')
                elif is_ice_free_end:
                    raise RuntimeError('Not able to find a t_spinup so that '
                                       'glacier is not ice free at the end! '
                                       '(Last t_spinup '
                                       f'{t_spinup + t_spinup_max_step_length} °C)')
                else:
                    raise RuntimeError('Something unexpected happened during '
                                       'definition of new t_spinup limits!')
            else:
                # if we found a new limit set it
                if define_new_upper_limit & define_new_lower_limit:
                    # we can end here if we are at the first guess and took
                    # a to large step
                    was_errors[0] = False
                    was_errors[1] = False
                    if t_spinup <= t_spinup_limits[0]:
                        t_spinup_limits[0] = t_spinup
                        t_spinup_limits[1] = (t_spinup_limits[0] +
                                              t_spinup_max_step_length)
                    elif t_spinup >= t_spinup_limits[1]:
                        t_spinup_limits[1] = t_spinup
                        t_spinup_limits[0] = (t_spinup_limits[1] -
                                              t_spinup_max_step_length)
                    else:
                        if is_first_guess_ice_free:
                            t_spinup_limits[1] = t_spinup
                        elif is_out_of_domain:
                            t_spinup_limits[0] = t_spinup
                        else:
                            raise RuntimeError('I have not expected to get here!')
                elif define_new_lower_limit:
                    t_spinup_limits[0] = copy.deepcopy(t_spinup)
                    if t_spinup >= t_spinup_limits[1]:
                        # this happens when the first guess was out of domain
                        was_errors[0] = False
                        t_spinup_limits[1] = (t_spinup_limits[0] +
                                              t_spinup_max_step_length)
                elif define_new_upper_limit:
                    t_spinup_limits[1] = copy.deepcopy(t_spinup)
                    if t_spinup <= t_spinup_limits[0]:
                        # this happens when the first guess was ice free
                        was_errors[1] = False
                        t_spinup_limits[0] = (t_spinup_limits[1] -
                                              t_spinup_max_step_length)

            return float(tmp_mismatch), float(t_spinup)

        # first guess
        new_mismatch, new_t_spinup = get_mismatch(first_guess_t_spinup)
        t_spinup_guess.append(new_t_spinup)
        mismatch.append(new_mismatch)

        if abs(mismatch[-1]) < precision_percent:
            return t_spinup_guess, mismatch

        # second (arbitrary) guess is given depending on the outcome of first
        # guess, when mismatch is 100% t_spinup is changed for
        # t_spinup_max_step_length, but at least the second guess is 0.2 °C away
        # from the first guess
        step = np.sign(mismatch[-1]) * max(np.abs(mismatch[-1]) *
                                           t_spinup_max_step_length / 100,
                                           0.2)
        new_mismatch, new_t_spinup = get_mismatch(t_spinup_guess[0] + step)
        t_spinup_guess.append(new_t_spinup)
        mismatch.append(new_mismatch)

        if abs(mismatch[-1]) < precision_percent:
            return t_spinup_guess, mismatch

        # Now start with splin fit for guessing
        while len(t_spinup_guess) < maxiter:
            # get next guess from splin (fit partial linear function to previously
            # calculated (mismatch, t_spinup) pairs and get t_spinup value where
            # mismatch=0 from this fitted curve)
            sort_index = np.argsort(np.array(mismatch))
            tck = interpolate.splrep(np.array(mismatch)[sort_index],
                                     np.array(t_spinup_guess)[sort_index],
                                     k=1)
            # here we catch interpolation errors (two different t_spinup with
            # same mismatch), could happen if one t_spinup was close to a newly
            # defined limit
            if np.isnan(tck[1]).any():
                if was_errors[0]:
                    raise RuntimeError('Not able to minimise without '
                                       'exceeding the domain! Best '
                                       f'mismatch '
                                       f'{np.min(np.abs(mismatch))}%')
                elif was_errors[1]:
                    raise RuntimeError('Not able to minimise without ice '
                                       'free glacier! Best mismatch '
                                       f'{np.min(np.abs(mismatch))}%')
                else:
                    raise RuntimeError('Not able to minimise! Problem is '
                                       'unknown, need to check by hand! Best '
                                       'mismatch '
                                       f'{np.min(np.abs(mismatch))}%')
            new_mismatch, new_t_spinup = get_mismatch(float(interpolate.splev(0,
                                                                            tck)
                                                          ))
            t_spinup_guess.append(new_t_spinup)
            mismatch.append(new_mismatch)

            if abs(mismatch[-1]) < precision_percent:
                return t_spinup_guess, mismatch

        # Ok when we end here the spinup could not find satisfying match after
        # maxiter(ations)
        raise RuntimeError(f'Could not find mismatch smaller '
                           f'{precision_percent}% (only '
                           f'{np.min(np.abs(mismatch))}%) in {maxiter}'
                           f'Iterations!')

    # define function for the actual minimisation
    c_fun, model_dynamic_spinup_end, other_variable_mismatch = init_cost_fct()

    # define the MassBalanceModels for different spinup periods and try to
    # minimise, if minimisation fails a shorter spinup period is used
    # (first a spinup period between initial period and 'min_spinup_period'
    # years and the second try is to use a period of 'min_spinup_period' years,
    # if it still fails the actual error is raised)
    if spinup_start_yr is not None:
        spinup_period_initial = min(target_yr - spinup_start_yr,
                                    target_yr - yr_min)
    else:
        spinup_period_initial = min(spinup_period, target_yr - yr_min)
    if spinup_period_initial <= min_spinup_period:
        spinup_periods_to_try = [min_spinup_period]
    else:
        # try out a maximum of three different spinup_periods
        spinup_periods_to_try = [spinup_period_initial,
                                 int((spinup_period_initial +
                                      min_spinup_period) / 2),
                                 min_spinup_period]
    # after defining the initial spinup period we can define the year for the
    # fixed_geometry_spinup
    if add_fixed_geometry_spinup:
        fixed_geometry_spinup_yr = target_yr - spinup_period_initial
    else:
        fixed_geometry_spinup_yr = None

    # check if the user provided an mb_model_spinup, otherwise we must define a
    # new one each iteration
    provided_mb_model_spinup = False
    if mb_model_spinup is not None:
        provided_mb_model_spinup = True

    for spinup_period in spinup_periods_to_try:
        yr_spinup = target_yr - spinup_period

        if not provided_mb_model_spinup:
            # define spinup MassBalance
            # spinup is running for 'target_yr - yr_spinup' years, using a
            # ConstantMassBalance
            y0_spinup = (yr_spinup + target_yr) / 2
            halfsize_spinup = target_yr - y0_spinup
            mb_model_spinup = MultipleFlowlineMassBalance(
                gdir, settings_filesuffix=settings_filesuffix,
                mb_model_class=ConstantMassBalance,
                filename='climate_historical',
                input_filesuffix=climate_input_filesuffix, y0=y0_spinup,
                halfsize=halfsize_spinup)

        # try to conduct minimisation, if an error occurred try shorter spinup
        # period
        try:
            final_t_spinup_guess, final_mismatch = minimise_with_spline_fit(c_fun)
            # ok no error occurred so we succeeded
            break
        except RuntimeError as e:
            # if the last spinup period was min_spinup_period the dynamic
            # spinup failed
            if spinup_period == min_spinup_period:
                log.warning('No dynamic spinup could be conducted and the '
                            'original model with no spinup is saved using the '
                            f'provided output_filesuffix "{output_filesuffix}". '
                            f'The error message of the dynamic spinup is: {e}')
                if ignore_errors:
                    model_dynamic_spinup_end = save_model_without_dynamic_spinup()
                    if return_t_spinup_best:
                        return model_dynamic_spinup_end, np.nan
                    else:
                        return model_dynamic_spinup_end
                else:
                    # delete all files which could be saved during the previous
                    # iterations
                    if geom_path and os.path.exists(geom_path):
                        os.remove(geom_path)

                    if fl_diag_path and os.path.exists(fl_diag_path):
                        os.remove(fl_diag_path)

                    if diag_path and os.path.exists(diag_path):
                        os.remove(diag_path)

                    raise RuntimeError(e)

    # hurray, dynamic spinup successfully
    # safe some stuff for diagnostics
    diag_dyn = {
        'run_dynamic_spinup_success': True,
        'temp_bias_dynamic_spinup': float(final_t_spinup_guess[-1]),
        'dynamic_spinup_target_year': int(target_yr),
        'dynamic_spinup_period': int(spinup_period),
        'dynamic_spinup_forward_model_iterations': int(forward_model_runs[-1]),
        f'{minimise_for}_mismatch_dynamic_spinup_{unit}_percent':
            float(final_mismatch[-1]),
        f'reference_{minimise_for}_dynamic_spinup_{unit}':
            float(reference_value),
        'dynamic_spinup_other_variable_reference': float(other_reference_value),
        'dynamic_spinup_mismatch_other_variable_percent':
            float(other_variable_mismatch[-1]),
    }

    for k, v in diag_dyn.items():
        gdir.settings[k] = v
        # this is only for backwards compatibility
        if settings_filesuffix == '':
            gdir.add_to_diagnostics(k, v)

    # here only save the final model state if store_model_evolution = False
    if not store_model_evolution:
        with warnings.catch_warnings():
            # For operational runs we ignore the warnings
            warnings.filterwarnings('ignore', category=RuntimeWarning)
            model_dynamic_spinup_end[-1].run_until_and_store(
                target_yr,
                geom_path=geom_path,
                diag_path=diag_path,
                fl_diag_path=fl_diag_path, )

    if return_t_spinup_best:
        return model_dynamic_spinup_end[-1], final_t_spinup_guess[-1]
    else:
        return model_dynamic_spinup_end[-1]


def define_new_melt_f_in_gdir(gdir, new_melt_f):
    """
    Helper function to define a new melt_f in a gdir. Is used inside the run
    functions of the dynamic melt_f calibration.

    Parameters
    ----------
    gdir : :py:class:`oggm.GlacierDirectory`
        the glacier directory to change the melt_f
    new_melt_f : float
        the new melt_f to save in the gdir

    Returns
    -------

    """
    if 'melt_f' not in gdir.settings.data:
        raise InvalidWorkflowError('No `melt_f` in gdir.settings. '
                                   'You first need to calibrate the whole '
                                   'MassBalanceModel before changing melt_f '
                                   'alone!')
    gdir.settings['melt_f'] = new_melt_f


def dynamic_melt_f_run_with_dynamic_spinup(
        gdir, melt_f, yr0_ref_mb, yr1_ref_mb, fls_init, ys, ye,
<<<<<<< HEAD
        settings_filesuffix='', output_filesuffix=None, evolution_model=None,
=======
        settings_filesuffix='', output_filesuffix='', evolution_model=None,
>>>>>>> 2f3b3efe
        mb_model_historical=None, mb_model_spinup=None,
        model_flowline_filesuffix='',
        minimise_for='area', climate_input_filesuffix='', spinup_period=20,
        min_spinup_period=10, target_yr=None, precision_percent=1,
        precision_absolute=1, min_ice_thickness=None,
        first_guess_t_spinup=-2, t_spinup_max_step_length=2, maxiter=30,
        store_model_geometry=True, store_fl_diagnostics=None,
        local_variables=None, set_local_variables=False, do_inversion=True,
        spinup_start_yr_max=None, add_fixed_geometry_spinup=True,
        **kwargs):
    """
    This function is one option for a 'run_function' for the
    'run_dynamic_melt_f_calibration' function (the corresponding
    'fallback_function' is
    'dynamic_melt_f_run_with_dynamic_spinup_fallback'). This
    function defines a new melt_f in the glacier directory and conducts an
    inversion calibrating A to match '_vol_m3_ref' with this new melt_f
    ('calibrate_inversion_from_consensus'). Afterwards a dynamic spinup is
    conducted to match 'minimise_for' (for more info look at docstring of
    'run_dynamic_spinup'). And in the end the geodetic mass balance of the
    current run is calculated (between the period [yr0_ref_mb, yr1_ref_mb]) and
    returned.

    Parameters
    ----------
    gdir : :py:class:`oggm.GlacierDirectory`
        the glacier directory to process
    melt_f : float
        the melt_f used for this run
    yr0_ref_mb : int
        the start year of the geodetic mass balance
    yr1_ref_mb : int
        the end year of the geodetic mass balance
    fls_init : []
        List of flowlines to use to initialise the model
    ys : int
        start year of the complete run, must by smaller or equal y0_ref_mb
    ye : int
        end year of the complete run, must be smaller or equal y1_ref_mb
    settings_filesuffix: str
        You can use a different set of settings by providing a filesuffix. This
        is useful for sensitivity experiments.
    output_filesuffix : str
        For the output file. If None the settings_filesuffix will be used.
        Default is None
    evolution_model : :class:oggm.core.FlowlineModel
        which evolution model to use. Default: gdir.settings['evolution_model']
        Not all models work in all circumstances!
    mb_model_historical : :py:class:`core.MassBalanceModel`
        User-povided MassBalanceModel instance for the historical run. Default
        is to use a MonthlyTIModel model  together with the provided
        parameter climate_input_filesuffix.
    mb_model_spinup : :py:class:`core.MassBalanceModel`
        User-povided MassBalanceModel instance for the spinup before the
        historical run. Default is to use a ConstantMassBalance model together
        with the provided parameter climate_input_filesuffix and during the
        period of spinup_start_yr until rgi_year (e.g. 1979 - 2000).
    minimise_for : str
        The variable we want to match at target_yr. Options are 'area' or
        'volume'.
        Default is 'area'.
    climate_input_filesuffix : str
        filesuffix for the input climate file
        Default is ''
    spinup_period : int
        The period how long the spinup should run. Start date of historical run
        is defined "target_yr - spinup_period". Minimum allowed value is
        defined with 'min_spinup_period'. If the provided climate data starts
        at year later than (target_yr - spinup_period) the spinup_period is set
        to (target_yr - yr_climate_start). Caution if spinup_start_yr is set
        the spinup_period is ignored.
        Default is 20
    min_spinup_period : int
        If the dynamic spinup function fails with the initial 'spinup_period'
        a shorter period is tried. Here you can define the minimum period to
        try.
        Default is 10
    target_yr : int or None
        The target year at which we want to match area or volume.
        If None, gdir.rgi_date + 1 is used (the default).
        Default is None
    precision_percent : float
        Gives the precision we want to match for the selected variable
        ('minimise_for') at rgi_date in percent. The algorithm makes sure that
        the resulting relative mismatch is smaller than precision_percent, but
        also that the absolute value is smaller than precision_absolute.
        Default is 1, meaning the difference must be within 1% of the given
        value (area or volume).
    precision_absolute : float
        Gives an minimum absolute value to match. The algorithm makes sure that
        the resulting relative mismatch is smaller than
        precision_percent, but also that the absolute value is
        smaller than precision_absolute.
        The unit of precision_absolute depends on minimise_for (if 'area' in
        km2, if 'volume' in km3)
        Default is 1.
    min_ice_thickness : float
        Gives an minimum ice thickness for model grid points which are counted
        to the total model value. This could be useful to filter out seasonal
        'glacier growth', as OGGM do not differentiate between snow and ice in
        the forward model run. Therefore you could see quite fast changes
        (spikes) in the time-evolution (especially visible in length and area).
        If you set this value to 0 the filtering can be switched off.
        Default is gdir.settings['dynamic_spinup_min_ice_thick'].
    first_guess_t_spinup : float
        The initial guess for the temperature bias for the spinup
        MassBalanceModel in °C.
        Default is -2.
    t_spinup_max_step_length : float
        Defines the maximums allowed change of t_spinup between two iterations.
        Is needed to avoid to large changes.
        Default is 2
    maxiter : int
        Maximum number of minimisation iterations per dynamic spinup where area
        or volume is tried to be matched. If reached and 'ignore_errors=False'
        an error is raised.
        Default is 30
    store_model_geometry : bool
        whether to store the full model geometry run file to disk or not.
        Default is True
    store_fl_diagnostics : bool or None
        Whether to store the model flowline diagnostics to disk or not.
        Default is None (-> gdir.settings['store_fl_diagnostics'])
    local_variables : dict
        User MUST provide a dictionary here. This dictionary is used to save
        the last temperature bias from the previous dynamic spinup run (for
        optimisation) and the initial glacier volume. User must take care that
        this variables are not changed outside this function!
        Default is None (-> raise an error if no dict is provided)
    set_local_variables : bool
        If True this resets the local_variables to their initial state. It
        sets the first_guess_t_spinup with the key 't_spinup' AND sets the
        current glacier volume with the key 'vol_m3_ref' which is later used in
        the calibration during inversion.
        Default is False
    do_inversion : bool
        If True a complete inversion is conducted using the provided melt_f
        before the actual calibration run.
        Default is False
    spinup_start_yr_max : int or None
        Possibility to provide a maximum year where the dynamic spinup must
        start from at least. If set, this overrides the min_spinup_period if
        target_yr - spinup_start_yr_max > min_spinup_period. If None it is set
        to yr0_ref_mb.
        Default is None
    add_fixed_geometry_spinup : bool
        If True and the original spinup_period of the dynamical spinup must be
        shortened (due to ice-free or out-of-boundary error) a
        fixed-geometry-spinup is added at the beginning so that the resulting
        model run always starts from ys.
        Default is True
    kwargs : dict
        kwargs to pass to the evolution_model instance

    Returns
    -------
    :py:class:`oggm.core.flowline.evolution_model`, float
        The final model after the run and the calculated geodetic mass balance
    """

<<<<<<< HEAD
    if output_filesuffix is None:
        output_filesuffix = settings_filesuffix

=======
>>>>>>> 2f3b3efe
    evolution_model = decide_evolution_model(gdir=gdir,
                                             evolution_model=evolution_model)

    if not isinstance(local_variables, dict):
        raise ValueError('You must provide a dict for local_variables!')

    from oggm.workflow import calibrate_inversion_from_consensus

    if set_local_variables:
        # clear the provided dictionary and set the first elements
        local_variables.clear()
        local_variables['t_spinup'] = [first_guess_t_spinup]
        # ATTENTION: it is assumed that the flowlines in gdir have the volume
        # we want to match during calibrate_inversion_from_consensus when we
        # set_local_variables
        fls_ref = gdir.read_pickle('model_flowlines',
                                   filesuffix=model_flowline_filesuffix)
        local_variables['vol_m3_ref'] = np.sum([f.volume_m3 for f in fls_ref])

        # we are done with preparing the local_variables for the upcoming iterations
        return None

    if target_yr is None:
        target_yr = gdir.rgi_date + 1  # + 1 converted to hydro years
    if min_spinup_period > target_yr - ys:
        log.info('The target year is closer to ys as the minimum spinup '
                 'period -> therefore the minimum spinup period is '
                 'adapted and it is the only period which is tried by the '
                 'dynamic spinup function!')
        min_spinup_period = target_yr - ys
        spinup_period = target_yr - ys

    if spinup_start_yr_max is None:
        spinup_start_yr_max = yr0_ref_mb

    if spinup_start_yr_max > yr0_ref_mb:
        log.info('The provided maximum start year is larger then the '
                 'start year of the geodetic period, therefore it will be '
                 'set to the start year of the geodetic period!')
        spinup_start_yr_max = yr0_ref_mb

    # check that inversion is only possible without providing own fls
    if do_inversion:
        if not np.all([np.all(getattr(fl_prov, 'surface_h') ==
                              getattr(fl_orig, 'surface_h')) and
                       np.all(getattr(fl_prov, 'bed_h') ==
                              getattr(fl_orig, 'bed_h'))
                       for fl_prov, fl_orig in
                       zip(fls_init,
                           gdir.read_pickle(
                               'model_flowlines',
                               filesuffix=model_flowline_filesuffix))]):
            raise InvalidWorkflowError('If you want to perform a dynamic '
                                       'melt_f calibration including an '
                                       'inversion, it is not possible to '
                                       'provide your own flowlines! (fls_init '
                                       'should be None or '
                                       'the original model_flowlines)')

    # Here we start with the actual model run
    if melt_f == gdir.settings['melt_f']:
        # we do not need to define a new melt_f or do an inversion
        do_inversion = False
    else:
        define_new_melt_f_in_gdir(gdir, melt_f)

    if do_inversion:
        with utils.DisableLogger():
            apparent_mb_from_any_mb(gdir,
                                    settings_filesuffix=settings_filesuffix,
                                    add_to_log_file=False,  # dont write to log
                                    )
            # do inversion with A calibration to current volume
            calibrate_inversion_from_consensus(
                [gdir], settings_filesuffix=settings_filesuffix,
                apply_fs_on_mismatch=True, error_on_mismatch=False,
                filter_inversion_output=True,
                volume_m3_reference=local_variables['vol_m3_ref'],
                add_to_log_file=False)
<<<<<<< HEAD
    model_flowline_filesuffix = f'{model_flowline_filesuffix}_dyn_melt_f_calib'
    init_present_time_glacier(gdir, settings_filesuffix=settings_filesuffix,
                              output_filesuffix=model_flowline_filesuffix,
=======

    # this is used to keep the original model_flowline unchanged (-> to be able
    # to conduct different dynamic calibration runs in the same gdir)
    model_flowline_filesuffix = '_dyn_melt_f_calib'
    init_present_time_glacier(gdir, settings_filesuffix=settings_filesuffix,
                              filesuffix=model_flowline_filesuffix,
>>>>>>> 2f3b3efe
                              add_to_log_file=False)

    # Now do a dynamic spinup to match area
    # do not ignore errors in dynamic spinup, so all 'bad'/intermediate files
    # are deleted in run_dynamic_spinup function
    try:
        model, last_best_t_spinup = run_dynamic_spinup(
            gdir,
            settings_filesuffix=settings_filesuffix,
            continue_on_error=False,  # force to raise an error in @entity_task
            add_to_log_file=False,  # dont write to log file in @entity_task
            init_model_fls=fls_init,
            climate_input_filesuffix=climate_input_filesuffix,
            evolution_model=evolution_model,
            mb_model_historical=mb_model_historical,
            mb_model_spinup=mb_model_spinup,
            spinup_period=spinup_period,
            spinup_start_yr=ys,
            spinup_start_yr_max=spinup_start_yr_max,
            min_spinup_period=min_spinup_period, target_yr=target_yr,
            precision_percent=precision_percent,
            precision_absolute=precision_absolute,
            min_ice_thickness=min_ice_thickness,
            t_spinup_max_step_length=t_spinup_max_step_length,
            maxiter=maxiter,
            minimise_for=minimise_for,
            first_guess_t_spinup=local_variables['t_spinup'][-1],
            output_filesuffix=output_filesuffix,
            store_model_evolution=True, ignore_errors=False,
            return_t_spinup_best=True, ye=ye,
            store_model_geometry=store_model_geometry,
            store_fl_diagnostics=store_fl_diagnostics,
            model_flowline_filesuffix=model_flowline_filesuffix,
            add_fixed_geometry_spinup=add_fixed_geometry_spinup,
            **kwargs)
        # save the temperature bias which was successful in the last iteration
        # as we expect we are not so far away in the next iteration (only
        # needed for optimisation, potentially need less iterations in
        # run_dynamic_spinup)
        local_variables['t_spinup'].append(last_best_t_spinup)
    except RuntimeError as e:
        raise RuntimeError(f'Dynamic spinup raised error! (Message: {e})')

    # calculate dmdtda from previous simulation here
    with utils.DisableLogger():
        ds = utils.compile_run_output(gdir, input_filesuffix=output_filesuffix,
                                      path=False)
    dmdtda_mdl = ((ds.volume.loc[yr1_ref_mb].values[0] -
                   ds.volume.loc[yr0_ref_mb].values[0]) /
                  gdir.rgi_area_m2 /
                  (yr1_ref_mb - yr0_ref_mb) *
                  gdir.settings['ice_density'])

    return model, dmdtda_mdl


def dynamic_melt_f_run_with_dynamic_spinup_fallback(
        gdir, melt_f, fls_init, ys, ye, local_variables,
<<<<<<< HEAD
        settings_filesuffix='', output_filesuffix=None,
=======
        settings_filesuffix='', output_filesuffix='',
>>>>>>> 2f3b3efe
        evolution_model=None, minimise_for='area',
        mb_model_historical=None, mb_model_spinup=None,
        climate_input_filesuffix='', spinup_period=20, min_spinup_period=10,
        target_yr=None, precision_percent=1,
        precision_absolute=1, min_ice_thickness=None,
        first_guess_t_spinup=-2, t_spinup_max_step_length=2, maxiter=30,
        store_model_geometry=True, store_fl_diagnostics=None,
        do_inversion=True, spinup_start_yr_max=None,
        add_fixed_geometry_spinup=True, **kwargs):
    """
    This is the fallback function corresponding to the function
    'dynamic_melt_f_run_with_dynamic_spinup', which are provided
    to 'run_dynamic_melt_f_calibration'. It is used if the run_function fails and
    if 'ignore_error == True' in 'run_dynamic_melt_f_calibration'. First it resets
    melt_f of gdir. Afterwards it tries to conduct a dynamic spinup. If this
    also fails the last thing is to just do a run without a dynamic spinup
    (only a fixed geometry spinup).

    Parameters
    ----------
    gdir : :py:class:`oggm.GlacierDirectory`
        the glacier directory to process
    melt_f : float
        the melt_f used for this run
    fls_init : []
        List of flowlines to use to initialise the model
    ys : int
        start year of the run
    ye : int
        end year of the run
    local_variables : dict
        Dict in which under the key 'vol_m3_ref' the volume which is used in
        'calibrate_inversion_from_consensus'
    settings_filesuffix: str
        You can use a different set of settings by providing a filesuffix. This
        is useful for sensitivity experiments.
    output_filesuffix : str
        For the output file. If None the settings_filesuffix will be used.
        Default is None
    evolution_model : :class:oggm.core.FlowlineModel
        which evolution model to use. Default: gdir.settings['evolution_model']
        Not all models work in all circumstances!
    mb_model_historical : :py:class:`core.MassBalanceModel`
        User-povided MassBalanceModel instance for the historical run. Default
        is to use a MonthlyTIModel model  together with the provided
        parameter climate_input_filesuffix.
    mb_model_spinup : :py:class:`core.MassBalanceModel`
        User-povided MassBalanceModel instance for the spinup before the
        historical run. Default is to use a ConstantMassBalance model together
        with the provided parameter climate_input_filesuffix and during the
        period of spinup_start_yr until rgi_year (e.g. 1979 - 2000).
    minimise_for : str
        The variable we want to match at target_yr. Options are 'area' or
        'volume'.
        Default is 'area'.
    climate_input_filesuffix : str
        filesuffix for the input climate file
        Default is ''
    spinup_period : int
        The period how long the spinup should run. Start date of historical run
        is defined "target_yr - spinup_period". Minimum allowed value is
        defined with 'min_spinup_period'. If the provided climate data starts
        at year later than (target_yr - spinup_period) the spinup_period is set
        to (target_yr - yr_climate_start). Caution if spinup_start_yr is set
        the spinup_period is ignored.
        Default is 20
    min_spinup_period : int
        If the dynamic spinup function fails with the initial 'spinup_period'
        a shorter period is tried. Here you can define the minimum period to
        try.
        Default is 10
    target_yr : int or None
        The rgi date, at which we want to match area or volume.
        If None, gdir.rgi_date + 1 is used (the default).
        Default is None
    precision_percent : float
        Gives the precision we want to match for the selected variable
        ('minimise_for') at rgi_date in percent. The algorithm makes sure that
        the resulting relative mismatch is smaller than precision_percent, but
        also that the absolute value is smaller than precision_absolute.
        Default is 1, meaning the difference must be within 1% of the given
        value (area or volume).
    precision_absolute : float
        Gives an minimum absolute value to match. The algorithm makes sure that
        the resulting relative mismatch is smaller than
        precision_percent, but also that the absolute value is
        smaller than precision_absolute.
        The unit of precision_absolute depends on minimise_for (if 'area' in
        km2, if 'volume' in km3)
        Default is 1.
    min_ice_thickness : float
        Gives an minimum ice thickness for model grid points which are counted
        to the total model value. This could be useful to filter out seasonal
        'glacier growth', as OGGM do not differentiate between snow and ice in
        the forward model run. Therefore you could see quite fast changes
        (spikes) in the time-evolution (especially visible in length and area).
        If you set this value to 0 the filtering can be switched off.
        Default is gdir.settings['dynamic_spinup_min_ice_thick'].
    first_guess_t_spinup : float
        The initial guess for the temperature bias for the spinup
        MassBalanceModel in °C.
        Default is -2.
    t_spinup_max_step_length : float
        Defines the maximums allowed change of t_spinup between two iterations. Is
        needed to avoid to large changes.
        Default is 2
    maxiter : int
        Maximum number of minimisation iterations per dynamic spinup where area
        or volume is tried to be matched. If reached and 'ignore_errors=False'
        an error is raised.
        Default is 30
    store_model_geometry : bool
        whether to store the full model geometry run file to disk or not.
        Default is True
    store_fl_diagnostics : bool or None
        Whether to store the model flowline diagnostics to disk or not.
        Default is None (-> gdir.settings['store_fl_diagnostics'])
    do_inversion : bool
        If True a complete inversion is conducted using the provided melt_f
        before the actual fallback run.
        Default is False
    spinup_start_yr_max : int or None
        Possibility to provide a maximum year where the dynamic spinup must
        start from at least. If set, this overrides the min_spinup_period if
        target_yr - spinup_start_yr_max > min_spinup_period.
        Default is None
    add_fixed_geometry_spinup : bool
        If True and the original spinup_period of the dynamical spinup must be
        shortened (due to ice-free or out-of-boundary error) a
        fixed-geometry-spinup is added at the beginning so that the resulting
        model run always starts from ys.
        Default is True
    kwargs : dict
        kwargs to pass to the evolution_model instance

    Returns
    -------
    :py:class:`oggm.core.flowline.evolution_model`
        The final model after the run.
    """
    from oggm.workflow import calibrate_inversion_from_consensus

<<<<<<< HEAD
    if output_filesuffix is None:
        output_filesuffix = settings_filesuffix

=======
>>>>>>> 2f3b3efe
    evolution_model = decide_evolution_model(gdir=gdir,
                                             evolution_model=evolution_model)

    if local_variables is None:
        raise RuntimeError('Need the volume to do'
                           'calibrate_inversion_from_consensus provided in '
                           'local_variables!')

    # revert gdir to original state if necessary
    if melt_f != gdir.settings['melt_f']:
        define_new_melt_f_in_gdir(gdir, melt_f)
        if do_inversion:
            with utils.DisableLogger():
                apparent_mb_from_any_mb(gdir,
                                        settings_filesuffix=settings_filesuffix,
                                        add_to_log_file=False)
                calibrate_inversion_from_consensus(
                    [gdir], settings_filesuffix=settings_filesuffix,
                    apply_fs_on_mismatch=True, error_on_mismatch=False,
                    filter_inversion_output=True,
                    volume_m3_reference=local_variables['vol_m3_ref'],
                    add_to_log_file=False)
    if os.path.isfile(os.path.join(gdir.dir,
                                   'model_flowlines_dyn_melt_f_calib.pkl')):
        os.remove(os.path.join(gdir.dir,
                               'model_flowlines_dyn_melt_f_calib.pkl'))

    if target_yr is None:
        target_yr = gdir.rgi_date + 1  # + 1 converted to hydro years
    if min_spinup_period > target_yr - ys:
        log.info('The RGI year is closer to ys as the minimum spinup '
                 'period -> therefore the minimum spinup period is '
                 'adapted and it is the only period which is tried by the '
                 'dynamic spinup function!')
        min_spinup_period = target_yr - ys
        spinup_period = target_yr - ys

    yr_clim_min = gdir.get_climate_info()['baseline_yr_0']
    try:
        model_end = run_dynamic_spinup(
            gdir,
            settings_filesuffix=settings_filesuffix,
            continue_on_error=False,  # force to raise an error in @entity_task
            add_to_log_file=False,
            init_model_fls=fls_init,
            climate_input_filesuffix=climate_input_filesuffix,
            evolution_model=evolution_model,
            mb_model_historical=mb_model_historical,
            mb_model_spinup=mb_model_spinup,
            spinup_period=spinup_period,
            spinup_start_yr=ys,
            min_spinup_period=min_spinup_period,
            spinup_start_yr_max=spinup_start_yr_max,
            target_yr=target_yr,
            minimise_for=minimise_for,
            precision_percent=precision_percent,
            precision_absolute=precision_absolute,
            min_ice_thickness=min_ice_thickness,
            first_guess_t_spinup=first_guess_t_spinup,
            t_spinup_max_step_length=t_spinup_max_step_length,
            maxiter=maxiter,
            output_filesuffix=output_filesuffix,
            store_model_geometry=store_model_geometry,
            store_fl_diagnostics=store_fl_diagnostics,
            ignore_errors=False,
            ye=ye,
            add_fixed_geometry_spinup=add_fixed_geometry_spinup,
            **kwargs)

        gdir.settings['used_spinup_option'] = 'dynamic spinup only'
        # this is only for backwards compatibility
        gdir.add_to_diagnostics('used_spinup_option', 'dynamic spinup only')

    except RuntimeError:
        log.warning('No dynamic spinup could be conducted by using the '
                    f'original melt factor ({melt_f}). Therefore the last '
                    'try is to conduct a run until ye without a dynamic '
                    'spinup.')

        # set all dynamic diagnostics to None if there where some successful
        # runs
        diag = gdir.get_diagnostics()
        if minimise_for == 'area':
            unit = 'km2'
        elif minimise_for == 'volume':
            unit = 'km3'
        else:
            raise NotImplementedError
        for key in ['temp_bias_dynamic_spinup', 'dynamic_spinup_period',
                    'dynamic_spinup_forward_model_iterations',
                    f'{minimise_for}_mismatch_dynamic_spinup_{unit}_percent',
                    f'reference_{minimise_for}_dynamic_spinup_{unit}',
                    'dynamic_spinup_other_variable_reference',
                    'dynamic_spinup_mismatch_other_variable_percent']:
            if key in diag:
                gdir.settings[key] = None
                # this is only for backwards compatibility
                gdir.add_to_diagnostics(key, None)

        gdir.settings['run_dynamic_spinup_success'] = False
        # this is only for backwards compatibility
        gdir.add_to_diagnostics('run_dynamic_spinup_success', False)

        # try to make a fixed geometry spinup
        model_end = run_from_climate_data(
            gdir,
            # force to raise an error in @entity_task
            continue_on_error=False,
            add_to_log_file=False,
            settings_filesuffix=settings_filesuffix,
            min_ys=yr_clim_min, ye=ye,
            output_filesuffix=output_filesuffix,
            climate_input_filesuffix=climate_input_filesuffix,
            store_model_geometry=store_model_geometry,
            store_fl_diagnostics=store_fl_diagnostics,
            init_model_fls=fls_init, evolution_model=evolution_model,
            fixed_geometry_spinup_yr=ys)

        gdir.settings['used_spinup_option'] = 'fixed geometry spinup'
        # this is only for backwards compatibility
        gdir.add_to_diagnostics('used_spinup_option', 'fixed geometry spinup')

    return model_end


def dynamic_melt_f_run(
        gdir, melt_f, yr0_ref_mb, yr1_ref_mb, fls_init, ys, ye,
<<<<<<< HEAD
        settings_filesuffix='',  output_filesuffix=None, evolution_model=None,
=======
        settings_filesuffix='',  output_filesuffix='', evolution_model=None,
>>>>>>> 2f3b3efe
        local_variables=None, set_local_variables=False, target_yr=None,
        model_flowline_filesuffix='',
        **kwargs):
    """
    This function is one option for a 'run_function' for the
    'run_dynamic_melt_f_calibration' function (the corresponding
    'fallback_function' is 'dynamic_melt_f_run_fallback'). It is meant to
    define a new melt_f in the given gdir and conduct a
    'run_from_climate_data' run between ys and ye and return the geodetic mass
    balance (units: kg m-2 yr-1) of the period yr0_ref_mb and yr1_ref_mb.

    Parameters
    ----------
    gdir : :py:class:`oggm.GlacierDirectory`
        the glacier directory to process
    settings_filesuffix: str
        You can use a different set of settings by providing a filesuffix. This
        is useful for sensitivity experiments.
    melt_f : float
        the melt_f used for this run
    yr0_ref_mb : int
        the start year of the geodetic mass balance
    yr1_ref_mb : int
        the end year of the geodetic mass balance
    fls_init : []
        List of flowlines to use to initialise the model
    ys : int
        start year of the complete run, must by smaller or equal y0_ref_mb
    ye : int
        end year of the complete run, must be smaller or equal y1_ref_mb
    output_filesuffix : str
        For the output file. If None the settings_filesuffix will be used.
        Default is None
    evolution_model : :class:oggm.core.FlowlineModel
        which evolution model to use. Default: gdir.settings['evolution_model']
        Not all models work in all circumstances!
    local_variables : None
        Not needed in this function, just here to match with the function
        call in run_dynamic_melt_f_calibration.
    set_local_variables : bool
        Not needed in this function. Only here to be confirm with the use of
        this function in 'run_dynamic_melt_f_calibration'.
    target_yr : int or None
        The target year for a potential dynamic spinup (not needed here).
        Default is None
    kwargs : dict
        kwargs to pass to the evolution_model instance

    Returns
    -------
    :py:class:`oggm.core.flowline.evolution_model`, float
        The final model after the run and the calculated geodetic mass balance
    """

<<<<<<< HEAD
    if output_filesuffix is None:
        output_filesuffix = settings_filesuffix

=======
>>>>>>> 2f3b3efe
    evolution_model = decide_evolution_model(gdir=gdir,
                                             evolution_model=evolution_model)

    if set_local_variables:
        # No local variables needed in this function
        return None

    # Here we start with the actual model run
    define_new_melt_f_in_gdir(gdir, melt_f)

    # conduct model run
    try:
        model = run_from_climate_data(gdir,
                                      # force to raise an error in @entity_task
                                      continue_on_error=False,
                                      add_to_log_file=False,
                                      settings_filesuffix=settings_filesuffix,
                                      ys=ys, ye=ye,
                                      output_filesuffix=output_filesuffix,
                                      init_model_fls=fls_init,
                                      evolution_model=evolution_model,
                                      **kwargs)
    except RuntimeError as e:
        raise RuntimeError(f'run_from_climate_data raised error! '
                           f'(Message: {e})')

    # calculate dmdtda from previous simulation here
    with utils.DisableLogger():
        ds = utils.compile_run_output(gdir, input_filesuffix=output_filesuffix,
                                      path=False)
    dmdtda_mdl = ((ds.volume.loc[yr1_ref_mb].values[0] -
                   ds.volume.loc[yr0_ref_mb].values[0]) /
                  gdir.rgi_area_m2 /
                  (yr1_ref_mb - yr0_ref_mb) *
                  gdir.settings['ice_density'])

    return model, dmdtda_mdl


def dynamic_melt_f_run_fallback(
        gdir, melt_f, fls_init, ys, ye, local_variables,
<<<<<<< HEAD
        settings_filesuffix='', output_filesuffix=None,
=======
        settings_filesuffix='', output_filesuffix='',
>>>>>>> 2f3b3efe
        evolution_model=None, target_yr=None, **kwargs):
    """
    This is the fallback function corresponding to the function
    'dynamic_melt_f_run', which are provided to
    'run_dynamic_melt_f_calibration'. It is used if the run_function fails and
    if 'ignore_error=True' in 'run_dynamic_melt_f_calibration'. It sets
    melt_f and conduct a run_from_climate_data run from ys to ye.

    Parameters
    ----------
    gdir : :py:class:`oggm.GlacierDirectory`
        the glacier directory to process
    melt_f : float
        the melt_f used for this run
    fls_init : []
        List of flowlines to use to initialise the model
    ys : int
        start year of the run
    ye : int
        end year of the run
    local_variables : dict
        Not needed in this function, just here to match with the function
        call in run_dynamic_melt_f_calibration.
    settings_filesuffix: str
        You can use a different set of settings by providing a filesuffix. This
        is useful for sensitivity experiments.
    output_filesuffix : str
        For the output file. If None the settings_filesuffix will be used.
        Default is None
    evolution_model : :class:oggm.core.FlowlineModel
        which evolution model to use. Default: gdir.settings['evolution_model']
        Not all models work in all circumstances!
    target_yr : int or None
        The target year for a potential dynamic spinup (not needed here).
        Default is None
    kwargs : dict
        kwargs to pass to the evolution_model instance

     Returns
    -------
    :py:class:`oggm.core.flowline.evolution_model`
        The final model after the run.
    """

<<<<<<< HEAD
    if output_filesuffix is None:
        output_filesuffix = settings_filesuffix

=======
>>>>>>> 2f3b3efe
    evolution_model = decide_evolution_model(gdir=gdir,
                                             evolution_model=evolution_model)

    define_new_melt_f_in_gdir(gdir, melt_f)

    # conduct model run
    try:
        model = run_from_climate_data(gdir,
                                      # force to raise an error in @entity_task
                                      continue_on_error=False,
                                      add_to_log_file=False,
                                      settings_filesuffix=settings_filesuffix,
                                      ys=ys, ye=ye,
                                      output_filesuffix=output_filesuffix,
                                      init_model_fls=fls_init,
                                      evolution_model=evolution_model,
                                      **kwargs)
        gdir.settings['used_spinup_option'] = 'no spinup'
        # this is only for backwards compatibility
        gdir.add_to_diagnostics('used_spinup_option', 'no spinup')
    except RuntimeError as e:
        raise RuntimeError(f'In fallback function run_from_climate_data '
                           f'raised error! (Message: {e})')

    return model


@entity_task(log, writes=['inversion_flowlines'])
def run_dynamic_melt_f_calibration(
<<<<<<< HEAD
        gdir, settings_filesuffix='', input_filesuffix=None,
=======
        gdir, settings_filesuffix='',
>>>>>>> 2f3b3efe
        ref_dmdtda=None, err_ref_dmdtda=None, err_dmdtda_scaling_factor=1,
        ref_period='', melt_f_min=None,
        melt_f_max=None, melt_f_max_step_length_minimum=0.1, maxiter=20,
        ignore_errors=False, output_filesuffix=None,
        model_flowline_filesuffix=None,
        ys=None, ye=None, target_yr=None,
        run_function=dynamic_melt_f_run_with_dynamic_spinup,
        kwargs_run_function=None,
        fallback_function=dynamic_melt_f_run_with_dynamic_spinup_fallback,
        kwargs_fallback_function=None, init_model_filesuffix=None,
        init_model_yr=None, init_model_fls=None,
        first_guess_diagnostic_msg='dynamic spinup only'):
    """Calibrate melt_f to match a geodetic mass balance incorporating a
    dynamic model run.

    This task iteratively search for a melt_f to match a provided geodetic
    mass balance. How one model run looks like is defined in the 'run_function'.
    This function should take a new melt_f guess, conducts a dynamic run and
    calculate the geodetic mass balance. The goal is to match the geodetic mass
    blanance 'ref_dmdtda' inside the provided error 'err_ref_dmdtda'. If the
    minimisation of the mismatch between the provided and modeled geodetic mass
    balance is not working the 'fallback_function' is called. In there it is
    decided what run should be conducted in such a failing case. Further if
    'ignore_error' is set to True and we could not find a satisfying mismatch
    the best run so far is saved (if not one successful run with 'run_function'
    the 'fallback_function' is called).

    Parameters
    ----------
    gdir : :py:class:`oggm.GlacierDirectory`
        the glacier directory to process
    settings_filesuffix: str
        You can use a different set of settings by providing a filesuffix. This
        is useful for sensitivity experiments. Code-wise the settings_filesuffix
        is set in the @entity-task decorater.
    ref_dmdtda : float or None
        The reference geodetic mass balance to match (units: kg m-2 yr-1). If
        None the data from Hugonnet 2021 is used.
        Default is None
    err_ref_dmdtda : float or None
        The error of the reference geodetic mass balance to match (unit: kg m-2
        yr-1). Must always be a positive number. If None the data from Hugonett
        2021 is used.
        Default is None
    err_dmdtda_scaling_factor : float
        The error of the geodetic mass balance is multiplied by this factor.
        When looking at more glaciers you should set this factor smaller than
        1 (Default), but the smaller this factor the more glaciers will fail
        during calibration. The factor is only used if ref_dmdtda = None and
        err_ref_dmdtda = None.
        The idea is that we reduce the uncertainty of individual observations
        to count for correlated uncertainties when looking at regional or
        global scales. If err_scaling_factor is 1 (Default) and you look at the
        results of more than one glacier this equals that all errors are
        uncorrelated. Therefore the result will be outside the uncertainty
        boundaries given in Hugonett 2021 e.g. for the global estimate, because
        some correlation of the individual errors is assumed during aggregation
        of glaciers to regions (for more details see paper Hugonett 2021).
    ref_period : str
        If ref_dmdtda is None one of '2000-01-01_2010-01-01',
        '2010-01-01_2020-01-01', '2000-01-01_2020-01-01'. If ref_dmdtda is
        set, this should still match the same format but can be any date.
        Default is '' (-> PARAMS['geodetic_mb_period'])
    melt_f_min : float or None
        Lower absolute limit for melt_f.
        Default is None (-> gdir.settings['melt_f_min'])
    melt_f_max : float or None
        Upper absolute limit for melt_f.
        Default is None (-> gdir.settings['melt_f_max'])
    melt_f_max_step_length_minimum : float
        Defines a minimum maximal change of melt_f between two iterations. The
        maximum step length is needed to avoid too large steps, which likely
        lead to an error.
        Default is 0.1
    maxiter : int
        Maximum number of minimisation iterations of minimising mismatch to
        dmdtda by changing melt_f. Each of this iterations conduct a complete
        run defined in the 'run_function'. If maxiter reached and
        'ignore_errors=False' an error is raised.
        Default is 20
    ignore_errors : bool
        If True and the 'run_function' with melt_f calibration is not working
        to match dmdtda inside the provided uncertainty fully, but their where
        some successful runs which improved the first guess, they are saved as
        part success, and if not a single run was successful the
        'fallback_function' is called.
        If False and the 'run_function' with melt_f calibration is not working
        fully an error is raised.
        Default is True
    output_filesuffix : str
        For the output file. If None the settings_filesuffix will be used.
        Default is None
    model_flowline_filesuffix : str
        for the model flowline to use if no other flowlines for initialisation
        are provided. If None the settings_filesuffix will be used.
        Default is None
    ys : int or None
        The start year of the conducted run. If None the first year of the
        provided climate file.
        Default is None
    ye : int or None
        The end year of the conducted run. If None the last year of the
        provided climate file.
        Default is None
    target_yr : int or None
        The target year for a potential dynamic spinup (see run_dynamic_spinup
        function for more info).
        If None, gdir.rgi_date + 1 is used (the default).
        Default is None
    run_function : function
        This function defines how a new defined melt_f is used to conduct the
        next model run. This function must contain the arguments 'gdir',
        'settings_filesuffix', 'melt_f', 'yr0_ref_mb', 'yr1_ref_mb', 'fls_init',
        'ys', 'ye' and 'output_filesuffix'. Further this function must return
        the final model and the calculated geodetic mass balance dmdtda in
        kg m-2 yr-1.
    kwargs_run_function : None or dict
        Can provide additional keyword arguments to the run_function as a
        dictionary.
    fallback_function : function
        This is a fallback function if the calibration is not working using
        'run_function' it is called. This function must contain the arguments
        'gdir', 'settings_filesuffix', 'melt_f', 'fls_init', 'ys', 'ye',
        'local_variables' and 'output_filesuffix'. Further this function should
        return the final model.
    kwargs_fallback_function : None or dict
        Can provide additional keyword arguments to the fallback_function as a
        dictionary.
    init_model_filesuffix : str or None
        If you want to start from a previous model run state. This state
        should be at time yr_rgi_date.
        Default is None
    init_model_yr : int or None
        the year of the initial run you want to start from. The default
        is to take the last year of the simulation.
    init_model_fls : []
        List of flowlines to use to initialise the model (the default is the
        present_time_glacier file from the glacier directory).
        Ignored if `init_model_filesuffix` is set.
    first_guess_diagnostic_msg : str
        This message will be added to the glacier diagnostics if only the
        default melt_f resulted in a successful 'run_function' run.
        Default is 'dynamic spinup only'

    Returns
    -------
    :py:class:`oggm.core.flowline.evolution_model`
        The final dynamically spined-up model. Type depends on the selected
        evolution_model.
    """

    if output_filesuffix is None:
        output_filesuffix = settings_filesuffix

    if model_flowline_filesuffix is None:
        model_flowline_filesuffix = settings_filesuffix

    # melt_f constraints
    if melt_f_min is None:
        melt_f_min = gdir.settings['melt_f_min']
    if melt_f_max is None:
        melt_f_max = gdir.settings['melt_f_max']

    if kwargs_run_function is None:
        kwargs_run_function = {}
    if kwargs_fallback_function is None:
        kwargs_fallback_function = {}

    # geodetic mb stuff
    if not ref_period:
        ref_period = gdir.settings['geodetic_mb_period']
    # if a reference geodetic mb is specified also the error of it must be
    # specified, and vice versa
    if ((ref_dmdtda is None and err_ref_dmdtda is not None) or
            (ref_dmdtda is not None and err_ref_dmdtda is None)):
        raise RuntimeError('If you provide a reference geodetic mass balance '
                           '(ref_dmdtda) you must also provide an error for it '
                           '(err_ref_dmdtda), and vice versa!')
    # Get the reference geodetic mb and error if not given
    if ref_dmdtda is None:
        df_ref_dmdtda = utils.get_geodetic_mb_dataframe().loc[gdir.rgi_id]
        sel = df_ref_dmdtda.loc[df_ref_dmdtda['period'] == ref_period].iloc[0]
        # reference geodetic mass balance from Hugonnet 2021
        ref_dmdtda = float(sel['dmdtda'])
        # dmdtda: in meters water-equivalent per year -> we convert
        ref_dmdtda *= 1000  # kg m-2 yr-1
        # error of reference geodetic mass balance from Hugonnet 2021
        err_ref_dmdtda = float(sel['err_dmdtda'])
        err_ref_dmdtda *= 1000  # kg m-2 yr-1
        err_ref_dmdtda *= err_dmdtda_scaling_factor

    if err_ref_dmdtda <= 0:
        raise RuntimeError('The provided error for the geodetic mass-balance '
                           '(err_ref_dmdtda) must be positive and non zero! But'
                           f'given was {err_ref_dmdtda}!')
    # get start and end year of geodetic mb
    yr0_ref_mb, yr1_ref_mb = ref_period.split('_')
    yr0_ref_mb = int(yr0_ref_mb.split('-')[0])
    yr1_ref_mb = int(yr1_ref_mb.split('-')[0])

    clim_info = gdir.get_climate_info()

    if ye is None:
        # One adds 1 because the run ends at the end of the year
        ye = clim_info['baseline_yr_1'] + 1

    if ye < yr1_ref_mb:
        raise RuntimeError('The provided ye is smaller than the end year of '
                           'the given geodetic_mb_period!')

    if ys is None:
        ys = clim_info['baseline_yr_0']

    if ys > yr0_ref_mb:
        raise RuntimeError('The provided ys is larger than the start year of '
                           'the given geodetic_mb_period!')

    if target_yr is None:
        target_yr = gdir.rgi_date + 1  # + 1 converted to hydro years
    if target_yr < ys:
        if ignore_errors:
            log.info('The rgi year is smaller than the provided start year '
                     'ys -> setting the rgi year to ys to continue!')
            target_yr = ys
        else:
            raise RuntimeError('The rgi year is smaller than the provided '
                               'start year ys!')
    kwargs_run_function['target_yr'] = target_yr
    kwargs_fallback_function['target_yr'] = target_yr

    # get initial flowlines from which we want to start from
    if init_model_filesuffix is not None:
        fp = gdir.get_filepath('model_geometry',
                               filesuffix=init_model_filesuffix)
        fmod = FileModel(fp)
        if init_model_yr is None:
            init_model_yr = fmod.last_yr
        fmod.run_until(init_model_yr)
        init_model_fls = fmod.fls

    if init_model_fls is None:
        fls_init = gdir.read_pickle('model_flowlines',
                                    filesuffix=model_flowline_filesuffix)
    else:
        fls_init = copy.deepcopy(init_model_fls)

    # save original melt_f for later to be able to recreate original gdir
    # (using the fallback function) if an error occurs
    melt_f_initial = gdir.settings['melt_f']

    # define maximum allowed change of melt_f between two iterations. Is needed
    # to avoid to large changes (=likely lead to an error). It is defined in a
    # way that in maxiter steps the further away limit can be reached
    melt_f_max_step_length = np.max(
        [np.max(np.abs(np.array([melt_f_min, melt_f_min]) - melt_f_initial)) /
         maxiter,
         melt_f_max_step_length_minimum])

    # only used to check performance of minimisation
    dynamic_melt_f_calibration_runs = [0]

    # this function is called if the actual dynamic melt_f calibration fails
    def fallback_run(melt_f, reset, best_mismatch=None, initial_mismatch=None,
                     only_first_guess=None):
        if reset:
            # unfortunately we could not conduct an error free run using the
            # provided run_function, so we us the fallback_function

            # this diagnostics should be overwritten inside the fallback_function
            gdir.settings['used_spinup_option'] = 'fallback_function'
            # this is only for backwards compatibility
            gdir.add_to_diagnostics('used_spinup_option', 'fallback_function')

            model = fallback_function(gdir=gdir,
                                      settings_filesuffix=settings_filesuffix,
                                      melt_f=melt_f, fls_init=fls_init,
                                      ys=ys, ye=ye,
                                      local_variables=local_variables_run_function,
                                      output_filesuffix=output_filesuffix,
                                      **kwargs_fallback_function)
        else:
            # we were not able to reach the desired precision during the
            # minimisation, but at least we conducted a few error free runs
            # using the run_function, and therefore we save the best guess we
            # found so far
            if only_first_guess:
                gdir.settings['used_spinup_option'] = first_guess_diagnostic_msg
                # this is only for backwards compatibility
                gdir.add_to_diagnostics('used_spinup_option',
                                        first_guess_diagnostic_msg)
            else:
                gdir.settings['used_spinup_option'] = ('dynamic melt_f '
                                                       'calibration (part success)')
                # this is only for backwards compatibility
                gdir.add_to_diagnostics('used_spinup_option',
                                        'dynamic melt_f calibration (part '
                                        'success)')
            model, dmdtda_mdl = run_function(gdir=gdir,
                                             settings_filesuffix=settings_filesuffix,
                                             melt_f=melt_f,
                                             yr0_ref_mb=yr0_ref_mb,
                                             yr1_ref_mb=yr1_ref_mb,
                                             fls_init=fls_init, ys=ys, ye=ye,
                                             output_filesuffix=output_filesuffix,
                                             local_variables=local_variables_run_function,
                                             **kwargs_run_function)

            # some dianostics for later
            diag_dyn_melt = {
                'dmdtda_mismatch_dynamic_calibration_reference':
                    float(ref_dmdtda),
                'dmdtda_dynamic_calibration_given_error': float(err_ref_dmdtda),
                'dmdtda_dynamic_calibration_error_scaling_factor':
                    float(err_dmdtda_scaling_factor),
                'dmdtda_mismatch_dynamic_calibration': float(best_mismatch),
                'dmdtda_mismatch_with_initial_melt_f': float(initial_mismatch),
                'melt_f_dynamic_calibration': float(melt_f),
                'melt_f_before_dynamic_calibration': float(melt_f_initial),
                'run_dynamic_melt_f_calibration_iterations':
                    int(dynamic_melt_f_calibration_runs[-1]),
            }

            for k, v in diag_dyn_melt.items():
                gdir.settings[k] = v
                # this is only for backwards compatibility
                if settings_filesuffix == '':
                    gdir.add_to_diagnostics(k, v)

        return model

    # here we define the local variables which are used in the run_function,
    # for some run_functions this is useful to save parameters from a previous
    # run to be faster in the upcoming runs
    local_variables_run_function = {}
    run_function(gdir=gdir, settings_filesuffix=settings_filesuffix,
                 melt_f=None, yr0_ref_mb=None, yr1_ref_mb=None,
                 fls_init=None, ys=None, ye=None,
                 local_variables=local_variables_run_function,
                 model_flowline_filesuffix=model_flowline_filesuffix,
                 set_local_variables=True, **kwargs_run_function)

    # this is the actual model run which is executed each iteration in order to
    # minimise the mismatch of dmdtda of model and observation
    def model_run(melt_f):
        # to check performance of minimisation
        dynamic_melt_f_calibration_runs.append(
            dynamic_melt_f_calibration_runs[-1] + 1)

        model, dmdtda_mdl = run_function(gdir=gdir,
                                         settings_filesuffix=settings_filesuffix,
                                         melt_f=melt_f,
                                         yr0_ref_mb=yr0_ref_mb,
                                         yr1_ref_mb=yr1_ref_mb,
                                         fls_init=fls_init, ys=ys, ye=ye,
                                         output_filesuffix=output_filesuffix,
                                         local_variables=local_variables_run_function,
                                         **kwargs_run_function)
        return model, dmdtda_mdl

    def cost_fct(melt_f, model_dynamic_spinup_end):

        # actual model run
        model_dynamic_spinup, dmdtda_mdl = model_run(melt_f)

        # save final model for later
        model_dynamic_spinup_end.append(copy.deepcopy(model_dynamic_spinup))

        # calculate the mismatch of dmdtda
        cost = float(dmdtda_mdl - ref_dmdtda)

        return cost

    def init_cost_fun():
        model_dynamic_spinup_end = []

        def c_fun(melt_f):
            return cost_fct(melt_f, model_dynamic_spinup_end)

        return c_fun, model_dynamic_spinup_end

    # Here start with own spline minimisation algorithm
    def minimise_with_spline_fit(fct_to_minimise, melt_f_guess, mismatch):
        # defines limits of melt_f in accordance to maximal allowed change
        # between iterations
        melt_f_limits = [max(melt_f_initial - melt_f_max_step_length,
                             melt_f_min),
                         min(melt_f_initial + melt_f_max_step_length,
                             melt_f_max)]

        # this two variables indicate that the limits were already adapted to
        # avoid an error
        was_min_error = False
        was_max_error = False
        was_errors = [was_min_error, was_max_error]

        def get_mismatch(melt_f):
            melt_f = copy.deepcopy(melt_f)
            # first check if the melt_f is inside limits
            if melt_f < melt_f_limits[0]:
                # was the smaller limit already executed, if not first do this
                if melt_f_limits[0] not in melt_f_guess:
                    melt_f = copy.deepcopy(melt_f_limits[0])
                else:
                    # smaller limit was already used, check if it was
                    # already newly defined with error
                    if was_errors[0]:
                        raise RuntimeError('Not able to minimise without '
                                           'raising an error at lower limit of '
                                           'melt_f!')
                    else:
                        # ok we set a new lower limit, consider also minimum
                        # limit
                        melt_f_limits[0] = max(melt_f_min,
                                               melt_f_limits[0] -
                                               melt_f_max_step_length)
            elif melt_f > melt_f_limits[1]:
                # was the larger limit already executed, if not first do this
                if melt_f_limits[1] not in melt_f_guess:
                    melt_f = copy.deepcopy(melt_f_limits[1])
                else:
                    # larger limit was already used, check if it was
                    # already newly defined with ice free glacier
                    if was_errors[1]:
                        raise RuntimeError('Not able to minimise without '
                                           'raising an error at upper limit of '
                                           'melt_f!')
                    else:
                        # ok we set a new upper limit, consider also maximum
                        # limit
                        melt_f_limits[1] = min(melt_f_max,
                                               melt_f_limits[1] +
                                               melt_f_max_step_length)

            # now clip melt_f with limits (to be sure)
            melt_f = np.clip(melt_f, melt_f_limits[0], melt_f_limits[1])
            if melt_f in melt_f_guess:
                raise RuntimeError('This melt_f was already tried. Probably '
                                   'we are at one of the max or min limit and '
                                   'still have no satisfactory mismatch '
                                   'found!')

            # if error during dynamic calibration this defines how much
            # melt_f is changed in the upcoming iterations to look for an
            # error free run
            melt_f_search_change = melt_f_max_step_length / 10
            # maximum number of changes to look for an error free run
            max_iterations = int(melt_f_max_step_length /
                                 melt_f_search_change)

            current_min_error = False
            current_max_error = False
            doing_first_guess = (len(mismatch) == 0)
            iteration = 0
            current_melt_f = copy.deepcopy(melt_f)

            # in this loop if an error at the limits is raised we go step by
            # step away from the limits until we are at the initial guess or we
            # found an error free run
            tmp_mismatch = None
            while ((current_min_error | current_max_error | iteration == 0) &
                   (iteration < max_iterations)):
                try:
                    tmp_mismatch = fct_to_minimise(melt_f)
                except RuntimeError as e:
                    # check if we are at the lower limit
                    if melt_f == melt_f_limits[0]:
                        # check if there was already an error at the lower limit
                        if was_errors[0]:
                            raise RuntimeError('Second time with error at '
                                               'lower limit of melt_f! '
                                               'Error message of model run: '
                                               f'{e}')
                        else:
                            was_errors[0] = True
                            current_min_error = True

                    # check if we are at the upperlimit
                    elif melt_f == melt_f_limits[1]:
                        # check if there was already an error at the lower limit
                        if was_errors[1]:
                            raise RuntimeError('Second time with error at '
                                               'upper limit of melt_f! '
                                               'Error message of model run: '
                                               f'{e}')
                        else:
                            was_errors[1] = True
                            current_max_error = True

                    if current_min_error:
                        # currently we searching for a new lower limit with no
                        # error
                        melt_f = np.round(melt_f + melt_f_search_change,
                                          decimals=1)
                    elif current_max_error:
                        # currently we searching for a new upper limit with no
                        # error
                        melt_f = np.round(melt_f - melt_f_search_change,
                                          decimals=1)

                    # if we end close to an already executed guess while
                    # searching for a new limit we quite
                    if np.isclose(melt_f, melt_f_guess).any():
                        raise RuntimeError('Not able to further minimise, '
                                           'return the best we have so far!'
                                           f'Error message: {e}')

                    if doing_first_guess:
                        # unfortunately first guess is not working
                        raise RuntimeError('Dynamic calibration is not working '
                                           'with first guess! Error '
                                           f'message: {e}')

                    if np.isclose(melt_f, current_melt_f):
                        # something unexpected happen so we end here
                        raise RuntimeError('Unexpected error not at the limits'
                                           f' of melt_f. Error Message: {e}')

                iteration += 1

            if iteration >= max_iterations:
                # ok we were not able to find an mismatch without error
                if current_min_error:
                    raise RuntimeError('Not able to find new lower limit for '
                                       'melt_f!')
                elif current_max_error:
                    raise RuntimeError('Not able to find new upper limit for '
                                       'melt_f!')
                else:
                    raise RuntimeError('Something unexpected happened during '
                                       'definition of new melt_f limits!')
            else:
                # if we found a new limit set it
                if current_min_error:
                    melt_f_limits[0] = copy.deepcopy(melt_f)
                elif current_max_error:
                    melt_f_limits[1] = copy.deepcopy(melt_f)

            if tmp_mismatch is None:
                raise RuntimeError('Not able to find a new mismatch for '
                                   'dmdtda!')

            return float(tmp_mismatch), float(melt_f)

        # first guess
        new_mismatch, new_melt_f = get_mismatch(melt_f_initial)
        melt_f_guess.append(new_melt_f)
        mismatch.append(new_mismatch)

        if abs(mismatch[-1]) < err_ref_dmdtda:
            return mismatch[-1], new_melt_f

        # second (arbitrary) guess is given depending on the outcome of first
        # guess, melt_f is changed for percent of mismatch relative to
        # err_ref_dmdtda times melt_f_max_step_length (if
        # mismatch = 2 * err_ref_dmdtda this corresponds to 100%; for 100% or
        # 150% the next step is (-1) * melt_f_max_step_length; if mismatch
        # -40%, next step is 0.4 * melt_f_max_step_length; but always at least
        # an absolute change of 0.02 is imposed to prevent too close guesses).
        # (-1) as if mismatch is negative we need a larger melt_f to get closer
        # to 0.
        step = (-1) * np.sign(mismatch[-1]) * \
            max((np.abs(mismatch[-1]) - err_ref_dmdtda) / err_ref_dmdtda *
                melt_f_max_step_length, 0.02)
        new_mismatch, new_melt_f = get_mismatch(melt_f_guess[0] + step)
        melt_f_guess.append(new_melt_f)
        mismatch.append(new_mismatch)

        if abs(mismatch[-1]) < err_ref_dmdtda:
            return mismatch[-1], new_melt_f

        # Now start with splin fit for guessing
        while len(melt_f_guess) < maxiter:
            # get next guess from splin (fit partial linear function to
            # previously calculated (mismatch, melt_f) pairs and get melt_f
            # value where mismatch=0 from this fitted curve)
            sort_index = np.argsort(np.array(mismatch))
            tck = interpolate.splrep(np.array(mismatch)[sort_index],
                                     np.array(melt_f_guess)[sort_index],
                                     k=1)
            # here we catch interpolation errors (two different melt_f with
            # same mismatch), could happen if one melt_f was close to a newly
            # defined limit
            if np.isnan(tck[1]).any():
                if was_errors[0]:
                    raise RuntimeError('Second time with error at lower '
                                       'limit of melt_f! (nan in splin fit)')
                elif was_errors[1]:
                    raise RuntimeError('Second time with error at upper '
                                       'limit of melt_f! (nan in splin fit)')
                else:
                    raise RuntimeError('Not able to minimise! Problem is '
                                       'unknown. (nan in splin fit)')
            new_mismatch, new_melt_f = get_mismatch(
                float(interpolate.splev(0, tck)))
            melt_f_guess.append(new_melt_f)
            mismatch.append(new_mismatch)

            if abs(mismatch[-1]) < err_ref_dmdtda:
                return mismatch[-1], new_melt_f

        # Ok when we end here the spinup could not find satisfying match after
        # maxiter(ations)
        raise RuntimeError(f'Could not find mismatch smaller '
                           f'{err_ref_dmdtda} kg m-2 yr-1 (only '
                           f'{np.min(np.abs(mismatch))} kg m-2 yr-1) in '
                           f'{maxiter} Iterations!')

    # wrapper to get values for intermediate (mismatch, melt_f) guesses if an
    # error is raised
    def init_minimiser():
        melt_f_guess = []
        mismatch = []

        def minimiser(fct_to_minimise):
            return minimise_with_spline_fit(fct_to_minimise, melt_f_guess,
                                            mismatch)

        return minimiser, melt_f_guess, mismatch

    # define function for the actual minimisation
    c_fun, models_dynamic_spinup_end = init_cost_fun()

    # define minimiser
    minimise_given_fct, melt_f_guesses, mismatch_dmdtda = init_minimiser()

    try:
        final_mismatch, final_melt_f = minimise_given_fct(c_fun)
    except RuntimeError as e:
        # something happened during minimisation, if there where some
        # successful runs we return the one with the best mismatch, otherwise
        # we conduct just a run with no dynamic spinup
        if len(mismatch_dmdtda) == 0:
            # we conducted no successful run, so run without dynamic spinup
            if ignore_errors:
                log.info('Dynamic melt_f calibration not successful. '
                         f'Error message: {e}')
                model_return = fallback_run(melt_f=melt_f_initial,
                                            reset=True)
                return model_return
            else:
                raise RuntimeError('Dynamic melt_f calibration was not '
                                   f'successful! Error Message: {e}')
        else:
            if ignore_errors:
                log.info('Dynamic melt_f calibration not successful. Error '
                         f'message: {e}')

                # there where some successful runs so we return the one with the
                # smallest mismatch of dmdtda
                min_mismatch_index = np.argmin(np.abs(mismatch_dmdtda))
                melt_f_best = np.array(melt_f_guesses)[min_mismatch_index]

                # check if the first guess was the best guess
                only_first_guess = False
                if min_mismatch_index == 1:
                    only_first_guess = True

                model_return = fallback_run(
                    melt_f=melt_f_best, reset=False,
                    best_mismatch=np.array(mismatch_dmdtda)[min_mismatch_index],
                    initial_mismatch=mismatch_dmdtda[0],
                    only_first_guess=only_first_guess)

                return model_return
            else:
                raise RuntimeError('Dynamic melt_f calibration not successful. '
                                   f'Error message: {e}')

    # check that new melt_f is correctly saved in gdir
    assert final_melt_f == gdir.settings['melt_f']

    # hurray, dynamic melt_f calibration successful
    diag_dyn_melt = {
        'used_spinup_option': 'dynamic melt_f calibration (full success)',
        'dmdtda_mismatch_dynamic_calibration_reference': float(ref_dmdtda),
        'dmdtda_dynamic_calibration_given_error': float(err_ref_dmdtda),
        'dmdtda_dynamic_calibration_error_scaling_factor':
            float(err_dmdtda_scaling_factor),
        'dmdtda_mismatch_dynamic_calibration': float(final_mismatch),
        'dmdtda_mismatch_with_initial_melt_f': float(mismatch_dmdtda[0]),
        'melt_f_dynamic_calibration': float(final_melt_f),
        'melt_f_before_dynamic_calibration': float(melt_f_initial),
        'run_dynamic_melt_f_calibration_iterations':
            int(dynamic_melt_f_calibration_runs[-1]),
    }

    for k, v in diag_dyn_melt.items():
        gdir.settings[k] = v
        # this is only for backwards compatibility
        if settings_filesuffix == '':
            gdir.add_to_diagnostics(k, v)

    log.info(f'Dynamic melt_f calibration worked for {gdir.rgi_id}!')

    return models_dynamic_spinup_end[-1]<|MERGE_RESOLUTION|>--- conflicted
+++ resolved
@@ -210,12 +210,9 @@
         evolution_model.
     """
 
-<<<<<<< HEAD
     if output_filesuffix is None:
         output_filesuffix = settings_filesuffix
 
-=======
->>>>>>> 2f3b3efe
     evolution_model = decide_evolution_model(gdir=gdir,
                                              evolution_model=evolution_model)
 
@@ -955,11 +952,7 @@
 
 def dynamic_melt_f_run_with_dynamic_spinup(
         gdir, melt_f, yr0_ref_mb, yr1_ref_mb, fls_init, ys, ye,
-<<<<<<< HEAD
         settings_filesuffix='', output_filesuffix=None, evolution_model=None,
-=======
-        settings_filesuffix='', output_filesuffix='', evolution_model=None,
->>>>>>> 2f3b3efe
         mb_model_historical=None, mb_model_spinup=None,
         model_flowline_filesuffix='',
         minimise_for='area', climate_input_filesuffix='', spinup_period=20,
@@ -1120,12 +1113,9 @@
         The final model after the run and the calculated geodetic mass balance
     """
 
-<<<<<<< HEAD
     if output_filesuffix is None:
         output_filesuffix = settings_filesuffix
 
-=======
->>>>>>> 2f3b3efe
     evolution_model = decide_evolution_model(gdir=gdir,
                                              evolution_model=evolution_model)
 
@@ -1205,18 +1195,10 @@
                 filter_inversion_output=True,
                 volume_m3_reference=local_variables['vol_m3_ref'],
                 add_to_log_file=False)
-<<<<<<< HEAD
+
     model_flowline_filesuffix = f'{model_flowline_filesuffix}_dyn_melt_f_calib'
     init_present_time_glacier(gdir, settings_filesuffix=settings_filesuffix,
                               output_filesuffix=model_flowline_filesuffix,
-=======
-
-    # this is used to keep the original model_flowline unchanged (-> to be able
-    # to conduct different dynamic calibration runs in the same gdir)
-    model_flowline_filesuffix = '_dyn_melt_f_calib'
-    init_present_time_glacier(gdir, settings_filesuffix=settings_filesuffix,
-                              filesuffix=model_flowline_filesuffix,
->>>>>>> 2f3b3efe
                               add_to_log_file=False)
 
     # Now do a dynamic spinup to match area
@@ -1275,11 +1257,7 @@
 
 def dynamic_melt_f_run_with_dynamic_spinup_fallback(
         gdir, melt_f, fls_init, ys, ye, local_variables,
-<<<<<<< HEAD
         settings_filesuffix='', output_filesuffix=None,
-=======
-        settings_filesuffix='', output_filesuffix='',
->>>>>>> 2f3b3efe
         evolution_model=None, minimise_for='area',
         mb_model_historical=None, mb_model_spinup=None,
         climate_input_filesuffix='', spinup_period=20, min_spinup_period=10,
@@ -1422,12 +1400,9 @@
     """
     from oggm.workflow import calibrate_inversion_from_consensus
 
-<<<<<<< HEAD
     if output_filesuffix is None:
         output_filesuffix = settings_filesuffix
 
-=======
->>>>>>> 2f3b3efe
     evolution_model = decide_evolution_model(gdir=gdir,
                                              evolution_model=evolution_model)
 
@@ -1555,11 +1530,7 @@
 
 def dynamic_melt_f_run(
         gdir, melt_f, yr0_ref_mb, yr1_ref_mb, fls_init, ys, ye,
-<<<<<<< HEAD
         settings_filesuffix='',  output_filesuffix=None, evolution_model=None,
-=======
-        settings_filesuffix='',  output_filesuffix='', evolution_model=None,
->>>>>>> 2f3b3efe
         local_variables=None, set_local_variables=False, target_yr=None,
         model_flowline_filesuffix='',
         **kwargs):
@@ -1614,12 +1585,9 @@
         The final model after the run and the calculated geodetic mass balance
     """
 
-<<<<<<< HEAD
     if output_filesuffix is None:
         output_filesuffix = settings_filesuffix
 
-=======
->>>>>>> 2f3b3efe
     evolution_model = decide_evolution_model(gdir=gdir,
                                              evolution_model=evolution_model)
 
@@ -1661,11 +1629,7 @@
 
 def dynamic_melt_f_run_fallback(
         gdir, melt_f, fls_init, ys, ye, local_variables,
-<<<<<<< HEAD
         settings_filesuffix='', output_filesuffix=None,
-=======
-        settings_filesuffix='', output_filesuffix='',
->>>>>>> 2f3b3efe
         evolution_model=None, target_yr=None, **kwargs):
     """
     This is the fallback function corresponding to the function
@@ -1710,12 +1674,9 @@
         The final model after the run.
     """
 
-<<<<<<< HEAD
     if output_filesuffix is None:
         output_filesuffix = settings_filesuffix
 
-=======
->>>>>>> 2f3b3efe
     evolution_model = decide_evolution_model(gdir=gdir,
                                              evolution_model=evolution_model)
 
@@ -1745,11 +1706,7 @@
 
 @entity_task(log, writes=['inversion_flowlines'])
 def run_dynamic_melt_f_calibration(
-<<<<<<< HEAD
         gdir, settings_filesuffix='', input_filesuffix=None,
-=======
-        gdir, settings_filesuffix='',
->>>>>>> 2f3b3efe
         ref_dmdtda=None, err_ref_dmdtda=None, err_dmdtda_scaling_factor=1,
         ref_period='', melt_f_min=None,
         melt_f_max=None, melt_f_max_step_length_minimum=0.1, maxiter=20,

"""Mass balance models - next generation"""

# Built ins
import logging
import os
# External libs
import cftime
import numpy as np
import xarray as xr
import pandas as pd
from numpy.typing import ArrayLike
from scipy.interpolate import interp1d
from scipy import optimize
# Locals
import oggm.cfg as cfg
from oggm.cfg import SEC_IN_YEAR, SEC_IN_DAY
from oggm.utils import (SuperclassMeta, get_geodetic_mb_dataframe,
                        floatyear_to_date, date_to_floatyear, get_demo_file,
                        float_years_timeseries, ncDataset, get_temp_bias_dataframe,
                        clip_min, clip_max, clip_array, clip_scalar,
                        weighted_average_1d, lazy_property, set_array_type,
                        get_days_of_year, get_seconds_of_year, get_days_of_month,
                        get_seconds_of_month, )
from oggm.exceptions import (InvalidWorkflowError, InvalidParamsError,
                             MassBalanceCalibrationError)
from oggm import entity_task

# Module logger
log = logging.getLogger(__name__)

# Climate relevant global params - not optimised
MB_GLOBAL_PARAMS = ['temp_default_gradient',
                    'temp_all_solid',
                    'temp_all_liq',
                    'temp_melt']


class MassBalanceModel(object, metaclass=SuperclassMeta):
    """Interface and common logic for all mass balance models used in OGGM.

    All mass balance models should implement this interface.

    Attributes
    ----------
    valid_bounds : [float, float]
        The altitudinal bounds where the MassBalanceModel is valid. This is
        necessary for automated ELA search.
    hemisphere : str, {'nh', 'sh'}
        Used for certain methods - if the hydrological year is requested.
    rho : float, default: ``cfg.PARAMS['ice_density']``
        Density of ice
    use_leap_years : bool, default: False
        If the calendar should use leap years
    """

<<<<<<< HEAD
    def __init__(self, gdir=None, use_leap_years=False):
=======
    def __init__(self, gdir=None):
>>>>>>> 0285164a
        """ Initialize."""
        self.valid_bounds = None
        self.hemisphere = None
        if gdir is None:
            self.rho = cfg.PARAMS['ice_density']
        else:
            self.rho = gdir.settings['ice_density']
<<<<<<< HEAD
        self.use_leap_years = use_leap_years
=======
>>>>>>> 0285164a

    def __repr__(self):
        """String Representation of the mass balance model"""
        summary = ['<oggm.MassBalanceModel>']
        summary += ['  Class: ' + self.__class__.__name__]
        summary += ['  Attributes:']
        # Add all scalar attributes
        for k, v in self.__dict__.items():
            if np.isscalar(v) and not k.startswith('_'):
                nbform = '    - {}: {}'
                summary += [nbform.format(k, v)]
        return '\n'.join(summary) + '\n'

    def reset_state(self):
        """Reset any internal state of the model.

        This might not be needed by most models, but some models have an
        internal state (e.g. a snow cover history) which can be reset
        this way.
        """
        pass

    def days_in_month(self, year):
        """Get the number of days of a month, with or without leap years,
        depending on self.use_leap_years.

        Parameters
        ----------
        year: float
            The year (in the "floating year" convention).

        Returns
        -------
        int
            The number of days of the month
        """
        return get_days_of_month(year, use_leap_years=self.use_leap_years)

    def sec_in_month(self, year):
        """Get the seconds of the month, with or without leap years, depending
        on self.use_leap_years.

        Parameters
        ----------
        year: float
            The year (in the "floating year" convention).

        Returns
        -------
        int
            The seconds of the month
        """
        return get_seconds_of_month(year, use_leap_years=self.use_leap_years)

    def days_in_year(self, year):
        """Get the number of days of a year, with or without leap years,
        depending on self.use_leap_years.

        Parameters
        ----------
        year: float
            The year (in the "floating year" convention).

        Returns
        -------
        int
            The number of days of the year
        """
        return get_days_of_year(year, use_leap_years=self.use_leap_years)

    def sec_in_year(self, year):
        """Get the seconds of the year, with or without leap years, depending
        on self.use_leap_years.

        Parameters
        ----------
        year: float
            The year (in the "floating year" convention).

        Returns
        -------
        int
            The seconds of the year
        """
        return get_seconds_of_year(year, use_leap_years=self.use_leap_years)

    def get_daily_mb(self, heights, year=None, fl_id=None, fls=None):
        """Daily mass balance at given altitude(s) for a moment in time.

        Units: [m s-1], or meters of ice per second

        Note: `year` is optional because some simpler models have no time
        component.

        Parameters
        ----------
        heights: ndarray
            the altitudes at which the mass balance will be computed
        year: float, optional
            the time (in the "floating year" convention)
        fl_id: float, optional
            the index of the flowline in the fls array (might be ignored
            by some MB models)
        fls: list of flowline instances, optional
            the flowlines array, in case the MB model implementation needs
            to know details about the glacier geometry at the moment the
            MB model is called

        Returns
        -------
        the mass balance (same dim as `heights`) (units: [m s-1])
        """
        raise NotImplementedError()

    def get_monthly_mb(self, heights, year=None, fl_id=None, fls=None):
        """Monthly mass balance at given altitude(s) for a moment in time.

        Units: [m s-1], or meters of ice per second

        Note: `year` is optional because some simpler models have no time
        component.

        Parameters
        ----------
        heights: ndarray
            the altitudes at which the mass balance will be computed
        year: float, optional
            the time (in the "floating year" convention)
        fl_id: float, optional
            the index of the flowline in the fls array (might be ignored
            by some MB models)
        fls: list of flowline instances, optional
            the flowlines array, in case the MB model implementation needs
            to know details about the glacier geometry at the moment the
            MB model is called

        Returns
        -------
        the mass balance (same dim as `heights`) (units: [m s-1])
        """
        raise NotImplementedError()

    def get_annual_mb(self, heights, year=None, fl_id=None, fls=None):
        """Like `self.get_monthly_mb()`, but for annual MB.

        For some simpler mass balance models ``get_monthly_mb()` and
        `get_annual_mb()`` can be equivalent.

        Units: [m s-1], or meters of ice per second

        Note: `year` is optional because some simpler models have no time
        component.

        Parameters
        ----------
        heights: ndarray
            the altitudes at which the mass balance will be computed
        year: float, optional
            the time (in the "floating year" convention)
        fl_id: float, optional
            the index of the flowline in the fls array (might be ignored
            by some MB models)
        fls: list of flowline instances, optional
            the flowlines array, in case the MB model implementation needs
            to know details about the glacier geometry at the moment the
            MB model is called

        Returns
        -------
        the mass balance (same dim as `heights`) (units: [m s-1])
        """
        raise NotImplementedError()

    def get_specific_mb(self, heights=None, widths=None, fls=None, year=None,
                        time_resolution='annual'):
        """Specific mass balance for a given glacier geometry.

        Units depends on time_resolution:
        - 'annual': [mm w.e. yr-1], or millimeter water equivalent per year.
        - 'monthly': [mm w.e. month-1], or millimeter water equivalent per month.
        - 'daily': [mm w.e. day-1], or millimeter water equivalent per day.

        Parameters
        ----------
        heights : array_like, default None
            Altitudes at which the mass balance will be computed.
            Overridden by ``fls`` if provided.
        widths : array_like, default None
            Widths of the flowline (necessary for the weighted average).
            Overridden by ``fls`` if provided.
        fls : list[oggm.Flowline], default None
            List of flowline instances. Alternative to heights and
            widths, and overrides them if provided.
        year : array_like[float] or float, default None
            Year, or a range of years in "floating year" convention.
        time_resolution : str
            The resolution of the provided "floating year". Options are
            'annual', 'monthly' or 'daily'. Default is 'annual'.

        Returns
        -------
        np.ndarray
            Specific mass balance (units: mm w.e. yr-1).
        """
        stack = []
        year = np.atleast_1d(year)

        if time_resolution == 'annual':
            mb_function = self.get_annual_mb
            # mm w.e. yr-1

            unit_conversion = self.sec_in_year
        elif time_resolution == 'monthly':
            mb_function = self.get_monthly_mb

            # mm w.e. month-1
            unit_conversion = self.sec_in_month
        elif time_resolution == 'daily':
            mb_function = self.get_daily_mb

            # mm w.e. day-1
            def unit_conversion(x):
                return SEC_IN_DAY
        else:
            raise ValueError(f"time_resolution {time_resolution} not supported. "
                             "Options are 'annual', 'monthly' or 'daily'.")

        for mb_yr in year:
            if fls is not None:
                mbs = []
                widths = []
                for i, fl in enumerate(fls):
                    _widths = fl.widths
                    try:
                        # For rect and parabola don't compute spec mb
                        _widths = np.where(fl.thick > 0, _widths, 0)
                    except AttributeError:
                        pass
                    widths.append(_widths)
                    mbs.append(
                        mb_function(fl.surface_h, fls=fls, fl_id=i, year=mb_yr)
                    )
                # 2x faster than np.append
                widths = np.concatenate(widths, axis=0)
                mbs = np.concatenate(mbs, axis=0)
                mbs = weighted_average_1d(mbs, widths)
            else:
                mbs = mb_function(heights, year=mb_yr)
                mbs = weighted_average_1d(mbs, widths)
            mbs *= unit_conversion(mb_yr)
            stack.append(mbs)

        return set_array_type(stack) * self.rho

    def get_ela(self, year=None, **kwargs):
        """Get the equilibrium line altitude for a given year.

        Parameters
        ----------
        year : array_like[float] or float, default None
            Year, or a range of years in "floating year" convention.
        **kwargs
            Any other keyword argument accepted by ``self.get_annual_mb``.

        Returns
        -------
        float or np.ndarray:
            The equilibrium line altitude (ELA) in m.
        """
        stack = []
        year = np.atleast_1d(year)
        for mb_year in year:
            if self.valid_bounds is None:
                raise ValueError('attribute `valid_bounds` needs to be '
                                 'set for the ELA computation.')

            # Check for invalid ELAs
            b0, b1 = self.valid_bounds
            if (np.any(~np.isfinite(
                    self.get_annual_mb([b0, b1], year=mb_year, **kwargs))) or
                    (self.get_annual_mb([b0], year=mb_year, **kwargs)[0] > 0) or
                    (self.get_annual_mb([b1], year=mb_year, **kwargs)[0] < 0)):
                stack.append(np.nan)
            else:
                year_length = self.sec_in_year(year=mb_year)

                def to_minimize(x):
                    return (self.get_annual_mb([x], year=mb_year, **kwargs)[0] *
                            year_length * self.rho)
                stack.append(optimize.brentq(to_minimize, *self.valid_bounds,
                                             xtol=0.1))

        return set_array_type(stack)

    def is_year_valid(self, year):
        """Checks if a given date year be simulated by this model.

        Parameters
        ----------
        year : float, optional
            the time (in the "floating year" convention)

        Returns
        -------
        True if this year can be simulated by the model
        """
        raise NotImplementedError()


class ScalarMassBalance(MassBalanceModel):
    """Constant mass balance, everywhere."""

    def __init__(self, mb=0.):
        """ Initialize.

        Parameters
        ----------
        mb : float
            Fix the mass balance to a certain value (unit: [mm w.e. yr-1])
        """
        super(ScalarMassBalance, self).__init__()
        self.hemisphere = 'nh'
        self.valid_bounds = [-2e4, 2e4]  # in m
        self._mb = mb

    def get_monthly_mb(self, heights, **kwargs):
        mb = np.asarray(heights) * 0 + self._mb
        return mb / SEC_IN_YEAR / self.rho

    def get_annual_mb(self, heights, **kwargs):
        mb = np.asarray(heights) * 0 + self._mb
        return mb / SEC_IN_YEAR / self.rho

    def is_year_valid(self, year):
        return True


class LinearMassBalance(MassBalanceModel):
    """Constant mass balance as a linear function of altitude.

    Attributes
    ----------
    ela_h: float
        the equilibrium line altitude (units: [m])
    grad: float
        the mass balance gradient (unit: [mm w.e. yr-1 m-1])
    max_mb: float
        Cap the mass balance to a certain value (unit: [mm w.e. yr-1])
    temp_bias
    """

    def __init__(self, ela_h, grad=3., max_mb=None):
        """ Initialize.

        Parameters
        ----------
        ela_h: float
            Equilibrium line altitude (units: [m])
        grad: float
            Mass balance gradient (unit: [mm w.e. yr-1 m-1])
        max_mb: float
            Cap the mass balance to a certain value (unit: [mm w.e. yr-1])
        """
        super(LinearMassBalance, self).__init__()
        self.hemisphere = 'nh'
        self.valid_bounds = [-1e4, 2e4]  # in m
        self.orig_ela_h = ela_h
        self.ela_h = ela_h
        self.grad = grad
        self.max_mb = max_mb
        self._temp_bias = 0

    @property
    def temp_bias(self):
        """Change the ELA following a simple rule: + 1K -> ELA + 150 m

        A "temperature bias" doesn't makes much sense in the linear MB
        context, but we implemented a simple empirical rule:
        + 1K -> ELA + 150 m
        """
        return self._temp_bias

    @temp_bias.setter
    def temp_bias(self, value):
        self.ela_h = self.orig_ela_h + value * 150
        self._temp_bias = value

    def get_monthly_mb(self, heights, **kwargs):
        mb = (np.asarray(heights) - self.ela_h) * self.grad
        if self.max_mb is not None:
            clip_max(mb, self.max_mb, out=mb)
        return mb / SEC_IN_YEAR / self.rho

    def get_annual_mb(self, heights, **kwargs):
        return self.get_monthly_mb(heights, **kwargs)

    def is_year_valid(self, year):
        return True


class MonthlyTIModel(MassBalanceModel):
<<<<<<< HEAD
    """Monthly temperature index model."""

    def __init__(
        self,
        gdir,
        filename: str = 'climate_historical',
        input_filesuffix: str = '',
        settings_filesuffix: str = '',
        fl_id: int = None,
        melt_f: float = None,
        temp_bias: float = None,
        prcp_fac: float = None,
        bias: float = 0.0,
        temp_melt: float = None,
        ys: int = None,
        ye: int = None,
        repeat: bool = False,
        check_calib_params: bool = True,
        check_climate_data: bool = True,
        use_leap_years: bool = False,
    ):
        """Monthly temperature index model.
=======
    """Monthly temperature index model.
    """
    def __init__(self, gdir,
                 filename='climate_historical',
                 input_filesuffix='',
                 settings_filesuffix='',
                 fl_id=None,
                 melt_f=None,
                 temp_bias=None,
                 prcp_fac=None,
                 bias=0,
                 ys=None,
                 ye=None,
                 repeat=False,
                 check_calib_params=True,
                 ):
        """Initialize.
>>>>>>> 0285164a

        Parameters
        ----------
        gdir : GlacierDirectory
            The glacier directory.
        filename : str, default 'climate_historical'
            Set to a different BASENAME if you want to use alternative
            climate data.
        input_filesuffix : str, optional
<<<<<<< HEAD
            Append a suffix to the climate input filename (useful for
            GCM runs).
        settings_filesuffix : str, optional
            Append a suffix to the settings file (useful for sensitivity
            runs).
=======
            append a suffix to the climate input filename (useful for GCM runs).
        settings_filesuffix : str, optional
            append a suffix to the settings file (useful for
            sensitivity runs).
>>>>>>> 0285164a
        fl_id : int, optional
            If this flowline has been calibrated alone and has specific
            model parameters.
        melt_f : float, optional
            The value of the melt factor you want to use, here the unit
            is kg m-2 day-1 K-1. Defaults to the calibrated value.
        temp_bias : float, optional
            The value of the temperature bias. Defaults to the
            calibrated value.
        prcp_fac : float, optional
            The value of the precipitation factor. Defaults to the
            calibrated value.
        bias : float, default 0.0
            The value of the calibration bias [mm we yr-1]. Defaults to
            the calibrated value. Note that this bias is *subtracted*
            from the computed MB. Indeed:
            BIAS = MODEL_MB - REFERENCE_MB.
        temp_melt : float or None, default None
            The threshold for the air temperature above which ice melt is
            assumed to occur (-1°C the default for monthly mb models). If None
            settings['temp_melt'] is used.
        ys : int, optional
            The start of the climate period where the MB model is valid.
            Defaults to the period with available data.
        ye : int, optional
            The end of the climate period where the MB model is valid.
            Defaults to the period with available data.
        repeat : bool, default False
            Whether the climate period given by [ys, ye] should be repeated
            indefinitely in a circular way
        check_calib_params : bool, default True
            OGGM will try hard not to use wrongly calibrated parameters
            by checking the global parameters used during calibration
            and the ones you are using at run time. If they don't
            match, it will raise an error. Set to ``False`` to suppress
            this check.
        check_climate_data : bool, default True
            If True the climate input data is checked if it is provided in total
            years and that the length matches.
        use_leap_years : bool, default False
            If the calendar should use leap years
        """

        self.settings_filesuffix = settings_filesuffix
        gdir.settings_filesuffix = settings_filesuffix

<<<<<<< HEAD
        super(MonthlyTIModel, self).__init__(gdir=gdir,
                                             use_leap_years=use_leap_years)
=======
        super(MonthlyTIModel, self).__init__(gdir=gdir)
>>>>>>> 0285164a
        self.valid_bounds = [-1e4, 2e4]  # in m
        self.fl_id = fl_id  # which flowline are we the model of?
        self.gdir = gdir
        self.filename = filename
        self.input_filesuffix = input_filesuffix

        if melt_f is None:  # This prevents class methods
            melt_f = self.calib_params['melt_f']

        if temp_bias is None:
            temp_bias = self.calib_params['temp_bias']

        if prcp_fac is None:
            prcp_fac = self.calib_params['prcp_fac']

        # Check the climate related params to the GlacierDir to make sure
        if check_calib_params:
            mb_calib = self.calib_params['mb_global_params']
            for k, v in mb_calib.items():
                if v != self.gdir.settings[k]:
                    msg = ('You seem to use different mass balance parameters '
                           'than used for the calibration: '
                           f"you use gdir.settings['{k}']={gdir.settings[k]} while "
                           f"it was calibrated with gdir.settings['{k}']={v}. "
                           'Set `check_calib_params=False` to ignore this '
                           'warning.')
                    raise InvalidWorkflowError(msg)
            src = self.calib_params['baseline_climate_source']
            src_calib = gdir.get_climate_info(
                filename=self.filename, input_filesuffix=self.input_filesuffix
            )['baseline_climate_source']
            if src != src_calib:
                msg = (f'You seem to have calibrated with the {src} '
                       f"climate data while this gdir was calibrated with "
                       f"{src_calib}. Set `check_calib_params=False` to "
                       f"ignore this warning.")
                raise InvalidWorkflowError(msg)

        self.melt_f = melt_f
        self.bias = bias

        # Global parameters
<<<<<<< HEAD
        self.temp_all_solid = gdir.settings['temp_all_solid']
        self.temp_all_liq = gdir.settings['temp_all_liq']
        if temp_melt is None:
            self.temp_melt = gdir.settings['temp_melt']
        else:
            gdir.settings['temp_melt'] = temp_melt
            self.temp_melt = temp_melt
=======
        self.t_solid = gdir.settings['temp_all_solid']
        self.t_liq = gdir.settings['temp_all_liq']
        self.t_melt = gdir.settings['temp_melt']
>>>>>>> 0285164a

        # check if valid prcp_fac is used
        if prcp_fac <= 0:
            raise InvalidParamsError('prcp_fac has to be above zero!')
<<<<<<< HEAD
        self.temp_default_gradient = gdir.settings['temp_default_gradient']
=======
        default_grad = gdir.settings['temp_default_gradient']
>>>>>>> 0285164a

        # Public attrs
        self.hemisphere = gdir.hemisphere
        self.repeat = repeat

        # Private attrs
        # to allow prcp_fac to be changed after instantiation
        # prescribe the prcp_fac as it is instantiated
        self._prcp_fac = prcp_fac
        # same for temp bias
        self._temp_bias = temp_bias

        # Read climate file
        fpath = gdir.get_filepath(filename, filesuffix=input_filesuffix)
        with ncDataset(fpath, mode='r') as nc:
            time = nc.variables["time"]
            time = cftime.num2date(time[:], time.units, calendar=time.calendar)

            # only use defined years
            years = np.array(list(map(lambda x: x.year, time)))
            pok = slice(None)  # take all is default (optim)
            if ys is not None:
                pok = years >= ys
            if ye is not None:
                try:
                    pok = pok & (years <= ye)
                except TypeError:
                    pok = years <= ye

            self.years = years[pok]
            self.months = np.array(list(map(lambda x: x.month, time)))[pok]
            self.days = np.array(list(map(lambda x: x.day, time)))[pok]

            if check_climate_data:
                # check for full years, this is overwritten for daily
                self._check_for_full_years()

            # Read timeseries and correct it
            self.temp = nc.variables["temp"][pok].astype(np.float64) + self._temp_bias
            self.prcp = nc.variables["prcp"][pok].astype(np.float64) * self._prcp_fac

            grad = self.prcp * 0 + self.temp_default_gradient
            self.grad = grad
            self.ref_hgt = nc.ref_hgt
            self.climate_source = nc.climate_source
            self.ys = self.years[0]
            self.ye = self.years[-1]

    def __repr__(self):
        """String Representation of the mass balance model"""
        summary = ['<oggm.MassBalanceModel>']
        summary += ['  Class: ' + self.__class__.__name__]
        summary += ['  Attributes:']
        # Add all scalar attributes
        done = []
        for k in ['hemisphere', 'climate_source', 'melt_f', 'prcp_fac', 'temp_bias', 'bias']:
            done.append(k)
            v = self.__getattribute__(k)
            if k == 'climate_source':
                if v.endswith('.nc'):
                    v = os.path.basename(v)
            nofloat = ['hemisphere', 'climate_source']
            nbform = '    - {}: {}' if k in nofloat else '    - {}: {:.02f}'
            summary += [nbform.format(k, v)]
        for k, v in self.__dict__.items():
            if np.isscalar(v) and not k.startswith('_') and k not in done:
                nbform = '    - {}: {}'
                summary += [nbform.format(k, v)]
        return '\n'.join(summary) + '\n'

    # adds the possibility of changing prcp_fac
    # after instantiation with properly changing the prcp time series
    @property
    def prcp_fac(self):
        """Precipitation factor (default: gdir.settings['prcp_fac'])

        Called factor to make clear that it is a multiplicative factor in
        contrast to the additive temperature bias
        """
        return self._prcp_fac

    @prcp_fac.setter
    def prcp_fac(self, new_prcp_fac):
        # just to check that no invalid prcp_factors are used
        if np.any(np.asarray(new_prcp_fac) <= 0):
            raise InvalidParamsError('prcp_fac has to be above zero!')

        if len(np.atleast_1d(new_prcp_fac)) == 12:
            # OK so that's monthly stuff
            new_prcp_fac = np.tile(new_prcp_fac, len(self.prcp) // 12)

        self.prcp *= new_prcp_fac / self._prcp_fac
        self._prcp_fac = new_prcp_fac

    @property
    def temp_bias(self):
        """Add a temperature bias to the time series"""
        return self._temp_bias

    @temp_bias.setter
    def temp_bias(self, new_temp_bias):

        if len(np.atleast_1d(new_temp_bias)) == 12:
            # OK so that's monthly stuff
            new_temp_bias = np.tile(new_temp_bias, len(self.temp) // 12)

        self.temp += new_temp_bias - self._temp_bias
        self._temp_bias = new_temp_bias

    @lazy_property
    def calib_params(self):
        if self.fl_id is None:
            return self.gdir.settings
        else:
            fp_fl_settings = self.gdir.get_filepath('settings',
                                                    filesuffix=f'_fl{self.fl_id}')
            if os.path.exists(fp_fl_settings):
                self.gdir.settings_filesuffix = f'_fl{self.fl_id}'
                out = self.gdir.settings
                if self.settings_filesuffix:
                    raise InvalidWorkflowError('settings_filesuffix cannot be '
                                               'used with multiple flowlines')
                return out
            else:
                return self.gdir.settings
<<<<<<< HEAD
=======

    def is_year_valid(self, year):
        return self.ys <= year <= self.ye
>>>>>>> 0285164a

    def _check_for_full_years(self):
        # We check for full calendar years
        if self.years[0] != self.years[-1]:
            nr_of_months = (self.years[-1] - self.years[0] + 1) * 12
        else:
            nr_of_months = 12
        len_data_ok = len(self.years) == nr_of_months
        months_ok = (self.months[0] == 1) or (self.months[-1] == 12)
        if not months_ok or not len_data_ok:
            raise InvalidWorkflowError(
                "We now work exclusively with full calendar years. Check "
                "provided climate data! \n Your current selection: "
                f"{self.months[0]:02d}.{self.years[0]:04d} - "
                f"{self.months[-1]:02d}.{self.years[-1]:04d}\n"
                f"Your data has {len(self.years)} timestamps, but we expect "
                f"{nr_of_months}."
            )

    def is_year_valid(self, year: int) -> bool:
        """Check if a year is within the climate period.

        Returns
        -------
        bool
            True if the year is within the climate period.
        """
        return self.ys <= year <= self.ye

    def validate_year(self, year: int) -> int:
        """Get and validate if a year is outside the data's time range.

        Raises
        ------
        ValueError
            If the year is outside of the data's climate period.
        """
        if self.repeat:
            year = self.ys + (year - self.ys) % (self.ye - self.ys + 1)
        if not self.is_year_valid(year):  # this is overloaded by subclasses
            raise ValueError(
                f'year {year} out of the valid time bounds: '
                f'[{self.ys}, {self.ye}]'
            )
        return year

    def _get_tempformelt(self, temp):
        tempformelt = temp - self.temp_melt
        clip_min(tempformelt, 0, out=tempformelt)
        return tempformelt

    def _get_prcpsol(self, prcp, temp):
        fac = 1 - (temp - self.temp_all_solid) / (self.temp_all_liq - self.temp_all_solid)
        return prcp * clip_array(fac, 0, 1)

    def _get_climate_for_index(self, heights: ArrayLike, pok: ArrayLike
                               ) -> tuple:
        """Returns climate information at provided heights and time indexes.

        If only one time index is provided also the climate information is
        returned in 1D, otherwise in 2D.

        Parameters
        ----------
        heights : array_like
            the heights of interest in meters
        pok : np.ndarray
            the time indexes of interest

        Returns
        -------
        tuple[np.ndarray]
            Temperature, melt temperatures, total precipitation, and
            solid precipitation for each height pixel.
        """
        # Read already (temperature bias and precipitation factor corrected!)
        itemp = self.temp[pok]
        iprcp = self.prcp[pok]
        igrad = self.grad[pok]

        # For each height pixel:
        heights = np.asarray(heights)  # sometimes heights are passed as lists
        npix = len(heights)

        if np.size(pok) == 1:
            # fast path for 1D data (one time index)
            # Compute temp and tempformelt (temperature above melting threshold)
            temp = itemp + igrad * (heights - self.ref_hgt)
            tempformelt = self._get_tempformelt(temp)

            # Compute solid precipitation from total precipitation
            prcp = np.ones(npix) * iprcp
            prcpsol = self._get_prcpsol(prcp, temp)

            return temp, tempformelt, prcp, prcpsol

        # otherwise we need to handle 2D data
        # Compute temp and tempformelt (temperature above melting threshold)
        grad_temp = np.atleast_2d(igrad).repeat(npix, 0)
        grad_temp *= (heights.repeat(len(pok)).reshape(grad_temp.shape) -
                      self.ref_hgt)
        temp2d = np.atleast_2d(itemp).repeat(npix, 0) + grad_temp
        temp2dformelt = self._get_tempformelt(temp2d)

        # Compute solid precipitation from total precipitation
        prcp = np.atleast_2d(iprcp).repeat(npix, 0)
        prcpsol = self._get_prcpsol(prcp, temp2d)

        return temp2d, temp2dformelt, prcp, prcpsol

    def get_monthly_climate(
        self, heights: np.ndarray, year: float = None
    ) -> tuple:
        """Monthly climate information at given heights.

        Note that prcp is corrected with the precipitation factor and that
        all other model biases (temp and prcp) are applied.

        Parameters
        ----------
        heights : np.ndarray[np.float64]
            Heights in m.
        year : float, optional
            The year (in the "floating year" convention). Default None.

        Returns
        -------
        tuple[np.ndarray]
            Temperatures, melt temperatures, total precipitation, and
            solid precipitation.
        """
        y, m = floatyear_to_date(year)
        y = self.validate_year(year=y)
        pok = np.where((self.years == y) & (self.months == m))[0][0]

        t, tmelt, prcp, prcpsol = self._get_climate_for_index(
            heights=heights, pok=pok,)

        # get tmelt for the entire month
        tmelt *= self.days_in_month(year=year)

        return t, tmelt, prcp, prcpsol

    def _get_2d_annual_climate(self, heights, year=None):
        # Avoid code duplication with a getter routine
        year = np.floor(year)
        year = self.validate_year(year=year)
        pok = np.where(self.years == year)[0]
        if len(pok) < 1:
            raise ValueError('Year {} not in record'.format(int(year)))

        t, tmelt, prcp, prcpsol = self._get_climate_for_index(
            heights=heights, pok=pok)

        return t, tmelt, prcp, prcpsol

    def get_annual_climate(self, heights, year=None):
        """Annual climate information at given heights.

        Note that prcp is corrected with the precipitation factor and that
        all other model biases (temp and prcp) are applied.

        Returns
        -------
        tuple
            Mean temperature, and sums of melt temperature,
            precipitation, and solid precipitation.
        """
        t, tmelt, prcp, prcpsol = self._get_2d_annual_climate(
            heights=heights, year=year)
        myr = date_to_floatyear(np.repeat(int(np.floor(year)), 12),
                                np.arange(1, 13))
        days_of_month = [self.days_in_month(year=yr) for yr in myr]
        # get tmelt for the entire month
        tmelt *= days_of_month

        return (t.mean(axis=1), tmelt.sum(axis=1),
                prcp.sum(axis=1), prcpsol.sum(axis=1))

    def get_monthly_mb(self,
                       heights: np.ndarray,
                       year: float = None,
                       add_climate: bool = False,
                       **kwargs,
                       ) -> np.float64 or tuple:
        """Get monthly mass balance.

        Parameters
        ----------
        heights : array_like
            Heights in m.
        year : float, optional
            The year (in the "floating year" convention). Default None.
        add_climate : bool, default False
            Additionally returns mean temperature and the sums of melt
            temperature, total precipitation, and solid precipitation.
            Avoids recalculating climatology later in some workflows,
            e.g. ``run_with_hydro``.
        **kwargs
            Extra arguments passed to subclasses of this method.

        Returns
        -------
        np.ndarray[np.float64] or tuple[np.ndarray]
            Monthly mass balance in metres of ice per second. If
            ``add_climate`` is True, also returns mean temperature and
            the sums of melt temperature, total precipitation, and
            solid precipitation.
        """
        t, tmelt, prcp, prcpsol = self.get_monthly_climate(heights, year=year)

        # lenght of the month in days already considered in tmelt in get_monhtly_climate
        mb_month = prcpsol - self.melt_f * tmelt
        sec_in_month = self.sec_in_month(year=year)
        mb_month -= (self.bias * sec_in_month / self.sec_in_year(year=year))
        if add_climate:
            return mb_month / sec_in_month / self.rho, t, tmelt, prcp, prcpsol
        return mb_month / sec_in_month / self.rho

    def get_annual_mb(self, heights, year=None, add_climate=False, **kwargs):
        """Get annual mass balance.

        Parameters
        ----------
        heights : array_like
            Heights in m.
        year : float, optional
            The year (in the "floating year" convention). Default None.
        add_climate : bool, default False
            Additionally returns mean temperature and the sums of melt
            temperature, total precipitation, and solid precipitation.
            Avoids recalculating climatology later in some workflows,
            e.g. ``run_with_hydro``.
        **kwargs
            Extra arguments passed to subclasses of this method.

        Returns
        -------
        np.ndarray[np.float64] or tuple[np.ndarray]
            Annual mass balance in metres of ice per second. If
            ``add_climate`` is True, also returns mean temperature and
            the sums of melt temperature, total precipitation, and
            solid precipitation.
        """
        t, tmelt, prcp, prcpsol = self._get_2d_annual_climate(heights, year)
        myr = date_to_floatyear(np.repeat(int(np.floor(year)), 12),
                                np.arange(1, 13))
        days_of_month = [self.days_in_month(year=yr) for yr in myr]
        # get tmelt for the entire month
        tmelt *= days_of_month

        mb_annual = np.sum(prcpsol - self.melt_f * tmelt, axis=1)
        mb_annual = ((mb_annual - self.bias) / self.sec_in_year(year=year) /
                     self.rho)
        if add_climate:
            return (mb_annual, t.mean(axis=1), tmelt.sum(axis=1),
                    prcp.sum(axis=1), prcpsol.sum(axis=1))
        return mb_annual


class DailyTIModel(MonthlyTIModel):
    """Daily temperature index model."""

    def __init__(
        self,
        gdir,
        filename: str = 'climate_historical_daily',
        input_filesuffix: str = '',
        settings_filesuffix: str = '',
        fl_id: int = None,
        melt_f: float = None,
        temp_bias: float = None,
        prcp_fac: float = None,
        bias: float = 0.0,
        temp_melt: float = 0.0,
        ys: int = None,
        ye: int = None,
        repeat: bool = False,
        check_calib_params: bool = True,
        check_climate_data: bool = True,
        use_leap_years: bool = True,
    ):
        """Inherits from MonthlyTIModel.

        Parameters
        ----------
        gdir : GlacierDirectory
            The glacier directory.
        filename : str, default 'climate_historical_daily'
            Set to a different BASENAME if you want to use alternative
            climate data.
        input_filesuffix : str, optional
            Append a suffix to the climate input filename (useful for
            GCM runs).
        settings_filesuffix : str, optional
            Append a suffix to the settings file (useful for sensitivity
            runs).
        fl_id : int, optional
            If this flowline has been calibrated alone and has specific
            model parameters.
        melt_f : float, optional
            The value of the melt factor you want to use, here the unit
            is kg m-2 day-1 K-1. Defaults to the calibrated value.
        temp_bias : float, optional
            The value of the temperature bias. Defaults to the
            calibrated value.
        prcp_fac : float, optional
            The value of the precipitation factor. Defaults to the
            calibrated value.
        bias : float, default 0.0
            The value of the calibration bias [mm we yr-1]. Defaults to
            the calibrated value. Note that this bias is *subtracted*
            from the computed MB. Indeed:
            BIAS = MODEL_MB - REFERENCE_MB.
        temp_melt : float, default 0.0
            The threshold for the air temperature above which ice melt is
            assumed to occur (0°C the default for daily mb models).
        ys : int, optional
            The end of the climate period where the MB model is valid.
            Defaults to the period with available data.
        ye : int, optional
            The end of the climate period where the MB model is valid.
            Defaults to the period with available data.
        repeat : bool, default False
            Whether the climate period given by [ys, ye] should be
            repeated indefinitely in a circular way.
        check_calib_params : bool, default True
            OGGM will try hard not to use wrongly calibrated parameters
            by checking the global parameters used during calibration
            and the ones you are using at run time. If they don't
            match, it will raise an error. Set to ``False`` to suppress
            this check.
        check_climate_data : bool, default True
            If True the climate input data is checked if it is provided in total
            years and that the length matches.
        use_leap_years : bool, default False
            If the calendar should use leap years
        """

        self.settings_filesuffix = settings_filesuffix
        gdir.settings_filesuffix = settings_filesuffix

        # Do not pass kwargs to prevent subclasses passing illegal args
        # to MonthlyTIModel.
        super(DailyTIModel, self).__init__(
            gdir=gdir,
            filename=filename,
            input_filesuffix=input_filesuffix,
            settings_filesuffix=settings_filesuffix,
            fl_id=fl_id,
            melt_f=melt_f,
            temp_bias=temp_bias,
            prcp_fac=prcp_fac,
            bias=bias,
            temp_melt=temp_melt,
            ys=ys,
            ye=ye,
            repeat=repeat,
            check_calib_params=check_calib_params,
            check_climate_data=check_climate_data,
            use_leap_years=use_leap_years,
        )

    def _check_for_full_years(self):
        # We check for full calendar years
        nr_of_days = 0
        for yr in np.arange(self.years[0], self.years[-1] + 1):
            nr_of_days += self.days_in_year(yr)
        len_data_ok = len(self.years) == nr_of_days
        months_ok = (self.months[0] == 1) and (self.months[-1] == 12)
        days_ok = (self.days[0] == 1) and (self.days[-1] == 31)
        if not months_ok or not days_ok or not len_data_ok:
            raise InvalidWorkflowError(
                "We now work exclusively with full calendar years (01.01. - "
                "31.12.). Check provided climate data!\nYour current selection: "
                f"{self.days[0]:02d}.{self.months[0]:02d}.{self.years[0]:04d} - "
                f"{self.days[-1]:02d}.{self.months[-1]:02d}.{self.years[-1]:04d}"
                f"\nYour data has {len(self.years)} timestamps, but we expect "
                f"{nr_of_days}."
            )

    def get_annual_climate(self, heights, year=None):
        t, tmelt, prcp, prcpsol = self._get_2d_annual_climate(heights, year)

        return (t.mean(axis=1), tmelt.sum(axis=1),
                prcp.sum(axis=1), prcpsol.sum(axis=1))

    def _get_2d_monthly_climate(
        self, heights: np.ndarray, year: float = None
    ) -> tuple:
        y, m = floatyear_to_date(year)
        y = self.validate_year(year=y)
        pok = np.where((self.years == y) & (self.months == m))[0]

        t, tmelt, prcp, prcpsol = self._get_climate_for_index(
            heights=heights, pok=pok)

        return t, tmelt, prcp, prcpsol

    def get_monthly_climate(
        self, heights: np.ndarray, year: float = None
    ) -> tuple:
        """Monthly climate information at given heights.

        Note that prcp is corrected with the precipitation factor and that
        all other model biases (temp and prcp) are applied.

        Parameters
        ----------
        heights : np.ndarray[np.float64]
            Heights in m.
        year : float, optional
            The year (in the "floating year" convention). Default None.

        Returns
        -------
        tuple[np.ndarray]
            Temperatures, melt temperatures, total precipitation, and
            solid precipitation.
        """

        t, tmelt, prcp, prcpsol = self._get_2d_monthly_climate(heights, year)

        return (t.mean(axis=1), tmelt.sum(axis=1),
                prcp.sum(axis=1), prcpsol.sum(axis=1))

    def get_daily_climate(self,
                          heights: np.ndarray,
                          year: float = None,
                          ) -> tuple:
        """Daily climate information at given heights.

        Note that prcp is corrected with the precipitation factor and that
        all other model biases (temp and prcp) are applied.

        Parameters
        ----------
        heights : np.ndarray[np.float64]
            Heights in m.
        year : float, optional
            The year (in the "floating year" convention). Default None.

        Returns
        -------
        tuple[np.ndarray]
            Temperatures, melt temperatures, total precipitation, and
            solid precipitation.
        """
        y, m, d = floatyear_to_date(year, months_only=False)
        y = self.validate_year(year=y)
        pok = np.where((self.years == y) &
                       (self.months == m) &
                       (self.days == d))[0][0]

        t, tmelt, prcp, prcpsol = self._get_climate_for_index(
            heights=heights, pok=pok, )

        return t, tmelt, prcp, prcpsol

    def get_daily_mb(self,
                     heights: np.ndarray,
                     year: int = None,
                     add_climate: bool = False,
                     **kwargs,
                     ) -> np.float64 or tuple:
        """Get daily mass balance.

        Accounts for leap years by default.

        Parameters
        ----------
        heights : array_like
            Heights in m.
        year : int, optional
            The year (in the "floating year" convention). Default None.
        add_climate : bool, default False
            Additionally returns mean temperature and the sums of melt
            temperature, total precipitation, and solid precipitation.
            Avoids recalculating climatology later in some workflows,
            e.g. ``run_with_hydro``.
        **kwargs
            Extra arguments passed to subclasses of this method.

        Returns
        -------
        np.ndarray[np.float64] or tuple[np.ndarray]
            Daily mass balance in metres of ice per second. If
            ``add_climate`` is True, also returns mean temperature and
            the sums of melt temperature, total precipitation, and
            solid precipitation.
        """
        t, tmelt, prcp, prcpsol = self.get_daily_climate(heights, year=year)

        mb_daily = prcpsol - self.melt_f * tmelt
        mb_daily -= (self.bias * SEC_IN_DAY / self.sec_in_year(year=year))

        if add_climate:
            return (mb_daily / SEC_IN_DAY / self.rho,
                    t, tmelt, prcp, prcpsol)
        return mb_daily / SEC_IN_DAY / self.rho

    def get_monthly_mb(self,
                       heights: np.ndarray,
                       year: float = None,
                       add_climate: bool = False,
                       **kwargs,
                       ) -> np.float64 or tuple:
        """Get monthly mass balance.

        Parameters
        ----------
        heights : np.ndarray
            Heights in m.
        year : float, optional
            The year (in the "floating year" convention). Default None.
        add_climate : bool, default False
            Additionally returns mean temperature and the sums of melt
            temperature, total precipitation, and solid precipitation.
            Avoids recalculating climatology later in some workflows,
            e.g. ``run_with_hydro``.
        **kwargs
            Extra arguments passed to subclass implementations of this
            method.


        Returns
        -------
        np.float64 or tuple[np.ndarray]
            Monthly mass balance in metres of ice per second. If
            ``add_climate`` is True, also returns mean temperature and
            the sums of melt temperature, total precipitation, and
            solid precipitation.
        """
        t, tmelt, prcp, prcpsol = self._get_2d_monthly_climate(heights, year)

        mb_month = np.sum(prcpsol - self.melt_f * tmelt,
                          axis=1)
        sec_in_month = self.sec_in_month(year=year)
        mb_month -= (self.bias * sec_in_month / self.sec_in_year(year=year))

        if add_climate:
            return (mb_month / sec_in_month / self.rho, t.mean(axis=1),
                    tmelt.sum(axis=1), prcp.sum(axis=1), prcpsol.sum(axis=1))

        return mb_month / sec_in_month / self.rho

    def get_annual_mb(self,
                      heights: np.ndarray,
                      year: float = None,
                      add_climate: bool = False,
                      **kwargs,
                      ) -> np.float64 or tuple:
        """Get annual mass balance.

        This is equivalent to taking the sum of ``get_daily_mb``.

        Parameters
        ----------
        heights : array_like
            Heights in m.
        year : float, optional
            The year (in the "floating year" convention). Default None.
        add_climate : bool, default False
            Additionally returns mean temperature and the sums of melt
            temperature, total precipitation, and solid precipitation.
            Avoids recalculating climatology later in some workflows,
            e.g. ``run_with_hydro``.
        **kwargs
            Extra arguments passed to ``get_2d_temperature``.

        Returns
        -------
        np.ndarray[np.float64] or tuple[np.ndarray]
            Annual mass balance in metres of ice per second. If
            ``add_climate`` is True, also returns mean temperature and
            the sums of melt temperature, total precipitation, and
            solid precipitation.
        """
        t, tmelt, prcp, prcpsol = self._get_2d_annual_climate(heights, year)

        mb_annual = np.sum(prcpsol - self.melt_f * tmelt,
                           axis=1)
        mb_annual = ((mb_annual - self.bias) / self.sec_in_year(year=year) /
                     self.rho)

        if add_climate:
            return (mb_annual, t.mean(axis=1), tmelt.sum(axis=1),
                    prcp.sum(axis=1), prcpsol.sum(axis=1))
        return mb_annual


class ConstantMassBalance(MassBalanceModel):
    """Constant mass balance during a chosen period.

    This is useful for equilibrium experiments.

    IMPORTANT: the "naive" implementation requires to compute the massbalance
    N times for each simulation year, where N is the number of years over the
    climate period to average. This is very expensive, and therefore we use
    interpolation. This makes it *unusable* with MB models relying on the
    computational domain being always the same.

    If your model requires constant domain size, conisder using RandomMassBalance
    instead.

    Note that it uses the "correct" way to represent the average mass balance
    over a given period. See: https://oggm.org/2021/08/05/mean-forcing/

    Attributes
    ----------
    y0 : int
        the center year of the period
    halfsize : int
        the halfsize of the period
    years : ndarray
        the years of the period
    """

    def __init__(self, gdir, mb_model_class=MonthlyTIModel,
                 y0=None, halfsize=15,
                 **kwargs):
        """Initialize

        Parameters
        ----------
        gdir : GlacierDirectory
            the glacier directory
        mb_model_class : MassBalanceModel, default ``MonthlyTIModel``
            the MassBalanceModel to use for the constant climate
        y0 : int, required
            the year at the center of the period of interest.
        halfsize : int, optional
            the half-size of the time window (window size = 2 * halfsize + 1)
        **kwargs:
            keyword arguments to pass to the mb_model_class
        """

        super().__init__()
        self.mbmod = mb_model_class(gdir=gdir, **kwargs)

        if y0 is None:
            raise InvalidParamsError('Please set `y0` explicitly')

        # This is a quick'n dirty optimisation
        try:
            fls = gdir.read_pickle('model_flowlines')
            h = []
            for fl in fls:
                # We use bed because of overdeepenings
                h = np.append(h, fl.bed_h)
                h = np.append(h, fl.surface_h)
            zminmax = np.round([np.min(h)-50, np.max(h)+2000])
        except FileNotFoundError:
            # in case we don't have them
            with ncDataset(gdir.get_filepath('gridded_data')) as nc:
                if np.isfinite(nc.min_h_dem):
                    # a bug sometimes led to non-finite
                    zminmax = [nc.min_h_dem-250, nc.max_h_dem+1500]
                else:
                    zminmax = [nc.min_h_glacier-1250, nc.max_h_glacier+1500]
        self.hbins = np.arange(*zminmax, step=10)
        self.valid_bounds = self.hbins[[0, -1]]
        self.y0 = y0
        self.halfsize = halfsize
        self.years = np.arange(y0-halfsize, y0+halfsize+1)
        self.hemisphere = gdir.hemisphere

    @property
    def temp_bias(self):
        """Temperature bias to add to the original series."""
        return self.mbmod.temp_bias

    @temp_bias.setter
    def temp_bias(self, value):
        for attr_name in ['_lazy_interp_yr', '_lazy_interp_m']:
            if hasattr(self, attr_name):
                delattr(self, attr_name)
        self.mbmod.temp_bias = value

    @property
    def prcp_fac(self):
        """Precipitation factor to apply to the original series."""
        return self.mbmod.prcp_fac

    @prcp_fac.setter
    def prcp_fac(self, value):
        for attr_name in ['_lazy_interp_yr', '_lazy_interp_m']:
            if hasattr(self, attr_name):
                delattr(self, attr_name)
        self.mbmod.prcp_fac = value

    @property
    def bias(self):
        """Residual bias to apply to the original series."""
        return self.mbmod.bias

    @bias.setter
    def bias(self, value):
        self.mbmod.bias = value

    @lazy_property
    def interp_yr(self):
        # annual MB
        mb_on_h = self.hbins * 0.
        for yr in self.years:
            mb_on_h += self.mbmod.get_annual_mb(self.hbins, year=yr)
        return interp1d(self.hbins, mb_on_h / len(self.years))

    @lazy_property
    def interp_m(self):
        # monthly MB
        months = np.arange(12)+1
        interp_m = []
        for m in months:
            mb_on_h = self.hbins*0.
            for yr in self.years:
                yr = date_to_floatyear(yr, m)
                mb_on_h += self.mbmod.get_monthly_mb(self.hbins, year=yr)
            interp_m.append(interp1d(self.hbins, mb_on_h / len(self.years)))
        return interp_m

    def is_year_valid(self, year):
        return True

    def get_monthly_climate(self, heights, year=None):
        """Average climate information at given heights.

        Note that prcp is corrected with the precipitation factor and that
        all other biases (precipitation, temp) are applied

        Returns
        -------
        (temp, tempformelt, prcp, prcpsol)
        """
        _, m = floatyear_to_date(year)
        yrs = [date_to_floatyear(y, m) for y in self.years]
        heights = np.atleast_1d(heights)
        nh = len(heights)
        shape = (len(yrs), nh)
        temp = np.zeros(shape)
        tempformelt = np.zeros(shape)
        prcp = np.zeros(shape)
        prcpsol = np.zeros(shape)
        for i, yr in enumerate(yrs):
            t, tm, p, ps = self.mbmod.get_monthly_climate(heights, year=yr)
            temp[i, :] = t
            tempformelt[i, :] = tm
            prcp[i, :] = p
            prcpsol[i, :] = ps
        return (np.mean(temp, axis=0),
                np.mean(tempformelt, axis=0),
                np.mean(prcp, axis=0),
                np.mean(prcpsol, axis=0))

    def get_annual_climate(self, heights, year=None):
        """Average climate information at given heights.

        Note that prcp is corrected with the precipitation factor and that
        all other biases (precipitation, temp) are applied

        Returns
        -------
        (temp, tempformelt, prcp, prcpsol)
        """
        yrs = float_years_timeseries(self.years[0], self.years[-1],
                                     include_last_year=True)
        heights = np.atleast_1d(heights)
        nh = len(heights)
        shape = (len(yrs), nh)
        temp = np.zeros(shape)
        tempformelt = np.zeros(shape)
        prcp = np.zeros(shape)
        prcpsol = np.zeros(shape)
        for i, yr in enumerate(yrs):
            t, tm, p, ps = self.mbmod.get_monthly_climate(heights, year=yr)
            temp[i, :] = t
            tempformelt[i, :] = tm
            prcp[i, :] = p
            prcpsol[i, :] = ps
        # Note that we do not weight for number of days per month:
        # this is consistent with OGGM's calendar
        return (np.mean(temp, axis=0),
                np.mean(tempformelt, axis=0) * 12,
                np.mean(prcp, axis=0) * 12,
                np.mean(prcpsol, axis=0) * 12)

    def get_monthly_mb(self, heights, year=None, add_climate=False, **kwargs):
        yr, m = floatyear_to_date(year)
        if add_climate:
            t, tmelt, prcp, prcpsol = self.get_monthly_climate(heights, year=year)
            return self.interp_m[m-1](heights), t, tmelt, prcp, prcpsol
        return self.interp_m[m-1](heights)

    def get_annual_mb(self, heights, year=None, add_climate=False, **kwargs):
        mb = self.interp_yr(heights)
        if add_climate:
            t, tmelt, prcp, prcpsol = self.get_annual_climate(heights)
            return mb, t, tmelt, prcp, prcpsol
        return mb


class RandomMassBalance(MassBalanceModel):
    """Random shuffle of all MB years within a given time period.

    This is useful for finding a possible past glacier state or for sensitivity
    experiments.

    Note that this is going to be sensitive to extreme years in certain
    periods, but it is by far more physically reasonable than other
    approaches based on gaussian assumptions.
    """

    def __init__(self, gdir, mb_model_class=MonthlyTIModel,
                 y0=None, halfsize=15, seed=None,
                 all_years=False, unique_samples=False,
                 prescribe_years=None,
                 **kwargs):
        """Initialize.

        Parameters
        ----------
        gdir : GlacierDirectory
            the glacier directory
        mb_model_class : MassBalanceModel, default ``MonthlyTIModel``
            the MassBalanceModel to use for the random shuffle
        y0 : int, required
            the year at the center of the period of interest.
        halfsize : int, optional
            the half-size of the time window (window size = 2 * halfsize + 1)
        seed : int, optional
            Random seed used to initialize the pseudo-random number generator.
        all_years : bool
            if True, overwrites ``y0`` and ``halfsize`` to use all available
            years.
        unique_samples: bool
            if true, chosen random mass balance years will only be available
            once per random climate period-length
            if false, every model year will be chosen from the random climate
            period with the same probability
        prescribe_years : pandas Series
            instead of random samples, take a series of (i, y) pairs where
            (i) is the simulation year index and (y) is the year to pick in the
            original timeseries. Overrides `y0`, `halfsize`, `all_years`,
            `unique_samples` and `seed`.
        **kwargs:
            keyword arguments to pass to the mb_model_class
        """

        super().__init__()
        self.valid_bounds = [-1e4, 2e4]  # in m
        self.mbmod = mb_model_class(gdir=gdir, **kwargs)

        # Climate period
        self.prescribe_years = prescribe_years

        if self.prescribe_years is None:
            # Normal stuff
            self.rng = np.random.RandomState(seed)
            if all_years:
                self.years = self.mbmod.years
            else:
                if y0 is None:
                    raise InvalidParamsError('Please set `y0` explicitly')
                self.years = np.arange(y0 - halfsize, y0 + halfsize + 1)
        else:
            self.rng = None
            self.years = self.prescribe_years.index

        self.yr_range = (self.years[0], self.years[-1] + 1)
        self.ny = len(self.years)
        self.hemisphere = gdir.hemisphere

        self._state_yr = dict()

        # Sampling without replacement
        self.unique_samples = unique_samples
        if self.unique_samples:
            self.sampling_years = self.years

    @property
    def temp_bias(self):
        """Temperature bias to add to the original series."""
        return self.mbmod.temp_bias

    @temp_bias.setter
    def temp_bias(self, value):
        """Temperature bias to add to the original series."""
        self.mbmod.temp_bias = value

    @property
    def prcp_fac(self):
        """Precipitation factor to apply to the original series."""
        return self.mbmod.prcp_fac

    @prcp_fac.setter
    def prcp_fac(self, value):
        """Precipitation factor to apply to the original series."""
        self.mbmod.prcp_fac = value

    @property
    def bias(self):
        """Residual bias to apply to the original series."""
        return self.mbmod.bias

    @bias.setter
    def bias(self, value):
        """Residual bias to apply to the original series."""
        self.mbmod.bias = value

    def is_year_valid(self, year):
        return True

    def get_state_yr(self, year=None):
        """For a given year, get the random year associated to it."""
        year = int(year)
        if year not in self._state_yr:
            if self.prescribe_years is not None:
                self._state_yr[year] = self.prescribe_years.loc[year]
            else:
                if self.unique_samples:
                    # --- Sampling without replacement ---
                    if self.sampling_years.size == 0:
                        # refill sample pool when all years were picked once
                        self.sampling_years = self.years
                    # choose one year which was not used in the current period
                    _sample = self.rng.choice(self.sampling_years)
                    # write chosen year to dictionary
                    self._state_yr[year] = _sample
                    # update sample pool: remove the chosen year from it
                    self.sampling_years = np.delete(
                        self.sampling_years,
                        np.where(self.sampling_years == _sample))
                else:
                    # --- Sampling with replacement ---
                    self._state_yr[year] = self.rng.randint(*self.yr_range)
        return self._state_yr[year]

    def get_monthly_mb(self, heights, year=None, **kwargs):
        ryr, m = floatyear_to_date(year)
        ryr = date_to_floatyear(self.get_state_yr(ryr), m)
        return self.mbmod.get_monthly_mb(heights, year=ryr, **kwargs)

    def get_annual_mb(self, heights, year=None, **kwargs):
        ryr = self.get_state_yr(int(year))
        return self.mbmod.get_annual_mb(heights, year=ryr, **kwargs)


class UncertainMassBalance(MassBalanceModel):
    """Adding uncertainty to a mass balance model.

    There are three variables for which you can add uncertainty:
    - temperature (additive bias)
    - precipitation (multiplicative factor)
    - residual (a bias in units of MB)
    """

    def __init__(self, basis_model,
                 rdn_temp_bias_seed=None, rdn_temp_bias_sigma=0.1,
                 rdn_prcp_fac_seed=None, rdn_prcp_fac_sigma=0.1,
                 rdn_bias_seed=None, rdn_bias_sigma=100):
        """Initialize.

        Parameters
        ----------
        basis_model : MassBalanceModel
            the model to which you want to add the uncertainty to
        rdn_temp_bias_seed : int
            the seed of the random number generator
        rdn_temp_bias_sigma : float
            the standard deviation of the random temperature error
        rdn_prcp_fac_seed : int
            the seed of the random number generator
        rdn_prcp_fac_sigma : float
            the standard deviation of the random precipitation error
            (to be consistent this should be renamed prcp_fac as well)
        rdn_bias_seed : int
            the seed of the random number generator
        rdn_bias_sigma : float
            the standard deviation of the random MB error
        """
        super(UncertainMassBalance, self).__init__()
        # the aim here is to change temp_bias and prcp_fac so
        self.mbmod = basis_model
        self.hemisphere = basis_model.hemisphere
        self.valid_bounds = self.mbmod.valid_bounds
        self.is_year_valid = self.mbmod.is_year_valid
        self.rng_temp = np.random.RandomState(rdn_temp_bias_seed)
        self.rng_prcp = np.random.RandomState(rdn_prcp_fac_seed)
        self.rng_bias = np.random.RandomState(rdn_bias_seed)
        self._temp_sigma = rdn_temp_bias_sigma
        self._prcp_sigma = rdn_prcp_fac_sigma
        self._bias_sigma = rdn_bias_sigma
        self._state_temp = dict()
        self._state_prcp = dict()
        self._state_bias = dict()

    def is_year_valid(self, year):
        return self.mbmod.is_year_valid(year)

    @property
    def temp_bias(self):
        """Temperature bias to add to the original series."""
        return self.mbmod.temp_bias

    @temp_bias.setter
    def temp_bias(self, value):
        """Temperature bias to add to the original series."""
        self.mbmod.temp_bias = value

    @property
    def prcp_fac(self):
        """Precipitation factor to apply to the original series."""
        return self.mbmod.prcp_fac

    @prcp_fac.setter
    def prcp_fac(self, value):
        """Precipitation factor to apply to the original series."""
        self.mbmod.prcp_fac = value

    def _get_state_temp(self, year):
        year = int(year)
        if year not in self._state_temp:
            self._state_temp[year] = self.rng_temp.randn() * self._temp_sigma
        return self._state_temp[year]

    def _get_state_prcp(self, year):
        year = int(year)
        if year not in self._state_prcp:
            self._state_prcp[year] = self.rng_prcp.randn() * self._prcp_sigma
        return self._state_prcp[year]

    def _get_state_bias(self, year):
        year = int(year)
        if year not in self._state_bias:
            self._state_bias[year] = self.rng_bias.randn() * self._bias_sigma
        return self._state_bias[year]

    def get_monthly_mb(self, heights, year=None, **kwargs):
        raise NotImplementedError()

    def get_annual_mb(self, heights, year=None, fl_id=None, **kwargs):

        # Keep the original biases and add a random error
        _t = self.mbmod.temp_bias
        _p = self.mbmod.prcp_fac
        _b = self.mbmod.bias
        self.mbmod.temp_bias = self._get_state_temp(year) + _t
        self.mbmod.prcp_fac = self._get_state_prcp(year) + _p
        self.mbmod.bias = self._get_state_bias(year) + _b
        try:
            out = self.mbmod.get_annual_mb(heights, year=year, fl_id=fl_id)
        except BaseException:
            self.mbmod.temp_bias = _t
            self.mbmod.prcp_fac = _p
            self.mbmod.bias = _b
            raise
        # Back to normal
        self.mbmod.temp_bias = _t
        self.mbmod.prcp_fac = _p
        self.mbmod.bias = _b
        return out


class MultipleFlowlineMassBalance(MassBalanceModel):
    """Handle mass balance at the glacier level instead of flowline level.

    Convenience class doing not much more than wrapping a list of mass balance
    models, one for each flowline.

    This is useful for real-case studies, where each flowline might have
    different model parameters.

    Attributes
    ----------
    fls : list
        list of flowline objects

    """

    def __init__(self, gdir, settings_filesuffix='',
                 fls=None, mb_model_class=MonthlyTIModel,
                 use_inversion_flowlines=False,
                 input_filesuffix='',
                 **kwargs):
        """Initialize.

        Parameters
        ----------
        gdir : GlacierDirectory
            the glacier directory
<<<<<<< HEAD
        settings_filesuffix : str, optional
            You can use a different set of settings by providing a
            filesuffix. This is useful for sensitivity experiments.
=======
        settings_filesuffix: str
            You can use a different set of settings by providing a filesuffix.
            This is useful for sensitivity experiments.
>>>>>>> 0285164a
        fls : list, optional
            list of flowline objects to use (defaults to 'model_flowlines')
        mb_model_class : MassBalanceModel, default ``MonthlyTIModel``
            the MassBalanceModel to use e.g. ``DailyTIModel``,
            ``ConstantMassBalance``.
        use_inversion_flowlines: bool, optional
            use 'inversion_flowlines' instead of 'model_flowlines'
        kwargs : kwargs to pass to mb_model_class
        """

        gdir.settings_filesuffix = settings_filesuffix

        # Read in the flowlines
        if use_inversion_flowlines:
            fls = gdir.read_pickle('inversion_flowlines')

        if fls is None:
            try:
                fls = gdir.read_pickle('model_flowlines')
            except FileNotFoundError:
                raise InvalidWorkflowError('Need a valid `model_flowlines` '
                                           'file. If you explicitly want to '
                                           'use `inversion_flowlines`, set '
                                           'use_inversion_flowlines=True.')

        self.fls = fls

        # Initialise the mb models
        self.flowline_mb_models = []
        for fl in self.fls:
            # Merged glaciers will need different climate files, use filesuffix
            if (fl.rgi_id is not None) and (fl.rgi_id != gdir.rgi_id):
                rgi_filesuffix = '_' + fl.rgi_id + input_filesuffix
            else:
                rgi_filesuffix = input_filesuffix

            self.flowline_mb_models.append(
<<<<<<< HEAD
                mb_model_class(
                    gdir=gdir,
                    settings_filesuffix=settings_filesuffix,
                    input_filesuffix=rgi_filesuffix,
                    **kwargs,
                )
            )
=======
                mb_model_class(gdir, settings_filesuffix=settings_filesuffix,
                               input_filesuffix=rgi_filesuffix,
                               **kwargs))
>>>>>>> 0285164a

        self.valid_bounds = self.flowline_mb_models[-1].valid_bounds
        self.hemisphere = gdir.hemisphere
        self.rho = self.flowline_mb_models[-1].rho
        self.use_leap_years = self.flowline_mb_models[-1].use_leap_years

    @property
    def temp_bias(self):
        """Temperature bias to add to the original series."""
        return self.flowline_mb_models[0].temp_bias

    @temp_bias.setter
    def temp_bias(self, value):
        """Temperature bias to add to the original series."""
        for mbmod in self.flowline_mb_models:
            mbmod.temp_bias = value

    @property
    def prcp_fac(self):
        """Precipitation factor to apply to the original series."""
        return self.flowline_mb_models[0].prcp_fac

    @prcp_fac.setter
    def prcp_fac(self, value):
        """Precipitation factor to apply to the original series."""
        for mbmod in self.flowline_mb_models:
            mbmod.prcp_fac = value

    @property
    def bias(self):
        """Residual bias to apply to the original series."""
        return self.flowline_mb_models[0].bias

    @bias.setter
    def bias(self, value):
        """Residual bias to apply to the original series."""
        for mbmod in self.flowline_mb_models:
            mbmod.bias = value

    def is_year_valid(self, year):
        return self.flowline_mb_models[0].is_year_valid(year)

    def get_daily_mb(self, heights, year=None, fl_id=None, **kwargs):
        if fl_id is None:
            raise ValueError("`fl_id` is required for"
                             "MultipleFlowlineMassBalance.")

        return self.flowline_mb_models[fl_id].get_daily_mb(heights,
                                                           year=year,
                                                           **kwargs)

    def get_monthly_mb(self, heights, year=None, fl_id=None, **kwargs):

        if fl_id is None:
            raise ValueError('`fl_id` is required for '
                             'MultipleFlowlineMassBalance!')

        return self.flowline_mb_models[fl_id].get_monthly_mb(heights,
                                                             year=year,
                                                             **kwargs)

    def get_annual_mb(self, heights, year=None, fl_id=None, **kwargs):

        if fl_id is None:
            raise ValueError('`fl_id` is required for '
                             'MultipleFlowlineMassBalance!')

        return self.flowline_mb_models[fl_id].get_annual_mb(heights,
                                                            year=year,
                                                            **kwargs)

    def _get_mb_on_flowlines(self, fls=None, year=None, mb_call=None):
        if fls is None:
            fls = self.fls

        heights = []
        widths = []
        mbs = []
        for i, fl in enumerate(fls):
            h = fl.surface_h
            heights = np.append(heights, h)
            widths = np.append(widths, fl.widths)
            mbs = np.append(mbs, mb_call(h, year=year, fl_id=i))

        return heights, widths, mbs

    def get_daily_mb_on_flowlines(self, fls=None, year=None):
        """Get the MB on all points of the glacier at once.

        Parameters
        ----------
        fls: list, optional
            the list of flowlines to get the mass balance from. Defaults
            to self.fls
        year: float, optional
            the time (in the "floating year" convention)
        Returns
        -------
        Tuple of (heights, widths, mass_balance) 1D arrays
        """
        return self._get_mb_on_flowlines(fls=fls, year=year,
                                         mb_call=self.get_daily_mb)

    def get_monthly_mb_on_flowlines(self, fls=None, year=None):
        """Get the MB on all points of the glacier at once.

        Parameters
        ----------
        fls: list, optional
            the list of flowlines to get the mass balance from. Defaults
            to self.fls
        year: float, optional
            the time (in the "floating year" convention)
        Returns
        -------
        Tuple of (heights, widths, mass_balance) 1D arrays
        """
        return self._get_mb_on_flowlines(fls=fls, year=year,
                                         mb_call=self.get_monthly_mb)

    def get_annual_mb_on_flowlines(self, fls=None, year=None):
        """Get the MB on all points of the glacier at once.

        Parameters
        ----------
        fls: list, optional
            the list of flowlines to get the mass balance from. Defaults
            to self.fls
        year: float, optional
            the time (in the "floating year" convention)
        Returns
        -------
        Tuple of (heights, widths, mass_balance) 1D arrays
        """
        return self._get_mb_on_flowlines(fls=fls, year=year,
                                         mb_call=self.get_annual_mb)

    def get_specific_mb(self, heights=None, widths=None, fls=None, year=None,
                        time_resolution='annual',):
        """Specific mass balance for a given glacier geometry.

        Units depends on time_resolution:
        - 'annual': [mm w.e. yr-1], or millimeter water equivalent per year.
        - 'monthly': [mm w.e. month-1], or millimeter water equivalent per month.
        - 'daily': [mm w.e. day-1], or millimeter water equivalent per day.

        Parameters
        ----------
        heights : array_like, default None
            Altitudes at which the mass balance will be computed.
            Overridden by ``fls`` if provided.
        widths : array_like, default None
            Widths of the flowline (necessary for the weighted average).
            Overridden by ``fls`` if provided.
        fls : list[oggm.Flowline], default None
            List of flowline instances. Alternative to heights and
            widths, and overrides them if provided.
        year : array_like[float] or float, default None
            Year, or a range of years in "floating year" convention.
        time_resolution : str
            The resolution of the provided "floating year". Options are
            'annual', 'monthly' or 'daily'. Default is 'annual'.

        Returns
        -------
        np.ndarray
            Specific mass balance (units: mm w.e. yr-1).
        """
        if heights is not None or widths is not None:
            raise ValueError(
                "`heights` and `widths` kwargs do not work with "
                "MultipleFlowlineMassBalance!"
            )

        if fls is None:
            fls = self.fls

        # we can use the function from MassBalanceModel as the correct mb models
        # are selected by the fl_id in get_annual_mb, get_monthly_mb and
        # get_daily_mb as defined in MultipleFlowlineMassBalance
        return super().get_specific_mb(fls=fls, year=year,
                                       time_resolution=time_resolution,)

    def get_ela(self, year=None, **kwargs):
        """Get the equilibrium line altitude for a given year.

        The ELA here is not without ambiguity: it computes a mean
        weighted by area.

        Parameters
        ----------
        year : array_like[float] or float, default None
            Year, or a range of years in "floating year" convention.

        Returns
        -------
        float or np.ndarray
            The equilibrium line altitude (ELA) in m.
        """
        stack = []
        year = np.atleast_1d(year)
        for mb_yr in year:
            elas = []
            areas = []
            for fl_id, (fl, mb_mod) in enumerate(
                zip(self.fls, self.flowline_mb_models)
            ):
                elas.append(
                    mb_mod.get_ela(year=mb_yr, fl_id=fl_id, fls=self.fls)
                )
                areas.append(np.sum(fl.widths))
            stack.append(weighted_average_1d(elas, areas))

        return set_array_type(stack)


def calving_mb(gdir):
    """Calving mass-loss in specific MB equivalent.

    This is necessary to calibrate the mass balance.
    """

    if not gdir.is_tidewater:
        return 0.

    # Ok. Just take the calving rate from cfg and change its units
    # Original units: km3 a-1, to change to mm a-1 (units of specific MB)
    rho = gdir.settings['ice_density']
    return gdir.inversion_calving_rate * 1e9 * rho / gdir.rgi_area_m2


def decide_winter_precip_factor(gdir, baseline_climate_suffix:str=""):
    """Utility function to decide on a precip factor based on winter precip."""

    # We have to decide on a precip factor
    if 'W5E5' not in gdir.settings['baseline_climate']:
        raise InvalidWorkflowError('prcp_fac from_winter_prcp is only '
                                   'compatible with the W5E5 climate '
                                   'dataset!')

    # get non-corrected winter daily mean prcp (kg m-2 day-1)
    # it is easier to get this directly from the raw climate files
    fp = gdir.get_filepath('climate_historical', filesuffix=baseline_climate_suffix)
    with xr.open_dataset(fp).prcp as ds_pr:
        # just select winter months
        if gdir.hemisphere == 'nh':
            m_winter = [10, 11, 12, 1, 2, 3, 4]
        else:
            m_winter = [4, 5, 6, 7, 8, 9, 10]

        ds_pr_winter = ds_pr.where(ds_pr['time.month'].isin(m_winter), drop=True)

        # select the correct 41 year time period
        ds_pr_winter = ds_pr_winter.sel(time=slice('1979-01-01', '2019-12-01'))

        # check if we have the full time period: 41 years * 7 months
        text = ('the climate period has to go from 1979-01 to 2019-12,',
                'use W5E5 or GSWP3_W5E5 as baseline climate and',
                'repeat the climate processing')
        if not baseline_climate_suffix:
            assert len(ds_pr_winter.time) == 41 * 7, text
        w_prcp = float((ds_pr_winter / ds_pr_winter.time.dt.daysinmonth).mean())

    # from MB sandbox calibration to winter MB
    # using t_melt=-1, cte lapse rate, monthly resolution
    a, b = gdir.settings['winter_prcp_fac_ab']
    prcp_fac = a * np.log(w_prcp) + b
    # don't allow extremely low/high prcp. factors!!!
    return clip_scalar(prcp_fac,
                       gdir.settings['prcp_fac_min'],
                       gdir.settings['prcp_fac_max'])


@entity_task(log, writes=['mb_calib'])
<<<<<<< HEAD
def mb_calibration_from_wgms_mb(gdir, settings_filesuffix='', **kwargs):
=======
def mb_calibration_from_wgms_mb(gdir, settings_filesuffix='',
                                observations_filesuffix='',
                                **kwargs):
>>>>>>> 0285164a
    """Calibrate for in-situ, annual MB.

    This only works for glaciers which have WGMS data!

    For now this just calls mb_calibration_from_scalar_mb internally,
    but could be cleverer than that if someone wishes to implement it.

    Parameters
    ----------
<<<<<<< HEAD
    gdir : GlacierDirectory
        the glacier directory to process
    settings_filesuffix : str, optional
        You can use a different set of settings by providing a
        filesuffix. This is useful for sensitivity experiments.
        The settings_filesuffix is set by the @entity-task decorator.
=======
    gdir : :py:class:`oggm.GlacierDirectory`
        the glacier directory to process
    settings_filesuffix: str
        You can use a different set of settings by providing a filesuffix. This
        is useful for sensitivity experiments. Code-wise the settings_filesuffix
        is set in the @entity-task decorater.
    observations_filesuffix: str
        The observations filesuffix, where the used calibration data will be
        stored. Code-wise the observations_filesuffix is set in the @entity-task
        decorater.
>>>>>>> 0285164a
    **kwargs : any kwarg accepted by mb_calibration_from_scalar_mb
    except `ref_mb` and `ref_mb_years`
    """

    # Note that this currently does not work for hydro years (WGMS uses hydro)
    # A way to go would be to teach the mb models to use calendar years
    # internally but still output annual MB in hydro convention.
    mbdf = gdir.get_ref_mb_data()
    # Keep only valid values
    mbdf = mbdf.loc[~mbdf['ANNUAL_BALANCE'].isnull()]

    gdir.observations['ref_mb'] = {
        'value': mbdf['ANNUAL_BALANCE'].mean(),
        'years': mbdf.index.values,
    }

    return mb_calibration_from_scalar_mb(gdir,
                                         settings_filesuffix=settings_filesuffix,
<<<<<<< HEAD
                                         ref_mb=mbdf['ANNUAL_BALANCE'].mean(),
                                         ref_mb_years=mbdf.index.values,
=======
                                         observations_filesuffix=observations_filesuffix,
>>>>>>> 0285164a
                                         **kwargs)


@entity_task(log, writes=['mb_calib'])
<<<<<<< HEAD
def mb_calibration_from_geodetic_mb(gdir, *,
                                    settings_filesuffix='',
                                    ref_period=None,
=======
def mb_calibration_from_hugonnet_mb(gdir, *,
                                    settings_filesuffix='',
                                    observations_filesuffix='',
                                    use_observations_file=False,
                                    ref_mb_period=None,
>>>>>>> 0285164a
                                    write_to_gdir=True,
                                    overwrite_gdir=False,
                                    use_regional_avg=False,
                                    override_missing=None,
                                    use_2d_mb=False,
                                    informed_threestep=False,
                                    calibrate_param1='melt_f',
                                    calibrate_param2=None,
                                    calibrate_param3=None,
                                    mb_model_class=MonthlyTIModel,
<<<<<<< HEAD
                                    **kwargs: dict,
=======
>>>>>>> 0285164a
                                    ):
    """Calibrate for geodetic MB data from Hugonnet et al., 2021.

    The data table can be obtained with utils.get_geodetic_mb_dataframe().
    It is equivalent to the original data from Hugonnet, but has some outlier
    values filtered. See this notebook* for more details.

    https://nbviewer.org/urls/cluster.klima.uni-bremen.de/~oggm/geodetic_ref_mb/convert_vold1.ipynb

    This glacier-specific calibration can be replaced by a region-wide calibration
    by using regional averages (same units: mm w.e.) instead of the glacier
    specific averages.

    The problem of calibrating many unknown parameters on geodetic data is
    currently unsolved. This is OGGM's current take, based on trial and
    error and based on ideas from the literature.

    Parameters
    ----------
<<<<<<< HEAD
    gdir : GlacierDirectory
        the glacier directory to calibrate.
    settings_filesuffix : str, optional
        You can use a different set of settings by providing a
        filesuffix. This is useful for sensitivity experiments.
        The settings_filesuffix is set by the @entity-task decorator.
    ref_period : str, default: PARAMS['geodetic_mb_period']
=======
    gdir : :py:class:`oggm.GlacierDirectory`
        the glacier directory to calibrate
    settings_filesuffix: str
        You can use a different set of settings by providing a filesuffix. This
        is useful for sensitivity experiments. Code-wise the settings_filesuffix
        is set in the @entity-task decorater.
    observations_filesuffix: str
        The observations filesuffix, where the used calibration data will be
        stored. Code-wise the observations_filesuffix is set in the @entity-task
        decorater.
    use_observations_file : bool
        By default this function reads the data from Hugonnet and adds it to the
        observations file. If you want to use different observations within this
        function you can set this to True. This can be useful for sensitivity
        tests. Default is False.
    ref_mb_period : str, default: PARAMS['geodetic_mb_period']
>>>>>>> 0285164a
        one of '2000-01-01_2010-01-01', '2010-01-01_2020-01-01',
        '2000-01-01_2020-01-01'. If `ref_mb` is set, this should still match
        the same format but can be any date.
    write_to_gdir : bool
        whether to write the results of the calibration to the glacier
        directory. If True (the default), this will be saved as `mb_calib.json`
        and be used by the MassBalanceModel class as parameters in subsequent
        tasks.
    overwrite_gdir : bool
        if a `mb_calib.json` exists, this task won't overwrite it per default.
        Set this to True to enforce overwriting (i.e. with consequences for the
        future workflow).
    use_regional_avg : bool
        use the regional average instead of the glacier specific one.
    override_missing : scalar
        if the reference geodetic data is not available, use this value instead
        (mostly for testing with exotic datasets, but could be used to open
        the door to using other datasets).
    use_2d_mb : bool
        Set to True if the mass balance calibration has to be done of the 2D mask
        of the glacier (for fully distributed runs only).
    informed_threestep : bool
        the magic method Fabi found out one day before release.
        Overrides the calibrate_param order below.
    calibrate_param1 : str
        in the three-step calibration, the name of the first parameter
        to calibrate (one of 'melt_f', 'temp_bias', 'prcp_fac').
    calibrate_param2 : str
        in the three-step calibration, the name of the second parameter
        to calibrate (one of 'melt_f', 'temp_bias', 'prcp_fac'). If not
        set and the algorithm cannot match observations, it will raise an
        error.
    calibrate_param3 : str
        in the three-step calibration, the name of the third parameter
        to calibrate (one of 'melt_f', 'temp_bias', 'prcp_fac'). If not
        set and the algorithm cannot match observations, it will raise an
        error.
    mb_model_class : MassBalanceModel, default ``MonthlyTIModel``
        the MassBalanceModel to use for the calibration. Needs to use the
        same parameters as MonthlyTIModel (the default): melt_f,
        temp_bias, prcp_fac.
<<<<<<< HEAD
    kwargs : dict
        kwargs to pass to the mb_model_class instance
=======
>>>>>>> 0285164a

    Returns
    -------
    the calibrated parameters as dict
    """
<<<<<<< HEAD
    if not ref_period:
        ref_period = gdir.settings['geodetic_mb_period']

    # Get the reference data
    ref_mb_err = np.nan
    if use_regional_avg:
        ref_mb_df = 'table_hugonnet_regions_10yr_20yr_ar6period.csv'
        ref_mb_df = pd.read_csv(get_demo_file(ref_mb_df))
        ref_mb_df = ref_mb_df.loc[ref_mb_df.period == ref_period].set_index('reg')
        # dmdtda already in kg m-2 yr-1
        ref_mb = ref_mb_df.loc[int(gdir.rgi_region), 'dmdtda']
        ref_mb_err = ref_mb_df.loc[int(gdir.rgi_region), 'err_dmdtda']
=======
    # instead of the given values by hugonnet use the once from the provided
    # observations file
    if use_observations_file:
        ref_mb_use = gdir.observations['ref_mb']
>>>>>>> 0285164a
    else:
        if not ref_mb_period:
            ref_mb_period = gdir.settings['geodetic_mb_period']

        # Get the reference data
        ref_mb_err = np.nan
        if use_regional_avg:
            ref_mb_df = 'table_hugonnet_regions_10yr_20yr_ar6period.csv'
            ref_mb_df = pd.read_csv(get_demo_file(ref_mb_df))
            ref_mb_df = ref_mb_df.loc[ref_mb_df.period == ref_mb_period].set_index('reg')
            # dmdtda already in kg m-2 yr-1
            ref_mb = ref_mb_df.loc[int(gdir.rgi_region), 'dmdtda']
            ref_mb_err = ref_mb_df.loc[int(gdir.rgi_region), 'err_dmdtda']
        else:
            try:
                ref_mb_df = get_geodetic_mb_dataframe().loc[gdir.rgi_id]
                ref_mb_df = ref_mb_df.loc[ref_mb_df['period'] == ref_mb_period]
                # dmdtda: in meters water-equivalent per year -> we convert to kg m-2 yr-1
                ref_mb = ref_mb_df['dmdtda'].iloc[0] * 1000
                ref_mb_err = ref_mb_df['err_dmdtda'].iloc[0] * 1000
            except KeyError:
                if override_missing is None:
                    raise
                ref_mb = override_missing

        ref_mb_use = {
            'value': ref_mb,
            'period': ref_mb_period,
            'err': ref_mb_err,
        }

    gdir.observations['ref_mb'] = ref_mb_use

    temp_bias = 0
    if gdir.settings['use_temp_bias_from_file']:
        climinfo = gdir.get_climate_info()
        if 'w5e5' not in climinfo['baseline_climate_source'].lower():
            raise InvalidWorkflowError('use_temp_bias_from_file currently '
                                       'only available for W5E5 data.')
        bias_df = get_temp_bias_dataframe()
        ref_lon = climinfo['baseline_climate_ref_pix_lon']
        ref_lat = climinfo['baseline_climate_ref_pix_lat']
        # Take nearest
        dis = ((bias_df.lon_val - ref_lon)**2 + (bias_df.lat_val - ref_lat)**2)**0.5
        sel_df = bias_df.iloc[np.argmin(dis)]
        temp_bias = sel_df['median_temp_bias_w_err_grouped']
        assert np.isfinite(temp_bias), 'Temp bias not finite?'

    if informed_threestep:
        if not gdir.settings['use_temp_bias_from_file']:
            raise InvalidParamsError('With `informed_threestep` you need to '
                                     'set `use_temp_bias_from_file`.')
        if not gdir.settings['use_winter_prcp_fac']:
            raise InvalidParamsError('With `informed_threestep` you need to '
                                     'set `use_winter_prcp_fac`.')

        # Some magic heuristics - we just decide to calibrate
        # precip -> melt_f -> temp but informed by previous data.

        # Temp bias was decided anyway, we keep as previous value and
        # allow it to vary as last resort

        # We use the precip factor but allow it to vary between 0.8, 1.2 of
        # the previous value (uncertainty).
        prcp_fac = decide_winter_precip_factor(gdir)
        mi, ma = gdir.settings['prcp_fac_min'], gdir.settings['prcp_fac_max']
        prcp_fac_min = clip_scalar(prcp_fac * 0.8, mi, ma)
        prcp_fac_max = clip_scalar(prcp_fac * 1.2, mi, ma)

<<<<<<< HEAD
        return mb_calibration_from_scalar_mb(gdir=gdir,
                                             settings_filesuffix=settings_filesuffix,
                                             ref_mb=ref_mb,
                                             ref_mb_err=ref_mb_err,
                                             ref_period=ref_period,
=======
        return mb_calibration_from_scalar_mb(gdir,
                                             settings_filesuffix=settings_filesuffix,
                                             observations_filesuffix=observations_filesuffix,
>>>>>>> 0285164a
                                             write_to_gdir=write_to_gdir,
                                             overwrite_gdir=overwrite_gdir,
                                             use_2d_mb=use_2d_mb,
                                             calibrate_param1='prcp_fac',
                                             calibrate_param2='melt_f',
                                             calibrate_param3='temp_bias',
                                             prcp_fac=prcp_fac,
                                             prcp_fac_min=prcp_fac_min,
                                             prcp_fac_max=prcp_fac_max,
                                             temp_bias=temp_bias,
                                             mb_model_class=mb_model_class,
<<<<<<< HEAD
                                             **kwargs
                                             )

    else:
        return mb_calibration_from_scalar_mb(gdir=gdir,
                                             settings_filesuffix=settings_filesuffix,
                                             ref_mb=ref_mb,
                                             ref_mb_err=ref_mb_err,
                                             ref_period=ref_period,
=======
                                             )

    else:
        return mb_calibration_from_scalar_mb(gdir,
                                             settings_filesuffix=settings_filesuffix,
                                             observations_filesuffix=observations_filesuffix,
>>>>>>> 0285164a
                                             write_to_gdir=write_to_gdir,
                                             overwrite_gdir=overwrite_gdir,
                                             use_2d_mb=use_2d_mb,
                                             calibrate_param1=calibrate_param1,
                                             calibrate_param2=calibrate_param2,
                                             calibrate_param3=calibrate_param3,
                                             temp_bias=temp_bias,
                                             mb_model_class=mb_model_class,
<<<<<<< HEAD
                                             **kwargs
=======
>>>>>>> 0285164a
                                             )


@entity_task(log, writes=['mb_calib'])
def mb_calibration_from_scalar_mb(gdir, *,
<<<<<<< HEAD
                                  settings_filesuffix: str ='',
=======
                                  settings_filesuffix='',
                                  observations_filesuffix='',
                                  overwrite_observations=False,
>>>>>>> 0285164a
                                  ref_mb=None,
                                  ref_mb_err=None,
                                  ref_mb_period=None,
                                  ref_mb_years=None,
                                  write_to_gdir=True,
                                  overwrite_gdir=False,
                                  use_2d_mb=False,
                                  calibrate_param1='melt_f',
                                  calibrate_param2=None,
                                  calibrate_param3=None,
                                  melt_f=None,
                                  melt_f_min=None,
                                  melt_f_max=None,
                                  prcp_fac=None,
                                  prcp_fac_min=None,
                                  prcp_fac_max=None,
                                  temp_bias=None,
                                  temp_bias_min=None,
                                  temp_bias_max=None,
                                  mb_model_class=MonthlyTIModel,
<<<<<<< HEAD
                                  baseline_climate_suffix:str=None,
                                  **kwargs: dict,
=======
>>>>>>> 0285164a
                                  ):
    """Determine the mass balance parameters from a scalar mass-balance value.

    This calibrates the mass balance parameters using a reference average
    MB data over a given period (e.g. average in-situ SMB or geodetic MB).
    This flexible calibration allows to calibrate three parameters one after
    another. The first parameter is varied between two chosen values (a range)
    until the ref MB value is matched. If this fails, the second parameter
    can be changed, etc.

    This can be used for example to apply the "three-step calibration"
    introduced by Huss & Hock 2015, but you can choose any order of
    calibration.

    This task can be called by other, "higher level" tasks, for example
    :py:func:`oggm.core.massbalance.mb_calibration_from_geodetic_mb` or
    :py:func:`oggm.core.massbalance.mb_calibration_from_wgms_mb`.

    Note that this does not compute the apparent mass balance at
    the same time - users need to run `apparent_mb_from_any_mb after`
    calibration.

    Parameters
    ----------
<<<<<<< HEAD
    gdir : GlacierDirectory
        the glacier directory to calibrate.
    settings_filesuffix : str, optional
        You can use a different set of settings by providing a
        filesuffix. This is useful for sensitivity experiments.
        If not given, ``settings_filesuffix`` is set by the
        ``@entity-task`` decorator.
=======
    gdir : :py:class:`oggm.GlacierDirectory`
        the glacier directory to calibrate
    settings_filesuffix: str
        You can use a different set of settings by providing a filesuffix. This
        is useful for sensitivity experiments. Code-wise the settings_filesuffix
        is set in the @entity-task decorater.
    observations_filesuffix: str
        You can provide a filesuffix for the mb observations to use. If you
        provide ref_mb, ref_mb_err, ref_period and/or ref_mb_years, then this
        values will be stored in the observations file, if ref_mb is not already
        present. If you want to force to use the provided values and override
        the current ones, set overwrite_observations to True. Code-wise the
        observations_filesuffix is set in the @entity-task decorater.
    overwrite_observations : bool
        If you want to overwrite already existing observation values in the
        provided observations file set this to True. Default is False.
>>>>>>> 0285164a
    ref_mb : float, required
        the reference mass balance to match (units: kg m-2 yr-1)
        It is required here - if you want to use available observations,
        use :py:func:`oggm.core.massbalance.mb_calibration_from_geodetic_mb`
        or :py:func:`oggm.core.massbalance.mb_calibration_from_wgms_mb`.
    ref_mb_err : float, optional
        currently only used for logging - it is not used in the calibration.
    ref_mb_period : str, optional
        date format - for example '2000-01-01_2010-01-01'. If this is not
        set, ref_mb_years needs to be set.
    ref_mb_years : tuple of length 2 (range) or list of years.
        convenience kwarg to override ref_period. If a tuple of length 2 is
        given, all years between this range (excluding the last one) are used.
        If a list  of years is given, all these will be used (useful for
        data with gaps)
    write_to_gdir : bool
        whether to write the results of the calibration to the glacier
        directory. If True (the default), this will be saved as `mb_calib.json`
        and be used by the MassBalanceModel class as parameters in subsequent
        tasks.
    overwrite_gdir : bool
        if mass balance parameters exists, this task won't overwrite it per
        default. Set this to True to enforce overwriting (i.e. with consequences
        for the future workflow).
    use_2d_mb : bool
        Set to True if the mass balance calibration has to be done of the 2D mask
        of the glacier (for fully distributed runs only).
    mb_model_class : MassBalanceModel, default ``MonthlyTIModel``
        the MassBalanceModel to use for the calibration. Needs to use the
        same parameters as MonthlyTIModel (the default): melt_f,
        temp_bias, prcp_fac.
    calibrate_param1 : str
        in the three-step calibration, the name of the first parameter
        to calibrate (one of 'melt_f', 'temp_bias', 'prcp_fac').
    calibrate_param2 : str
        in the three-step calibration, the name of the second parameter
        to calibrate (one of 'melt_f', 'temp_bias', 'prcp_fac'). If not
        set and the algorithm cannot match observations, it will raise an
        error.
    calibrate_param3 : str
        in the three-step calibration, the name of the third parameter
        to calibrate (one of 'melt_f', 'temp_bias', 'prcp_fac'). If not
        set and the algorithm cannot match observations, it will raise an
        error.
    melt_f: float
        the default value to use as melt factor (or the starting value when
        optimizing MB). Defaults to gdir.settings['melt_f'].
    melt_f_min: float
        the minimum accepted value for the melt factor during optimisation.
        Defaults to gdir.settings['melt_f_min'].
    melt_f_max: float
        the maximum accepted value for the melt factor during optimisation.
        Defaults to gdir.settings['melt_f_max'].
    prcp_fac: float
        the default value to use as precipitation scaling factor
        (or the starting value when optimizing MB). Defaults to the method
        chosen in `params.cfg` (winter prcp or global factor).
    prcp_fac_min: float
        the minimum accepted value for the precipitation scaling factor during
        optimisation. Defaults to gdir.settings['prcp_fac_min'].
    prcp_fac_max: float
        the maximum accepted value for the precipitation scaling factor during
        optimisation. Defaults to gdir.settings['prcp_fac_max'].
    temp_bias: float
        the default value to use as temperature bias (or the starting value when
        optimizing MB). Defaults to 0.
    temp_bias_min: float
        the minimum accepted value for the temperature bias during optimisation.
        Defaults to gdir.settings['temp_bias_min'].
    temp_bias_max: float
        the maximum accepted value for the temperature bias during optimisation.
        Defaults to gdir.settings['temp_bias_max'].
<<<<<<< HEAD
    kwargs: dict
        kwargs to pass to the mb_model_calss instance
=======
>>>>>>> 0285164a
    """

    # Param constraints
    if melt_f_min is None:
        melt_f_min = gdir.settings['melt_f_min']
    if melt_f_max is None:
        melt_f_max = gdir.settings['melt_f_max']
    if prcp_fac_min is None:
        prcp_fac_min = gdir.settings['prcp_fac_min']
    if prcp_fac_max is None:
        prcp_fac_max = gdir.settings['prcp_fac_max']
    if temp_bias_min is None:
        temp_bias_min = gdir.settings['temp_bias_min']
    if temp_bias_max is None:
        temp_bias_max = gdir.settings['temp_bias_max']
<<<<<<< HEAD
    if ref_mb_years is not None and ref_period is not None:
=======
    if ref_mb_years is not None and ref_mb_period is not None:
>>>>>>> 0285164a
        raise InvalidParamsError('Cannot set `ref_mb_years` and `ref_period` '
                                 'at the same time.')

    if not use_2d_mb:
        fls = gdir.read_pickle('inversion_flowlines')
    else:
        # if the 2D data is used, the flowline is not needed.
        fls = None
        # get the 2D data
        fp = gdir.get_filepath('gridded_data')
        with xr.open_dataset(fp) as ds:
            # 'topo' instead of 'topo_smoothed'?
            heights = ds.topo_smoothed.data[ds.glacier_mask.data == 1]
            widths = np.ones(len(heights))

    # handle which ref mb to use (provided or in observations file)
    ref_mb_provided = {}
    if ref_mb is not None:
        ref_mb_provided['value'] = ref_mb
    if ref_mb_err is not None:
        ref_mb_provided['err'] = ref_mb_err
    if ref_mb_period is not None:
        ref_mb_provided['period'] = ref_mb_period
    if ref_mb_years is not None:
        ref_mb_provided['years'] = ref_mb_years

    if 'ref_mb' in gdir.observations:
        ref_mb_in_file = gdir.observations['ref_mb']
    else:
        ref_mb_in_file = None

    # if nothing is provided raise an error
    if (ref_mb_provided == {}) and (ref_mb_in_file is None):
        raise InvalidWorkflowError(
            'You have not provided an reference mass balance! Either add it to '
            'the observations file '
            f'({os.path.basename(gdir.observations.path)}), or pass it through '
            f'kwargs (ref_mb, ref_mb_err, ref_mb_period/ref_mb_years.')

    # here handle different cases of provided values for the ref mb
    if (ref_mb_in_file is None) or (ref_mb_in_file is not None and
                                    overwrite_observations):
        gdir.observations['ref_mb'] = ref_mb_provided
        ref_mb_use = ref_mb_provided
    elif ref_mb_in_file is not None and ref_mb_provided == {}:
        # only provided in file, this is ok so continue
        ref_mb_use = ref_mb_in_file
    else:
        # if the provided is the same as the one stored in the file it is fine
        if ref_mb_in_file != ref_mb_provided:
            raise InvalidWorkflowError(
                'You provided a reference mass balance, but their is already '
                'one stored in the current observation file '
                f'({os.path.basename(gdir.observations.path)}). If you want to '
                'overwrite set overwrite_observations = True.')
        else:
            ref_mb_use = ref_mb_in_file

    # now we can extract the actual values we want to use
    ref_mb = ref_mb_use['value']
    if 'err' in ref_mb_use:
        ref_mb_err = ref_mb_use['err']
    if 'period' in ref_mb_use:
        ref_mb_period = ref_mb_use['period']
    if 'years' in ref_mb_use:
        ref_mb_years = ref_mb_use['years']

    # Let's go
    # Climate period
    # TODO: doesn't support hydro years
    if ref_mb_years is not None:
        if len(ref_mb_years) > 2:
            years = np.asarray(ref_mb_years)
            ref_mb_period = 'custom'
        else:
            years = np.arange(*ref_mb_years)
            ref_mb_period = f'{ref_mb_years[0]}-01-01_{ref_mb_years[1]}-01-01'
        gdir.observations['ref_mb']['period'] = ref_mb_period
    elif ref_mb_period is not None:
        y0, y1 = ref_mb_period.split('_')
        y0 = int(y0.split('-')[0])
        y1 = int(y1.split('-')[0])
        years = np.arange(y0, y1)
    else:
        raise InvalidParamsError('One of `ref_mb_years` or `ref_period` '
                                 'is required for calibration.')

    # Do we have a calving glacier?
    cmb = calving_mb(gdir)
    if cmb != 0:
        raise NotImplementedError('Calving with geodetic MB is not implemented '
                                  'yet, but it should actually work. Well keep '
                                  'you posted!')

    # Ok, regardless on how we want to calibrate, we start with defaults
    if melt_f is None:
        melt_f = gdir.settings.defaults['melt_f']

    if prcp_fac is None:
        if gdir.settings['use_winter_prcp_fac']:
            # Some sanity check
            if gdir.settings['prcp_fac'] is not None:
<<<<<<< HEAD
                raise InvalidWorkflowError(
                    'Set PARAMS["prcp_fac"] to None '
                    'if using PARAMS["winter_prcp_factor"].'
                )
            prcp_fac = decide_winter_precip_factor(
                gdir=gdir, baseline_climate_suffix=baseline_climate_suffix
            )
=======
                raise InvalidWorkflowError("Set PARAMS['prcp_fac'] to None "
                                           "if using PARAMS['winter_prcp_factor'].")
            prcp_fac = decide_winter_precip_factor(gdir)
>>>>>>> 0285164a
        else:
            prcp_fac = gdir.settings.defaults['prcp_fac']
            if prcp_fac is None:
                raise InvalidWorkflowError(
                    'Set either PARAMS["use_winter_prcp_fac"] '
                    'or PARAMS["winter_prcp_factor"].'
                )

    if temp_bias is None:
        temp_bias = 0

    # Create the MB model we will calibrate
<<<<<<< HEAD
    mb_mod = mb_model_class(
        gdir=gdir,
        melt_f=melt_f,
        temp_bias=temp_bias,
        prcp_fac=prcp_fac,
        check_calib_params=False,
        settings_filesuffix=settings_filesuffix,
        input_filesuffix=baseline_climate_suffix,
        **kwargs
    )
=======
    mb_mod = mb_model_class(gdir,
                            melt_f=melt_f,
                            temp_bias=temp_bias,
                            prcp_fac=prcp_fac,
                            check_calib_params=False,
                            settings_filesuffix=settings_filesuffix)
>>>>>>> 0285164a

    # Check that the years are available
    for y in years:
        if not mb_mod.is_year_valid(y):
            raise ValueError(f'year {y} out of the valid time bounds: '
                             f'[{mb_mod.ys}, {mb_mod.ye}]')

    if calibrate_param1 == 'melt_f':
        min_range, max_range = melt_f_min, melt_f_max
    elif calibrate_param1 == 'prcp_fac':
        min_range, max_range = prcp_fac_min, prcp_fac_max
    elif calibrate_param1 == 'temp_bias':
        min_range, max_range = temp_bias_min, temp_bias_max
    else:
        raise InvalidParamsError("calibrate_param1 must be one of "
                                 "['melt_f', 'prcp_fac', 'temp_bias']")

    def to_minimize(x, model_attr):
        # Set the new attr value
        setattr(mb_mod, model_attr, x)
        if use_2d_mb:
            out = mb_mod.get_specific_mb(heights=heights, widths=widths, year=years).mean()
        else:
            out = mb_mod.get_specific_mb(fls=fls, year=years).mean()
        return np.mean(out - ref_mb)

    try:
        optim_param1 = optimize.brentq(to_minimize,
                                       min_range, max_range,
                                       args=(calibrate_param1,)
                                       )
    except ValueError:
        if not calibrate_param2:
            raise RuntimeError(f'{gdir.rgi_id}: ref mb not matched. '
                               f'Try to set calibrate_param2.')

        # Check which direction we need to go
        diff_1 = to_minimize(min_range, calibrate_param1)
        diff_2 = to_minimize(max_range, calibrate_param1)
        optim_param1 = min_range if abs(diff_1) < abs(diff_2) else max_range
        setattr(mb_mod, calibrate_param1, optim_param1)

        # Second step
        if calibrate_param2 == 'melt_f':
            min_range, max_range = melt_f_min, melt_f_max
        elif calibrate_param2 == 'prcp_fac':
            min_range, max_range = prcp_fac_min, prcp_fac_max
        elif calibrate_param2 == 'temp_bias':
            min_range, max_range = temp_bias_min, temp_bias_max
        else:
            raise InvalidParamsError("calibrate_param2 must be one of "
                                     "['melt_f', 'prcp_fac', 'temp_bias']")
        try:
            optim_param2 = optimize.brentq(to_minimize,
                                           min_range, max_range,
                                           args=(calibrate_param2,)
                                           )
        except ValueError:
            # Third step
            if not calibrate_param3:
                raise RuntimeError(f'{gdir.rgi_id}: ref mb not matched. '
                                   f'Try to set calibrate_param3.')

            # Check which direction we need to go
            diff_1 = to_minimize(min_range, calibrate_param2)
            diff_2 = to_minimize(max_range, calibrate_param2)
            optim_param2 = min_range if abs(diff_1) < abs(diff_2) else max_range
            setattr(mb_mod, calibrate_param2, optim_param2)

            # Third step
            if calibrate_param3 == 'melt_f':
                min_range, max_range = melt_f_min, melt_f_max
            elif calibrate_param3 == 'prcp_fac':
                min_range, max_range = prcp_fac_min, prcp_fac_max
            elif calibrate_param3 == 'temp_bias':
                min_range, max_range = temp_bias_min, temp_bias_max
            else:
                raise InvalidParamsError("calibrate_param3 must be one of "
                                         "['melt_f', 'prcp_fac', 'temp_bias']")
            try:
                optim_param3 = optimize.brentq(to_minimize,
                                               min_range, max_range,
                                               args=(calibrate_param3,)
                                               )
            except ValueError:
                raise RuntimeError(f'{gdir.rgi_id}: we tried very hard but we '
                                   f'could not find a combination of '
                                   f'parameters that works for this ref mb.')

            if calibrate_param3 == 'melt_f':
                melt_f = optim_param3
            elif calibrate_param3 == 'prcp_fac':
                prcp_fac = optim_param3
            elif calibrate_param3 == 'temp_bias':
                temp_bias = optim_param3

        if calibrate_param2 == 'melt_f':
            melt_f = optim_param2
        elif calibrate_param2 == 'prcp_fac':
            prcp_fac = optim_param2
        elif calibrate_param2 == 'temp_bias':
            temp_bias = optim_param2

    if calibrate_param1 == 'melt_f':
        melt_f = optim_param1
    elif calibrate_param1 == 'prcp_fac':
        prcp_fac = optim_param1
    elif calibrate_param1 == 'temp_bias':
        temp_bias = optim_param1

    # Store parameters
    df = {}
    df['rgi_id'] = gdir.rgi_id
    df['bias'] = 0
    df['melt_f'] = melt_f
    df['prcp_fac'] = prcp_fac
    df['temp_bias'] = temp_bias
    # What did we try to match?
    df['reference_mb'] = ref_mb
    df['reference_mb_err'] = ref_mb_err
    df['reference_period'] = ref_mb_period

    # Add the climate related params to the GlacierDir to make sure
    # other tools cannot fool around without re-calibration
<<<<<<< HEAD
    df['mb_global_params'] = {k: getattr(mb_mod, k) for k in MB_GLOBAL_PARAMS}
    df['baseline_climate_source'] = gdir.get_climate_info(
        filename=mb_mod.filename, input_filesuffix=mb_mod.input_filesuffix
    )['baseline_climate_source']

    # Write
    if write_to_gdir:
        if any(key in gdir.settings.data
=======
    df['mb_global_params'] = {k: cfg.PARAMS[k] for k in MB_GLOBAL_PARAMS}
    df['baseline_climate_source'] = gdir.get_climate_info()['baseline_climate_source']

    # Write
    if write_to_gdir:
        if any(key in gdir.settings
>>>>>>> 0285164a
               for key in ['melt_f', 'prcp_fac', 'temp_bias']) and not overwrite_gdir:
            raise InvalidWorkflowError('Their are already mass balance parameters '
                                       'stored in the settings file. Set '
                                       '`overwrite_gdir` to True if you want to '
                                       'overwrite a previous calibration.')
        for key in ['rgi_id', 'bias', 'melt_f', 'prcp_fac', 'temp_bias',
                    'reference_mb', 'reference_mb_err', 'reference_period',
                    'mb_global_params', 'baseline_climate_source']:
            gdir.settings[key] = df[key]

    return df


@entity_task(log, writes=['mb_calib'])
def perturbate_mb_params(gdir, perturbation=None, reset_default=False, filesuffix=''):
    """Replaces pre-calibrated MB params with perturbed ones for this glacier.

    It simply replaces the existing `mb_calib.json` file with an
    updated one with perturbed parameters. The original ones
    are stored in the file for re-use after perturbation.

    Users can change the following 4 parameters:
        - **melt_f': unit [kg m-2 day-1 K-1], the melt factor.
        - **prcp_fac': unit [-], the precipitation factor.
        - **temp_bias': unit [K], the temperature correction applied to the timeseries.
        - **bias': unit [mm we yr-1], *subtracted* from the computed MB. Rarely used.

    All parameter perturbations are additive, i.e. the value
    provided by the user is added to the *precalibrated* value.
    For example, `temp_bias=1` means that the temp_bias used by the
    model will be the precalibrated one, plus 1 Kelvin.

    The only exception is prpc_fac, which is multiplicative.
    For example prcp_fac=1 will leave the precalibrated prcp_fac unchanged,
    while 2 will double it.

    Parameters
    ----------
    gdir : GlacierDirectory
        The glacier directory.
    perturbation : dict
        The parameters to change and the associated value (see doc above)
    reset_default : bool, default False
        Reset the parameters to their original value. This might be
        unnecessary if using the filesuffix mechanism.
    filesuffix : str, optional
        Write the modified parameters in a separate mb_calib.json file
        with the filesuffix appended. This can then be read by the
        MassBalanceModel for example instead of the default one.
        Note that it's always the default, precalibrated params
        file which is read to start with.
    """
    df = gdir.read_yml('settings')

    # Save original params if not there
    if 'bias_orig' not in df:
        for k in ['bias', 'melt_f', 'prcp_fac', 'temp_bias']:
            df[k + '_orig'] = df[k]

    if reset_default:
        for k in ['bias', 'melt_f', 'prcp_fac', 'temp_bias']:
            df[k] = df[k + '_orig']
        gdir.write_yml(df, 'settings', filesuffix=filesuffix)
        return df

    for k, v in perturbation.items():
        if k == 'prcp_fac':
            df[k] = df[k + '_orig'] * v
        elif k in ['bias', 'melt_f', 'temp_bias']:
            df[k] = df[k + '_orig'] + v
        else:
            raise InvalidParamsError(f'Perturbation not valid: {k}')

    gdir.write_yml(df, 'settings', filesuffix=filesuffix)
    return df


def _check_terminus_mass_flux(gdir, fls):
    # Check that we have done this correctly
    rho = gdir.settings['ice_density']
    cmb = calving_mb(gdir)

    # This variable is in "sensible" units normalized by width
    flux = fls[-1].flux_out
    aflux = flux * (gdir.grid.dx ** 2) / rho * 1e-9  # km3 ice per year

    # If not marine and a bit far from zero, warning
    if cmb == 0 and not np.allclose(flux, 0, atol=0.01):
        log.info('(%s) flux should be zero, but is: '
                 '%.4f km3 ice yr-1', gdir.rgi_id, aflux)

    # If not marine and quite far from zero, error
    if cmb == 0 and not np.allclose(flux, 0, atol=1):
        msg = ('({}) flux should be zero, but is: {:.4f} km3 ice yr-1'
               .format(gdir.rgi_id, aflux))
        raise MassBalanceCalibrationError(msg)


@entity_task(log, writes=['inversion_flowlines', 'linear_mb_params'])
<<<<<<< HEAD
def apparent_mb_from_linear_mb(gdir, settings_filesuffix:str='',
=======
def apparent_mb_from_linear_mb(gdir, settings_filesuffix='',
>>>>>>> 0285164a
                               mb_gradient=3., ela_h=None):
    """Compute apparent mb from a linear mass balance assumption (for testing).

    This is for testing currently, but could be used as alternative method
    for the inversion quite easily.

    Parameters
    ----------
<<<<<<< HEAD
    gdir : GlacierDirectory
        The glacier directory to process.
    settings_filesuffix : str, optional
        You can use a different set of settings by providing a
        filesuffix. This is useful for sensitivity experiments.
        If not given, ``settings_filesuffix`` is set by the
        ``@entity-task`` decorator.
=======
    gdir : :py:class:`oggm.GlacierDirectory`
        the glacier directory to process
    settings_filesuffix: str
        You can use a different set of settings by providing a filesuffix. This
        is useful for sensitivity experiments. Code-wise the settings_filesuffix
        is set in the @entity-task decorater.
>>>>>>> 0285164a
    """

    # Do we have a calving glacier?
    cmb = calving_mb(gdir)
    is_calving = cmb != 0.

    # Get the height and widths along the fls
    h, w = gdir.get_inversion_flowline_hw()

    # Now find the ELA till the integrated mb is zero
    from oggm.core.massbalance import LinearMassBalance

    def to_minimize(ela_h):
        mbmod = LinearMassBalance(ela_h, grad=mb_gradient)
        smb = mbmod.get_specific_mb(heights=h, widths=w)
        return smb - cmb

    if ela_h is None:
        ela_h = optimize.brentq(to_minimize, -1e5, 1e5)

    # For each flowline compute the apparent MB
    rho = gdir.settings['ice_density']
    fls = gdir.read_pickle('inversion_flowlines')
    # Reset flux
    for fl in fls:
        fl.flux = np.zeros(len(fl.surface_h))
    # Flowlines in order to be sure
    mbmod = LinearMassBalance(ela_h, grad=mb_gradient)
    for fl in fls:
        mbz = mbmod.get_annual_mb(fl.surface_h) * cfg.SEC_IN_YEAR * rho
        fl.set_apparent_mb(mbz, is_calving=is_calving)

    # Check and write
    _check_terminus_mass_flux(gdir, fls)
    gdir.write_pickle(fls, 'inversion_flowlines')
    gdir.write_pickle({'ela_h': ela_h, 'grad': mb_gradient},
                      'linear_mb_params')


@entity_task(log, writes=['inversion_flowlines'])
def apparent_mb_from_any_mb(gdir, settings_filesuffix='',
<<<<<<< HEAD
=======
                            input_filesuffix=None,
                            output_filesuffix=None,
>>>>>>> 0285164a
                            mb_model=None,
                            mb_model_class=MonthlyTIModel,
                            mb_years=None):
    """Compute apparent mb from an arbitrary mass balance profile.

    This searches for a mass balance residual to add to the mass balance
    profile so that the average specific MB is zero.

    Parameters
    ----------
<<<<<<< HEAD
    gdir : GlacierDirectory
        The glacier directory to process.
    settings_filesuffix : str, optional
        You can use a different set of settings by providing a
        filesuffix. This is useful for sensitivity experiments.
        If not given, ``settings_filesuffix`` is set by the
        ``@entity-task`` decorator.
    mb_model : MassBalanceModel, default None
=======
    gdir : :py:class:`oggm.GlacierDirectory`
        the glacier directory to process
    settings_filesuffix: str
        You can use a different set of settings by providing a filesuffix. This
        is useful for sensitivity experiments. Code-wise the settings_filesuffix
        is set in the @entity-task decorater.
    input_filesuffix: str
        the filesuffix of the inversion flowlines which should be used (useful
        for conducting multiple experiments in the same gdir)
    output_filesuffix: str
        the filesuffix of the final inversion flowlines which are saved back
        into the gdir (useful for conducting multiple experiments in the same
        gdir)
    mb_model : :py:class:`oggm.core.massbalance.MassBalanceModel`
>>>>>>> 0285164a
        the mass balance model to use - if None, will use the
        one given by mb_model_class.
    mb_model_class : MassBalanceModel, default ``MonthlyTIModel``
        The MassBalanceModel class to use.
    mb_years : array_like or tuple, default None
        The array of years over which you want to average the mass
        balance. This argument has little effect on the final result,
        but it should be a period long enough to have a representative
        mass balance gradient.
        If an array of length 2 is given, the method uses all years
        between this range, excluding the last one.
        If None, the method will use all the years from the reference
        geodetic mass balance period ``gdir.settings['geodetic_mb_period']``.
    """

    if input_filesuffix is None:
        input_filesuffix = settings_filesuffix

    if output_filesuffix is None:
        output_filesuffix = settings_filesuffix

    # Do we have a calving glacier?
    cmb = calving_mb(gdir)
    is_calving = cmb != 0

    # For each flowline compute the apparent MB
    fls = gdir.read_pickle('inversion_flowlines', filesuffix=input_filesuffix)

    if mb_model is None:
<<<<<<< HEAD
        mb_model = mb_model_class(gdir=gdir, settings_filesuffix=settings_filesuffix)
=======
        mb_model = mb_model_class(gdir, settings_filesuffix=settings_filesuffix)
>>>>>>> 0285164a

    if mb_years is None:
        mb_years = gdir.settings['geodetic_mb_period']
        y0, y1 = mb_years.split('_')
        y0 = int(y0.split('-')[0])
        y1 = int(y1.split('-')[0])
        mb_years = np.arange(y0, y1, 1)

    if len(mb_years) == 2:
        # Range
        mb_years = np.arange(*mb_years, 1)

    # Unchanged SMB
    rho = gdir.settings['ice_density']
    mb_on_fl = []
    spec_mb = []
    area_smb = []
    for fl_id, fl in enumerate(fls):
        widths = fl.widths
        try:
            # For rect and parabola don't compute spec mb
            widths = np.where(fl.thick > 0, widths, 0)
        except AttributeError:
            pass
        mbz = 0
        smb = 0
        for yr in mb_years:
            amb = mb_model.get_annual_mb(fl.surface_h, fls=fls, fl_id=fl_id, year=yr)
            amb *= mb_model.sec_in_year(year=yr) * rho
            mbz += amb
            smb += weighted_average_1d(amb, widths)
        mb_on_fl.append(mbz / len(mb_years))
        spec_mb.append(smb / len(mb_years))
        area_smb.append(np.sum(widths))

    if len(mb_on_fl) == 1:
        o_smb = spec_mb[0]
    else:
        o_smb = weighted_average_1d(spec_mb, area_smb)

    def to_minimize(residual_to_opt):
        return o_smb + residual_to_opt - cmb

    residual = optimize.brentq(to_minimize, -1e5, 1e5)

    # Reset flux
    for fl in fls:
        fl.reset_flux()

    # Flowlines in order to be sure
    for fl_id, (fl, mbz) in enumerate(zip(fls, mb_on_fl)):
        fl.set_apparent_mb(mbz + residual, is_calving=is_calving)
        if fl_id < len(fls) and fl.flux_out < -1e3:
            log.warning('({}) a tributary has a strongly negative flux. '
                        'Inversion works but is physically quite '
                        'questionable.'.format(gdir.rgi_id))

    # Check and write
    _check_terminus_mass_flux(gdir, fls)
    gdir.settings['apparent_mb_from_any_mb_residual'] = residual

    # this is only for backwards compatibility
    if settings_filesuffix == '':
        gdir.add_to_diagnostics('apparent_mb_from_any_mb_residual', residual)

    gdir.write_pickle(fls, 'inversion_flowlines', filesuffix=output_filesuffix)


@entity_task(log)
def fixed_geometry_mass_balance(gdir, settings_filesuffix='',
                                ys=None, ye=None, years=None,
                                monthly_step=False,
                                use_inversion_flowlines=True,
                                climate_filename='climate_historical',
                                climate_input_filesuffix='',
                                temperature_bias=None,
                                precipitation_factor=None,
                                mb_model_class=MonthlyTIModel):
    """Computes the mass balance with climate input from e.g. CRU or a GCM.

    Parameters
    ----------
<<<<<<< HEAD
    gdir : GlacierDirectory
        The glacier directory to process.
    settings_filesuffix : str, optional
        You can use a different set of settings by providing a filesuffix. This
        is useful for sensitivity experiments. Code-wise the settings_filesuffix
        is set in the @entity-task decorator.
    ys : int, optional
        Start year of the model run (default: from the climate file).
=======
    gdir : :py:class:`oggm.GlacierDirectory`
        the glacier directory to process
    settings_filesuffix: str
        You can use a different set of settings by providing a filesuffix. This
        is useful for sensitivity experiments. Code-wise the settings_filesuffix
        is set in the @entity-task decorater.
    ys : int
        start year of the model run (default: from the climate file)
>>>>>>> 0285164a
        date)
    ye : int, optional
        End year of the model run (default: from the climate file).
    years : array_like[int], optional
        Override ``ys`` and ``ye`` with the years of your choice.
    monthly_step : bool, default False
        Store the diagnostic data at a monthly time resolution.
        If False, stores it at an annual resolution.
    use_inversion_flowlines : bool, default True
        Use the inversion flowlines instead of the model flowlines.
    climate_filename : str, default 'climate_historical'
        Name of the climate file, e.g. 'climate_historical', 'gcm_data'.
    climate_input_filesuffix: str, optional
        Filesuffix for the input climate file.
    temperature_bias : float, optional
        Add a bias to the temperature timeseries.
    precipitation_factor: float, optional
        Multiplicative factor applied to the precipitation time series.
        If None, uses the precipitation factor from the calibration in
        ``gdir.settings['prcp_fac']``.
    mb_model_class : MassBalanceModel, default ``MonthlyTIModel``
        The MassBalanceModel class to use.
    """

    if monthly_step:
        raise NotImplementedError('monthly_step not implemented yet')

<<<<<<< HEAD
    mbmod = MultipleFlowlineMassBalance(
        gdir=gdir,
        mb_model_class=mb_model_class,
        filename=climate_filename,
        use_inversion_flowlines=use_inversion_flowlines,
        input_filesuffix=climate_input_filesuffix,
        settings_filesuffix=settings_filesuffix,
    )
=======
    mbmod = MultipleFlowlineMassBalance(gdir, mb_model_class=mb_model_class,
                                        filename=climate_filename,
                                        use_inversion_flowlines=use_inversion_flowlines,
                                        input_filesuffix=climate_input_filesuffix,
                                        settings_filesuffix=settings_filesuffix)
>>>>>>> 0285164a

    if temperature_bias is not None:
        mbmod.temp_bias = temperature_bias
    if precipitation_factor is not None:
        mbmod.prcp_fac = precipitation_factor

    if years is None:
        if ys is None:
            ys = mbmod.flowline_mb_models[0].ys
        if ye is None:
            ye = mbmod.flowline_mb_models[0].ye
        years = np.arange(ys, ye + 1)

    odf = pd.Series(data=mbmod.get_specific_mb(year=years), index=years)
    return odf


@entity_task(log)
<<<<<<< HEAD
def compute_ela(gdir, settings_filesuffix: str='',
=======
def compute_ela(gdir, settings_filesuffix='',
>>>>>>> 0285164a
                ys=None, ye=None, years=None, climate_filename='climate_historical',
                temperature_bias=None, precipitation_factor=None, climate_input_filesuffix='',
                mb_model_class=MonthlyTIModel):

    """Computes the ELA of a glacier for specific years and climate.

    Parameters
    ----------
<<<<<<< HEAD
    gdir : GlacierDirectory
        The glacier directory to process
    settings_filesuffix : str, optional
        You can use a different set of settings by providing a
        filesuffix. This is useful for sensitivity experiments.
        If not given, ``settings_filesuffix`` is set by the
        ``@entity-task`` decorator.
    ys : int, optional
        Start year.
    ye : int, optional
        End year.
    years : array_like[int], optional
        Override ``ys`` and ``ye`` with the years of your choice.
    climate_filename : str, default 'climate_historical'
        Name of the climate file, e.g. 'climate_historical', 'gcm_data'.
    climate_input_filesuffix: str, optional
        Filesuffix for the input climate file.
    temperature_bias : float, optional
        Add a bias to the temperature timeseries.
    precipitation_factor: float, optional
        Multiplicative factor applied to the precipitation time series.
        If None, uses the precipitation factor from the calibration in
        ``gdir.settings['prcp_fac']``.
    mb_model_class : MassBalanceModel, default ``MonthlyTIModel``
        The MassBalanceModel class to use.
    """

    mbmod = mb_model_class(
        gdir=gdir,
        settings_filesuffix=settings_filesuffix,
        filename=climate_filename,
        input_filesuffix=climate_input_filesuffix,
    )
=======
    gdir : :py:class:`oggm.GlacierDirectory`
        the glacier directory to process
    settings_filesuffix: str
        You can use a different set of settings by providing a filesuffix. This
        is useful for sensitivity experiments. Code-wise the settings_filesuffix
        is set in the @entity-task decorater.
    ys : int
        start year
    ye : int
        end year
    years : array of ints
        override ys and ye with the years of your choice
    climate_filename : str
        name of the climate file, e.g. 'climate_historical' (default) or
        'gcm_data'
    climate_input_filesuffix : str
        filesuffix for the input climate file
    temperature_bias : float
        add a bias to the temperature timeseries
    precipitation_factor: float
        multiply a factor to the precipitation time series
        default is None and means that the precipitation factor from the
        calibration is applied which is cfg.PARAMS['prcp_fac']
    mb_model_class : MassBalanceModel class
        the MassBalanceModel class to use, default is MonthlyTIModel
    """

    mbmod = mb_model_class(gdir, settings_filesuffix=settings_filesuffix,
                           filename=climate_filename,
                           input_filesuffix=climate_input_filesuffix)
>>>>>>> 0285164a

    if temperature_bias is not None:
        mbmod.temp_bias = temperature_bias
    if precipitation_factor is not None:
        mbmod.prcp_fac = precipitation_factor

    mbmod.valid_bounds = [-10000, 20000]

    if years is None:
        years = np.arange(ys, ye+1)

    ela = []
    for yr in years:
        ela.append(mbmod.get_ela(year=yr))

    odf = pd.Series(data=ela, index=years)
    return odf<|MERGE_RESOLUTION|>--- conflicted
+++ resolved
@@ -53,11 +53,7 @@
         If the calendar should use leap years
     """
 
-<<<<<<< HEAD
     def __init__(self, gdir=None, use_leap_years=False):
-=======
-    def __init__(self, gdir=None):
->>>>>>> 0285164a
         """ Initialize."""
         self.valid_bounds = None
         self.hemisphere = None
@@ -65,10 +61,7 @@
             self.rho = cfg.PARAMS['ice_density']
         else:
             self.rho = gdir.settings['ice_density']
-<<<<<<< HEAD
         self.use_leap_years = use_leap_years
-=======
->>>>>>> 0285164a
 
     def __repr__(self):
         """String Representation of the mass balance model"""
@@ -470,7 +463,6 @@
 
 
 class MonthlyTIModel(MassBalanceModel):
-<<<<<<< HEAD
     """Monthly temperature index model."""
 
     def __init__(
@@ -493,25 +485,6 @@
         use_leap_years: bool = False,
     ):
         """Monthly temperature index model.
-=======
-    """Monthly temperature index model.
-    """
-    def __init__(self, gdir,
-                 filename='climate_historical',
-                 input_filesuffix='',
-                 settings_filesuffix='',
-                 fl_id=None,
-                 melt_f=None,
-                 temp_bias=None,
-                 prcp_fac=None,
-                 bias=0,
-                 ys=None,
-                 ye=None,
-                 repeat=False,
-                 check_calib_params=True,
-                 ):
-        """Initialize.
->>>>>>> 0285164a
 
         Parameters
         ----------
@@ -521,18 +494,11 @@
             Set to a different BASENAME if you want to use alternative
             climate data.
         input_filesuffix : str, optional
-<<<<<<< HEAD
             Append a suffix to the climate input filename (useful for
             GCM runs).
         settings_filesuffix : str, optional
             Append a suffix to the settings file (useful for sensitivity
             runs).
-=======
-            append a suffix to the climate input filename (useful for GCM runs).
-        settings_filesuffix : str, optional
-            append a suffix to the settings file (useful for
-            sensitivity runs).
->>>>>>> 0285164a
         fl_id : int, optional
             If this flowline has been calibrated alone and has specific
             model parameters.
@@ -579,12 +545,9 @@
         self.settings_filesuffix = settings_filesuffix
         gdir.settings_filesuffix = settings_filesuffix
 
-<<<<<<< HEAD
         super(MonthlyTIModel, self).__init__(gdir=gdir,
                                              use_leap_years=use_leap_years)
-=======
-        super(MonthlyTIModel, self).__init__(gdir=gdir)
->>>>>>> 0285164a
+
         self.valid_bounds = [-1e4, 2e4]  # in m
         self.fl_id = fl_id  # which flowline are we the model of?
         self.gdir = gdir
@@ -627,7 +590,6 @@
         self.bias = bias
 
         # Global parameters
-<<<<<<< HEAD
         self.temp_all_solid = gdir.settings['temp_all_solid']
         self.temp_all_liq = gdir.settings['temp_all_liq']
         if temp_melt is None:
@@ -635,20 +597,11 @@
         else:
             gdir.settings['temp_melt'] = temp_melt
             self.temp_melt = temp_melt
-=======
-        self.t_solid = gdir.settings['temp_all_solid']
-        self.t_liq = gdir.settings['temp_all_liq']
-        self.t_melt = gdir.settings['temp_melt']
->>>>>>> 0285164a
 
         # check if valid prcp_fac is used
         if prcp_fac <= 0:
             raise InvalidParamsError('prcp_fac has to be above zero!')
-<<<<<<< HEAD
         self.temp_default_gradient = gdir.settings['temp_default_gradient']
-=======
-        default_grad = gdir.settings['temp_default_gradient']
->>>>>>> 0285164a
 
         # Public attrs
         self.hemisphere = gdir.hemisphere
@@ -774,12 +727,6 @@
                 return out
             else:
                 return self.gdir.settings
-<<<<<<< HEAD
-=======
-
-    def is_year_valid(self, year):
-        return self.ys <= year <= self.ye
->>>>>>> 0285164a
 
     def _check_for_full_years(self):
         # We check for full calendar years
@@ -1870,15 +1817,9 @@
         ----------
         gdir : GlacierDirectory
             the glacier directory
-<<<<<<< HEAD
         settings_filesuffix : str, optional
             You can use a different set of settings by providing a
             filesuffix. This is useful for sensitivity experiments.
-=======
-        settings_filesuffix: str
-            You can use a different set of settings by providing a filesuffix.
-            This is useful for sensitivity experiments.
->>>>>>> 0285164a
         fls : list, optional
             list of flowline objects to use (defaults to 'model_flowlines')
         mb_model_class : MassBalanceModel, default ``MonthlyTIModel``
@@ -1916,7 +1857,6 @@
                 rgi_filesuffix = input_filesuffix
 
             self.flowline_mb_models.append(
-<<<<<<< HEAD
                 mb_model_class(
                     gdir=gdir,
                     settings_filesuffix=settings_filesuffix,
@@ -1924,11 +1864,6 @@
                     **kwargs,
                 )
             )
-=======
-                mb_model_class(gdir, settings_filesuffix=settings_filesuffix,
-                               input_filesuffix=rgi_filesuffix,
-                               **kwargs))
->>>>>>> 0285164a
 
         self.valid_bounds = self.flowline_mb_models[-1].valid_bounds
         self.hemisphere = gdir.hemisphere
@@ -2203,13 +2138,9 @@
 
 
 @entity_task(log, writes=['mb_calib'])
-<<<<<<< HEAD
-def mb_calibration_from_wgms_mb(gdir, settings_filesuffix='', **kwargs):
-=======
 def mb_calibration_from_wgms_mb(gdir, settings_filesuffix='',
                                 observations_filesuffix='',
                                 **kwargs):
->>>>>>> 0285164a
     """Calibrate for in-situ, annual MB.
 
     This only works for glaciers which have WGMS data!
@@ -2219,14 +2150,6 @@
 
     Parameters
     ----------
-<<<<<<< HEAD
-    gdir : GlacierDirectory
-        the glacier directory to process
-    settings_filesuffix : str, optional
-        You can use a different set of settings by providing a
-        filesuffix. This is useful for sensitivity experiments.
-        The settings_filesuffix is set by the @entity-task decorator.
-=======
     gdir : :py:class:`oggm.GlacierDirectory`
         the glacier directory to process
     settings_filesuffix: str
@@ -2237,7 +2160,6 @@
         The observations filesuffix, where the used calibration data will be
         stored. Code-wise the observations_filesuffix is set in the @entity-task
         decorater.
->>>>>>> 0285164a
     **kwargs : any kwarg accepted by mb_calibration_from_scalar_mb
     except `ref_mb` and `ref_mb_years`
     """
@@ -2256,27 +2178,16 @@
 
     return mb_calibration_from_scalar_mb(gdir,
                                          settings_filesuffix=settings_filesuffix,
-<<<<<<< HEAD
-                                         ref_mb=mbdf['ANNUAL_BALANCE'].mean(),
-                                         ref_mb_years=mbdf.index.values,
-=======
                                          observations_filesuffix=observations_filesuffix,
->>>>>>> 0285164a
                                          **kwargs)
 
 
 @entity_task(log, writes=['mb_calib'])
-<<<<<<< HEAD
-def mb_calibration_from_geodetic_mb(gdir, *,
-                                    settings_filesuffix='',
-                                    ref_period=None,
-=======
 def mb_calibration_from_hugonnet_mb(gdir, *,
                                     settings_filesuffix='',
                                     observations_filesuffix='',
                                     use_observations_file=False,
                                     ref_mb_period=None,
->>>>>>> 0285164a
                                     write_to_gdir=True,
                                     overwrite_gdir=False,
                                     use_regional_avg=False,
@@ -2287,10 +2198,7 @@
                                     calibrate_param2=None,
                                     calibrate_param3=None,
                                     mb_model_class=MonthlyTIModel,
-<<<<<<< HEAD
                                     **kwargs: dict,
-=======
->>>>>>> 0285164a
                                     ):
     """Calibrate for geodetic MB data from Hugonnet et al., 2021.
 
@@ -2310,15 +2218,6 @@
 
     Parameters
     ----------
-<<<<<<< HEAD
-    gdir : GlacierDirectory
-        the glacier directory to calibrate.
-    settings_filesuffix : str, optional
-        You can use a different set of settings by providing a
-        filesuffix. This is useful for sensitivity experiments.
-        The settings_filesuffix is set by the @entity-task decorator.
-    ref_period : str, default: PARAMS['geodetic_mb_period']
-=======
     gdir : :py:class:`oggm.GlacierDirectory`
         the glacier directory to calibrate
     settings_filesuffix: str
@@ -2335,7 +2234,6 @@
         function you can set this to True. This can be useful for sensitivity
         tests. Default is False.
     ref_mb_period : str, default: PARAMS['geodetic_mb_period']
->>>>>>> 0285164a
         one of '2000-01-01_2010-01-01', '2010-01-01_2020-01-01',
         '2000-01-01_2020-01-01'. If `ref_mb` is set, this should still match
         the same format but can be any date.
@@ -2377,35 +2275,18 @@
         the MassBalanceModel to use for the calibration. Needs to use the
         same parameters as MonthlyTIModel (the default): melt_f,
         temp_bias, prcp_fac.
-<<<<<<< HEAD
     kwargs : dict
         kwargs to pass to the mb_model_class instance
-=======
->>>>>>> 0285164a
 
     Returns
     -------
     the calibrated parameters as dict
     """
-<<<<<<< HEAD
-    if not ref_period:
-        ref_period = gdir.settings['geodetic_mb_period']
-
-    # Get the reference data
-    ref_mb_err = np.nan
-    if use_regional_avg:
-        ref_mb_df = 'table_hugonnet_regions_10yr_20yr_ar6period.csv'
-        ref_mb_df = pd.read_csv(get_demo_file(ref_mb_df))
-        ref_mb_df = ref_mb_df.loc[ref_mb_df.period == ref_period].set_index('reg')
-        # dmdtda already in kg m-2 yr-1
-        ref_mb = ref_mb_df.loc[int(gdir.rgi_region), 'dmdtda']
-        ref_mb_err = ref_mb_df.loc[int(gdir.rgi_region), 'err_dmdtda']
-=======
+
     # instead of the given values by hugonnet use the once from the provided
     # observations file
     if use_observations_file:
         ref_mb_use = gdir.observations['ref_mb']
->>>>>>> 0285164a
     else:
         if not ref_mb_period:
             ref_mb_period = gdir.settings['geodetic_mb_period']
@@ -2475,17 +2356,9 @@
         prcp_fac_min = clip_scalar(prcp_fac * 0.8, mi, ma)
         prcp_fac_max = clip_scalar(prcp_fac * 1.2, mi, ma)
 
-<<<<<<< HEAD
-        return mb_calibration_from_scalar_mb(gdir=gdir,
-                                             settings_filesuffix=settings_filesuffix,
-                                             ref_mb=ref_mb,
-                                             ref_mb_err=ref_mb_err,
-                                             ref_period=ref_period,
-=======
         return mb_calibration_from_scalar_mb(gdir,
                                              settings_filesuffix=settings_filesuffix,
                                              observations_filesuffix=observations_filesuffix,
->>>>>>> 0285164a
                                              write_to_gdir=write_to_gdir,
                                              overwrite_gdir=overwrite_gdir,
                                              use_2d_mb=use_2d_mb,
@@ -2497,24 +2370,13 @@
                                              prcp_fac_max=prcp_fac_max,
                                              temp_bias=temp_bias,
                                              mb_model_class=mb_model_class,
-<<<<<<< HEAD
                                              **kwargs
-                                             )
-
-    else:
-        return mb_calibration_from_scalar_mb(gdir=gdir,
-                                             settings_filesuffix=settings_filesuffix,
-                                             ref_mb=ref_mb,
-                                             ref_mb_err=ref_mb_err,
-                                             ref_period=ref_period,
-=======
                                              )
 
     else:
         return mb_calibration_from_scalar_mb(gdir,
                                              settings_filesuffix=settings_filesuffix,
                                              observations_filesuffix=observations_filesuffix,
->>>>>>> 0285164a
                                              write_to_gdir=write_to_gdir,
                                              overwrite_gdir=overwrite_gdir,
                                              use_2d_mb=use_2d_mb,
@@ -2523,22 +2385,15 @@
                                              calibrate_param3=calibrate_param3,
                                              temp_bias=temp_bias,
                                              mb_model_class=mb_model_class,
-<<<<<<< HEAD
                                              **kwargs
-=======
->>>>>>> 0285164a
                                              )
 
 
 @entity_task(log, writes=['mb_calib'])
 def mb_calibration_from_scalar_mb(gdir, *,
-<<<<<<< HEAD
-                                  settings_filesuffix: str ='',
-=======
                                   settings_filesuffix='',
                                   observations_filesuffix='',
                                   overwrite_observations=False,
->>>>>>> 0285164a
                                   ref_mb=None,
                                   ref_mb_err=None,
                                   ref_mb_period=None,
@@ -2559,11 +2414,7 @@
                                   temp_bias_min=None,
                                   temp_bias_max=None,
                                   mb_model_class=MonthlyTIModel,
-<<<<<<< HEAD
-                                  baseline_climate_suffix:str=None,
                                   **kwargs: dict,
-=======
->>>>>>> 0285164a
                                   ):
     """Determine the mass balance parameters from a scalar mass-balance value.
 
@@ -2588,15 +2439,6 @@
 
     Parameters
     ----------
-<<<<<<< HEAD
-    gdir : GlacierDirectory
-        the glacier directory to calibrate.
-    settings_filesuffix : str, optional
-        You can use a different set of settings by providing a
-        filesuffix. This is useful for sensitivity experiments.
-        If not given, ``settings_filesuffix`` is set by the
-        ``@entity-task`` decorator.
-=======
     gdir : :py:class:`oggm.GlacierDirectory`
         the glacier directory to calibrate
     settings_filesuffix: str
@@ -2613,7 +2455,6 @@
     overwrite_observations : bool
         If you want to overwrite already existing observation values in the
         provided observations file set this to True. Default is False.
->>>>>>> 0285164a
     ref_mb : float, required
         the reference mass balance to match (units: kg m-2 yr-1)
         It is required here - if you want to use available observations,
@@ -2686,11 +2527,8 @@
     temp_bias_max: float
         the maximum accepted value for the temperature bias during optimisation.
         Defaults to gdir.settings['temp_bias_max'].
-<<<<<<< HEAD
     kwargs: dict
         kwargs to pass to the mb_model_calss instance
-=======
->>>>>>> 0285164a
     """
 
     # Param constraints
@@ -2706,11 +2544,7 @@
         temp_bias_min = gdir.settings['temp_bias_min']
     if temp_bias_max is None:
         temp_bias_max = gdir.settings['temp_bias_max']
-<<<<<<< HEAD
-    if ref_mb_years is not None and ref_period is not None:
-=======
     if ref_mb_years is not None and ref_mb_period is not None:
->>>>>>> 0285164a
         raise InvalidParamsError('Cannot set `ref_mb_years` and `ref_period` '
                                  'at the same time.')
 
@@ -2813,19 +2647,9 @@
         if gdir.settings['use_winter_prcp_fac']:
             # Some sanity check
             if gdir.settings['prcp_fac'] is not None:
-<<<<<<< HEAD
-                raise InvalidWorkflowError(
-                    'Set PARAMS["prcp_fac"] to None '
-                    'if using PARAMS["winter_prcp_factor"].'
-                )
-            prcp_fac = decide_winter_precip_factor(
-                gdir=gdir, baseline_climate_suffix=baseline_climate_suffix
-            )
-=======
                 raise InvalidWorkflowError("Set PARAMS['prcp_fac'] to None "
                                            "if using PARAMS['winter_prcp_factor'].")
             prcp_fac = decide_winter_precip_factor(gdir)
->>>>>>> 0285164a
         else:
             prcp_fac = gdir.settings.defaults['prcp_fac']
             if prcp_fac is None:
@@ -2838,7 +2662,6 @@
         temp_bias = 0
 
     # Create the MB model we will calibrate
-<<<<<<< HEAD
     mb_mod = mb_model_class(
         gdir=gdir,
         melt_f=melt_f,
@@ -2846,17 +2669,8 @@
         prcp_fac=prcp_fac,
         check_calib_params=False,
         settings_filesuffix=settings_filesuffix,
-        input_filesuffix=baseline_climate_suffix,
         **kwargs
     )
-=======
-    mb_mod = mb_model_class(gdir,
-                            melt_f=melt_f,
-                            temp_bias=temp_bias,
-                            prcp_fac=prcp_fac,
-                            check_calib_params=False,
-                            settings_filesuffix=settings_filesuffix)
->>>>>>> 0285164a
 
     # Check that the years are available
     for y in years:
@@ -2981,23 +2795,12 @@
 
     # Add the climate related params to the GlacierDir to make sure
     # other tools cannot fool around without re-calibration
-<<<<<<< HEAD
-    df['mb_global_params'] = {k: getattr(mb_mod, k) for k in MB_GLOBAL_PARAMS}
-    df['baseline_climate_source'] = gdir.get_climate_info(
-        filename=mb_mod.filename, input_filesuffix=mb_mod.input_filesuffix
-    )['baseline_climate_source']
-
-    # Write
-    if write_to_gdir:
-        if any(key in gdir.settings.data
-=======
     df['mb_global_params'] = {k: cfg.PARAMS[k] for k in MB_GLOBAL_PARAMS}
     df['baseline_climate_source'] = gdir.get_climate_info()['baseline_climate_source']
 
     # Write
     if write_to_gdir:
         if any(key in gdir.settings
->>>>>>> 0285164a
                for key in ['melt_f', 'prcp_fac', 'temp_bias']) and not overwrite_gdir:
             raise InvalidWorkflowError('Their are already mass balance parameters '
                                        'stored in the settings file. Set '
@@ -3097,11 +2900,7 @@
 
 
 @entity_task(log, writes=['inversion_flowlines', 'linear_mb_params'])
-<<<<<<< HEAD
-def apparent_mb_from_linear_mb(gdir, settings_filesuffix:str='',
-=======
 def apparent_mb_from_linear_mb(gdir, settings_filesuffix='',
->>>>>>> 0285164a
                                mb_gradient=3., ela_h=None):
     """Compute apparent mb from a linear mass balance assumption (for testing).
 
@@ -3110,22 +2909,12 @@
 
     Parameters
     ----------
-<<<<<<< HEAD
-    gdir : GlacierDirectory
-        The glacier directory to process.
-    settings_filesuffix : str, optional
-        You can use a different set of settings by providing a
-        filesuffix. This is useful for sensitivity experiments.
-        If not given, ``settings_filesuffix`` is set by the
-        ``@entity-task`` decorator.
-=======
     gdir : :py:class:`oggm.GlacierDirectory`
         the glacier directory to process
     settings_filesuffix: str
         You can use a different set of settings by providing a filesuffix. This
         is useful for sensitivity experiments. Code-wise the settings_filesuffix
         is set in the @entity-task decorater.
->>>>>>> 0285164a
     """
 
     # Do we have a calving glacier?
@@ -3167,11 +2956,8 @@
 
 @entity_task(log, writes=['inversion_flowlines'])
 def apparent_mb_from_any_mb(gdir, settings_filesuffix='',
-<<<<<<< HEAD
-=======
                             input_filesuffix=None,
                             output_filesuffix=None,
->>>>>>> 0285164a
                             mb_model=None,
                             mb_model_class=MonthlyTIModel,
                             mb_years=None):
@@ -3182,16 +2968,6 @@
 
     Parameters
     ----------
-<<<<<<< HEAD
-    gdir : GlacierDirectory
-        The glacier directory to process.
-    settings_filesuffix : str, optional
-        You can use a different set of settings by providing a
-        filesuffix. This is useful for sensitivity experiments.
-        If not given, ``settings_filesuffix`` is set by the
-        ``@entity-task`` decorator.
-    mb_model : MassBalanceModel, default None
-=======
     gdir : :py:class:`oggm.GlacierDirectory`
         the glacier directory to process
     settings_filesuffix: str
@@ -3206,7 +2982,6 @@
         into the gdir (useful for conducting multiple experiments in the same
         gdir)
     mb_model : :py:class:`oggm.core.massbalance.MassBalanceModel`
->>>>>>> 0285164a
         the mass balance model to use - if None, will use the
         one given by mb_model_class.
     mb_model_class : MassBalanceModel, default ``MonthlyTIModel``
@@ -3236,11 +3011,7 @@
     fls = gdir.read_pickle('inversion_flowlines', filesuffix=input_filesuffix)
 
     if mb_model is None:
-<<<<<<< HEAD
-        mb_model = mb_model_class(gdir=gdir, settings_filesuffix=settings_filesuffix)
-=======
         mb_model = mb_model_class(gdir, settings_filesuffix=settings_filesuffix)
->>>>>>> 0285164a
 
     if mb_years is None:
         mb_years = gdir.settings['geodetic_mb_period']
@@ -3323,16 +3094,6 @@
 
     Parameters
     ----------
-<<<<<<< HEAD
-    gdir : GlacierDirectory
-        The glacier directory to process.
-    settings_filesuffix : str, optional
-        You can use a different set of settings by providing a filesuffix. This
-        is useful for sensitivity experiments. Code-wise the settings_filesuffix
-        is set in the @entity-task decorator.
-    ys : int, optional
-        Start year of the model run (default: from the climate file).
-=======
     gdir : :py:class:`oggm.GlacierDirectory`
         the glacier directory to process
     settings_filesuffix: str
@@ -3341,7 +3102,6 @@
         is set in the @entity-task decorater.
     ys : int
         start year of the model run (default: from the climate file)
->>>>>>> 0285164a
         date)
     ye : int, optional
         End year of the model run (default: from the climate file).
@@ -3369,22 +3129,11 @@
     if monthly_step:
         raise NotImplementedError('monthly_step not implemented yet')
 
-<<<<<<< HEAD
-    mbmod = MultipleFlowlineMassBalance(
-        gdir=gdir,
-        mb_model_class=mb_model_class,
-        filename=climate_filename,
-        use_inversion_flowlines=use_inversion_flowlines,
-        input_filesuffix=climate_input_filesuffix,
-        settings_filesuffix=settings_filesuffix,
-    )
-=======
     mbmod = MultipleFlowlineMassBalance(gdir, mb_model_class=mb_model_class,
                                         filename=climate_filename,
                                         use_inversion_flowlines=use_inversion_flowlines,
                                         input_filesuffix=climate_input_filesuffix,
                                         settings_filesuffix=settings_filesuffix)
->>>>>>> 0285164a
 
     if temperature_bias is not None:
         mbmod.temp_bias = temperature_bias
@@ -3403,11 +3152,7 @@
 
 
 @entity_task(log)
-<<<<<<< HEAD
-def compute_ela(gdir, settings_filesuffix: str='',
-=======
 def compute_ela(gdir, settings_filesuffix='',
->>>>>>> 0285164a
                 ys=None, ye=None, years=None, climate_filename='climate_historical',
                 temperature_bias=None, precipitation_factor=None, climate_input_filesuffix='',
                 mb_model_class=MonthlyTIModel):
@@ -3416,41 +3161,6 @@
 
     Parameters
     ----------
-<<<<<<< HEAD
-    gdir : GlacierDirectory
-        The glacier directory to process
-    settings_filesuffix : str, optional
-        You can use a different set of settings by providing a
-        filesuffix. This is useful for sensitivity experiments.
-        If not given, ``settings_filesuffix`` is set by the
-        ``@entity-task`` decorator.
-    ys : int, optional
-        Start year.
-    ye : int, optional
-        End year.
-    years : array_like[int], optional
-        Override ``ys`` and ``ye`` with the years of your choice.
-    climate_filename : str, default 'climate_historical'
-        Name of the climate file, e.g. 'climate_historical', 'gcm_data'.
-    climate_input_filesuffix: str, optional
-        Filesuffix for the input climate file.
-    temperature_bias : float, optional
-        Add a bias to the temperature timeseries.
-    precipitation_factor: float, optional
-        Multiplicative factor applied to the precipitation time series.
-        If None, uses the precipitation factor from the calibration in
-        ``gdir.settings['prcp_fac']``.
-    mb_model_class : MassBalanceModel, default ``MonthlyTIModel``
-        The MassBalanceModel class to use.
-    """
-
-    mbmod = mb_model_class(
-        gdir=gdir,
-        settings_filesuffix=settings_filesuffix,
-        filename=climate_filename,
-        input_filesuffix=climate_input_filesuffix,
-    )
-=======
     gdir : :py:class:`oggm.GlacierDirectory`
         the glacier directory to process
     settings_filesuffix: str
@@ -3481,7 +3191,6 @@
     mbmod = mb_model_class(gdir, settings_filesuffix=settings_filesuffix,
                            filename=climate_filename,
                            input_filesuffix=climate_input_filesuffix)
->>>>>>> 0285164a
 
     if temperature_bias is not None:
         mbmod.temp_bias = temperature_bias

--- conflicted
+++ resolved
@@ -532,7 +532,7 @@
     # after instantiation with properly changing the prcp time series
     @property
     def prcp_fac(self):
-        """Precipitation factor (default: cfg.PARAMS['prcp_fac'])
+        """Precipitation factor (default: gdir.settings['prcp_fac'])
 
         Called factor to make clear that it is a multiplicative factor in
         contrast to the additive temperature bias
@@ -570,16 +570,19 @@
     @lazy_property
     def calib_params(self):
         if self.fl_id is None:
-            return self.gdir.read_json('mb_calib', self._mb_params_filesuffix)
+            return self.gdir.settings
         else:
-            try:
-                out = self.gdir.read_json('mb_calib', filesuffix=f'_fl{self.fl_id}')
-                if self._mb_params_filesuffix:
-                    raise InvalidWorkflowError('mb_params_filesuffix cannot be '
+            fp_fl_settings = self.gdir.get_filepath('settings',
+                                                    filesuffix=f'_fl{self.fl_id}')
+            if os.path.exists(fp_fl_settings):
+                self.gdir.settings_filesuffix = f'_fl{self.fl_id}'
+                out = self.gdir.settings
+                if self.settings_filesuffix:
+                    raise InvalidWorkflowError('settings_filesuffix cannot be '
                                                'used with multiple flowlines')
                 return out
-            except FileNotFoundError:
-                return self.gdir.read_json('mb_calib', self._mb_params_filesuffix)
+            else:
+                return self.gdir.settings
 
     def set_temporal_bounds(
         self, nc_data: xr.DataArray, ys: int, ye: int, default_grad: float
@@ -669,7 +672,7 @@
 
     def get_time_index(self, year: int, month: int) -> np.ndarray:
         """Get time index for a particular year and month.
-        
+
         Parameters
         ----------
         year : int
@@ -1329,7 +1332,7 @@
         **kwargs
             Extra arguments passed to subclass implementations of this
             method.
-        
+
 
         Returns
         -------
@@ -1678,7 +1681,7 @@
               - **linear**: Linear with time.
               - **neg_exp**: Melt factor changes exponentially:
               .. math::
-              
+
                   K_{{f}} = K_{{f_{{ice}}}}
                           + (K_{{f_{{snow}}}} - K_{{f_{{ice}}}})
                           * \\exp{{
@@ -1707,7 +1710,7 @@
         buckets: ArrayLike, default None
             Buckets for surface tracking scheme.
         """
-        
+
         super().__init__(
             gdir=gdir,
             filename=filename,
@@ -1837,15 +1840,7 @@
 
     @property
     def prcp_fac(self):
-<<<<<<< HEAD
-        """Precipitation factor (default: gdir.settings['prcp_fac'])
-
-        Called factor to make clear that it is a multiplicative factor in
-        contrast to the additive temperature bias
-        """
-=======
         """ prints the _prcp_fac as initiated or changed"""
->>>>>>> 8c1d7d7e
         return self._prcp_fac
 
     @prcp_fac.setter
@@ -1887,24 +1882,6 @@
         # update old temp_bias in order that it can be updated again ...
         self._temp_bias = new_temp_bias
 
-<<<<<<< HEAD
-    @lazy_property
-    def calib_params(self):
-        if self.fl_id is None:
-            return self.gdir.settings
-        else:
-            fp_fl_settings = self.gdir.get_filepath('settings',
-                                                    filesuffix=f'_fl{self.fl_id}')
-            if os.path.exists(fp_fl_settings):
-                self.gdir.settings_filesuffix = f'_fl{self.fl_id}'
-                out = self.gdir.settings
-                if self.settings_filesuffix:
-                    raise InvalidWorkflowError('settings_filesuffix cannot be '
-                                               'used with multiple flowlines')
-                return out
-            else:
-                return self.gdir.settings
-=======
 
     @property
     def melt_f_buckets(self):
@@ -2364,7 +2341,6 @@
                       **kwargs):
         """
         computes annual mass balance in m of ice per second
->>>>>>> 8c1d7d7e
 
         Parameters
         ----------
@@ -2795,10 +2771,10 @@
     #     if len(self.pd_mb_annual.columns) > 0:
     #         if self.pd_mb_annual.columns[0] > self.pd_mb_annual.columns[-1]:
     #             raise InvalidWorkflowError('Run years in ascending order! Maybe reset first!')
-        
+
     #     if heights[0] > heights[-1]:
     #         raise InvalidWorkflowError("heights should be in descending order!")
-        
+
     #     year = int(year)
 
     #     if not self.spinup_years or year < 1979 + self.spinup_years:
@@ -2859,10 +2835,10 @@
     #             self.pd_bucket = self._add_delta_mb_vary_melt_f(
     #                 heights, year=year, climate_resol="annual"
     #             )
-            
-        
-        
-        
+
+
+
+
     def get_daily_mb(self, heights, year=None, add_climate=False, **kwargs):
         # return super().get_daily_mb(heights=heights, year=year, add_climate=add_climate)
         # todo: make this more user friendly
@@ -3676,7 +3652,7 @@
         mbs = weighted_average_1d(mbs, widths)
 
         return mbs
-    
+
     def get_monthly_specific_mass_balance(self, fls: list, year: float) -> float:
         """Get annual specific mass balance from multiple flowlines.
 
@@ -3795,7 +3771,7 @@
             mbs = weighted_average_2d(mbs, widths) * SEC_IN_DAY * mb_mod.rho
             stack.append(mbs)
         return set_array_type(np.concatenate(stack, axis=0))
-    
+
     def get_specific_mb_monthly(
         self, heights=None, widths=None, fls=None, year=None
     ):
@@ -3963,11 +3939,7 @@
                                     calibrate_param2=None,
                                     calibrate_param3=None,
                                     mb_model_class=MonthlyTIModel,
-<<<<<<< HEAD
-=======
-                                    filesuffix='',
                                     extra_model_kwargs: dict = None,
->>>>>>> 8c1d7d7e
                                     ):
     """Calibrate for geodetic MB data from Hugonnet et al., 2021.
 
@@ -4116,11 +4088,7 @@
                                              prcp_fac_max=prcp_fac_max,
                                              temp_bias=temp_bias,
                                              mb_model_class=mb_model_class,
-<<<<<<< HEAD
-=======
-                                             filesuffix=filesuffix,
                                              extra_model_kwargs=extra_model_kwargs,
->>>>>>> 8c1d7d7e
                                              )
 
     else:
@@ -4137,11 +4105,7 @@
                                              calibrate_param3=calibrate_param3,
                                              temp_bias=temp_bias,
                                              mb_model_class=mb_model_class,
-<<<<<<< HEAD
-=======
-                                             filesuffix=filesuffix,
                                              extra_model_kwargs=extra_model_kwargs,
->>>>>>> 8c1d7d7e
                                              )
 
 
@@ -4168,13 +4132,9 @@
                                   temp_bias_min=None,
                                   temp_bias_max=None,
                                   mb_model_class=MonthlyTIModel,
-<<<<<<< HEAD
-=======
-                                  filesuffix='',
                                   baseline_climate_suffix:str=None,
                                   eolis_data=None,
                                   extra_model_kwargs: dict = None,
->>>>>>> 8c1d7d7e
                                   ):
     """Determine the mass balance parameters from a scalar mass-balance value.
 
@@ -4276,17 +4236,9 @@
         Defaults to gdir.settings['temp_bias_min'].
     temp_bias_max: float
         the maximum accepted value for the temperature bias during optimisation.
-<<<<<<< HEAD
         Defaults to gdir.settings['temp_bias_max'].
-=======
-        Defaults to cfg.PARAMS['temp_bias_max'].
-    filesuffix: str
-        add a filesuffix to mb_calib.json. This could be useful for sensitivity
-        analyses with MB models, if they need to fetch other sets of params for
-        example.
     extra_model_kwargs: dict
         Extra model parameters to pass to mb_model_class.
->>>>>>> 8c1d7d7e
     """
 
     # Param constraints
@@ -4365,14 +4317,6 @@
         temp_bias = 0
 
     # Create the MB model we will calibrate
-<<<<<<< HEAD
-    mb_mod = mb_model_class(gdir,
-                            melt_f=melt_f,
-                            temp_bias=temp_bias,
-                            prcp_fac=prcp_fac,
-                            check_calib_params=False,
-                            settings_filesuffix=settings_filesuffix)
-=======
     if not extra_model_kwargs:
         mb_mod = mb_model_class(
             gdir,
@@ -4380,7 +4324,7 @@
             temp_bias=temp_bias,
             prcp_fac=prcp_fac,
             check_calib_params=False,
-            mb_params_filesuffix=filesuffix,)
+            settings_filesuffix=settings_filesuffix)
     else:
         mb_mod = mb_model_class(
             gdir,
@@ -4388,9 +4332,8 @@
             temp_bias=temp_bias,
             prcp_fac=prcp_fac,
             check_calib_params=False,
-            mb_params_filesuffix=filesuffix,
+            settings_filesuffix=settings_filesuffix,
             **extra_model_kwargs)
->>>>>>> 8c1d7d7e
 
     # Check that the years are available
     for y in years:

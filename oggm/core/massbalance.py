--- conflicted
+++ resolved
@@ -373,7 +373,6 @@
 
 
 class MonthlyTIModel(MassBalanceModel):
-<<<<<<< HEAD
     """Monthly temperature index model."""
 
     def __init__(
@@ -393,25 +392,6 @@
         check_calib_params: bool = True,
         ):
         """Monthly temperature index model.
-=======
-    """Monthly temperature index model.
-    """
-    def __init__(self, gdir,
-                 filename='climate_historical',
-                 input_filesuffix='',
-                 settings_filesuffix='',
-                 fl_id=None,
-                 melt_f=None,
-                 temp_bias=None,
-                 prcp_fac=None,
-                 bias=0,
-                 ys=None,
-                 ye=None,
-                 repeat=False,
-                 check_calib_params=True,
-                 ):
-        """Initialize.
->>>>>>> 0793d481
 
         Parameters
         ----------
@@ -421,18 +401,11 @@
             Set to a different BASENAME if you want to use alternative
             climate data.
         input_filesuffix : str, optional
-<<<<<<< HEAD
             Append a suffix to the climate input filename (useful for
             GCM runs).
         settings_filesuffix : str, optional
             Append a suffix to the settings file (useful for sensitivity
             runs).
-=======
-            append a suffix to the climate input filename (useful for GCM runs).
-        settings_filesuffix : str, optional
-            append a suffix to the settings file (useful for
-            sensitivity runs).
->>>>>>> 0793d481
         fl_id : int, optional
             If this flowline has been calibrated alone and has specific
             model parameters.
@@ -565,7 +538,6 @@
     @property
     def prcp_fac(self):
         """Precipitation factor (default: gdir.settings['prcp_fac'])
-<<<<<<< HEAD
 
         Called factor to make clear that it is a multiplicative factor in
         contrast to the additive temperature bias
@@ -1871,7 +1843,7 @@
     # @classmethod
     def set_buckets(self):
         """Set the index for surface tracking buckets.
-        
+
         TODO: does not support spinup_year = 0
         """
 
@@ -2258,8 +2230,6 @@
     def melt_f(self):
         """ prints the _melt_f """
         return self._melt_f
-=======
->>>>>>> 0793d481
 
     @melt_f.setter
     def melt_f(self, new_melt_f):
@@ -2318,7 +2288,6 @@
         # update old temp_bias in order that it can be updated again ...
         self._temp_bias = new_temp_bias
 
-<<<<<<< HEAD
 
     @property
     def melt_f_buckets(self):
@@ -2778,24 +2747,6 @@
                       **kwargs):
         """
         computes annual mass balance in m of ice per second
-=======
-    @lazy_property
-    def calib_params(self):
-        if self.fl_id is None:
-            return self.gdir.settings
-        else:
-            fp_fl_settings = self.gdir.get_filepath('settings',
-                                                    filesuffix=f'_fl{self.fl_id}')
-            if os.path.exists(fp_fl_settings):
-                self.gdir.settings_filesuffix = f'_fl{self.fl_id}'
-                out = self.gdir.settings
-                if self.settings_filesuffix:
-                    raise InvalidWorkflowError('settings_filesuffix cannot be '
-                                               'used with multiple flowlines')
-                return out
-            else:
-                return self.gdir.settings
->>>>>>> 0793d481
 
         Parameters
         ----------
@@ -3934,15 +3885,9 @@
         ----------
         gdir : GlacierDirectory
             the glacier directory
-<<<<<<< HEAD
         settings_filesuffix : str, optional
             You can use a different set of settings by providing a
             filesuffix. This is useful for sensitivity experiments.
-=======
-        settings_filesuffix: str
-            You can use a different set of settings by providing a filesuffix.
-            This is useful for sensitivity experiments.
->>>>>>> 0793d481
         fls : list, optional
             list of flowline objects to use (defaults to 'model_flowlines')
         mb_model_class : MassBalanceModel, default ``MonthlyTIModel``
@@ -3980,7 +3925,6 @@
                 rgi_filesuffix = input_filesuffix
 
             self.flowline_mb_models.append(
-<<<<<<< HEAD
                 mb_model_class(
                     gdir=gdir,
                     settings_filesuffix=settings_filesuffix,
@@ -3988,11 +3932,6 @@
                     **kwargs,
                 )
             )
-=======
-                mb_model_class(gdir, settings_filesuffix=settings_filesuffix,
-                               input_filesuffix=rgi_filesuffix,
-                               **kwargs))
->>>>>>> 0793d481
 
         self.valid_bounds = self.flowline_mb_models[-1].valid_bounds
         self.hemisphere = gdir.hemisphere
@@ -4372,21 +4311,12 @@
 
     Parameters
     ----------
-<<<<<<< HEAD
     gdir : GlacierDirectory
         the glacier directory to process
     settings_filesuffix : str, optional
         You can use a different set of settings by providing a
         filesuffix. This is useful for sensitivity experiments.
         The settings_filesuffix is set by the @entity-task decorator.
-=======
-    gdir : :py:class:`oggm.GlacierDirectory`
-        the glacier directory to process
-    settings_filesuffix: str
-        You can use a different set of settings by providing a filesuffix. This
-        is useful for sensitivity experiments. Code-wise the settings_filesuffix
-        is set in the @entity-task decorater.
->>>>>>> 0793d481
     **kwargs : any kwarg accepted by mb_calibration_from_scalar_mb
     except `ref_mb` and `ref_mb_years`
     """
@@ -4418,10 +4348,7 @@
                                     calibrate_param2=None,
                                     calibrate_param3=None,
                                     mb_model_class=MonthlyTIModel,
-<<<<<<< HEAD
                                     extra_model_kwargs: dict = None,
-=======
->>>>>>> 0793d481
                                     ):
     """Calibrate for geodetic MB data from Hugonnet et al., 2021.
 
@@ -4441,21 +4368,12 @@
 
     Parameters
     ----------
-<<<<<<< HEAD
     gdir : GlacierDirectory
         the glacier directory to calibrate.
     settings_filesuffix : str, optional
         You can use a different set of settings by providing a
         filesuffix. This is useful for sensitivity experiments.
         The settings_filesuffix is set by the @entity-task decorator.
-=======
-    gdir : :py:class:`oggm.GlacierDirectory`
-        the glacier directory to calibrate
-    settings_filesuffix: str
-        You can use a different set of settings by providing a filesuffix. This
-        is useful for sensitivity experiments. Code-wise the settings_filesuffix
-        is set in the @entity-task decorater.
->>>>>>> 0793d481
     ref_period : str, default: PARAMS['geodetic_mb_period']
         one of '2000-01-01_2010-01-01', '2010-01-01_2020-01-01',
         '2000-01-01_2020-01-01'. If `ref_mb` is set, this should still match
@@ -4563,11 +4481,7 @@
         prcp_fac_min = clip_scalar(prcp_fac * 0.8, mi, ma)
         prcp_fac_max = clip_scalar(prcp_fac * 1.2, mi, ma)
 
-<<<<<<< HEAD
         return mb_calibration_from_scalar_mb(gdir=gdir,
-=======
-        return mb_calibration_from_scalar_mb(gdir,
->>>>>>> 0793d481
                                              settings_filesuffix=settings_filesuffix,
                                              ref_mb=ref_mb,
                                              ref_mb_err=ref_mb_err,
@@ -4583,18 +4497,11 @@
                                              prcp_fac_max=prcp_fac_max,
                                              temp_bias=temp_bias,
                                              mb_model_class=mb_model_class,
-<<<<<<< HEAD
                                              extra_model_kwargs=extra_model_kwargs,
                                              )
 
     else:
         return mb_calibration_from_scalar_mb(gdir=gdir,
-=======
-                                             )
-
-    else:
-        return mb_calibration_from_scalar_mb(gdir,
->>>>>>> 0793d481
                                              settings_filesuffix=settings_filesuffix,
                                              ref_mb=ref_mb,
                                              ref_mb_err=ref_mb_err,
@@ -4607,20 +4514,13 @@
                                              calibrate_param3=calibrate_param3,
                                              temp_bias=temp_bias,
                                              mb_model_class=mb_model_class,
-<<<<<<< HEAD
                                              extra_model_kwargs=extra_model_kwargs,
-=======
->>>>>>> 0793d481
                                              )
 
 
 @entity_task(log, writes=['mb_calib'])
 def mb_calibration_from_scalar_mb(gdir, *,
-<<<<<<< HEAD
                                   settings_filesuffix: str ='',
-=======
-                                  settings_filesuffix='',
->>>>>>> 0793d481
                                   ref_mb=None,
                                   ref_mb_err=None,
                                   ref_period=None,
@@ -4641,11 +4541,8 @@
                                   temp_bias_min=None,
                                   temp_bias_max=None,
                                   mb_model_class=MonthlyTIModel,
-<<<<<<< HEAD
                                   baseline_climate_suffix:str=None,
                                   extra_model_kwargs: dict = None,
-=======
->>>>>>> 0793d481
                                   ):
     """Determine the mass balance parameters from a scalar mass-balance value.
 
@@ -4670,7 +4567,6 @@
 
     Parameters
     ----------
-<<<<<<< HEAD
     gdir : GlacierDirectory
         the glacier directory to calibrate.
     settings_filesuffix : str, optional
@@ -4678,14 +4574,6 @@
         filesuffix. This is useful for sensitivity experiments.
         If not given, ``settings_filesuffix`` is set by the
         ``@entity-task`` decorator.
-=======
-    gdir : :py:class:`oggm.GlacierDirectory`
-        the glacier directory to calibrate
-    settings_filesuffix: str
-        You can use a different set of settings by providing a filesuffix. This
-        is useful for sensitivity experiments. Code-wise the settings_filesuffix
-        is set in the @entity-task decorater.
->>>>>>> 0793d481
     ref_mb : float, required
         the reference mass balance to match (units: kg m-2 yr-1)
         It is required here - if you want to use available observations,
@@ -4758,11 +4646,8 @@
     temp_bias_max: float
         the maximum accepted value for the temperature bias during optimisation.
         Defaults to gdir.settings['temp_bias_max'].
-<<<<<<< HEAD
     extra_model_kwargs: dict
         Extra model parameters to pass to mb_model_class.
-=======
->>>>>>> 0793d481
     """
 
     # Param constraints
@@ -4828,7 +4713,6 @@
         if gdir.settings['use_winter_prcp_fac']:
             # Some sanity check
             if gdir.settings['prcp_fac'] is not None:
-<<<<<<< HEAD
                 raise InvalidWorkflowError(
                     'Set PARAMS["prcp_fac"] to None '
                     'if using PARAMS["winter_prcp_factor"].'
@@ -4836,11 +4720,6 @@
             prcp_fac = decide_winter_precip_factor(
                 gdir=gdir, baseline_climate_suffix=baseline_climate_suffix
             )
-=======
-                raise InvalidWorkflowError("Set PARAMS['prcp_fac'] to None "
-                                           "if using PARAMS['winter_prcp_factor'].")
-            prcp_fac = decide_winter_precip_factor(gdir)
->>>>>>> 0793d481
         else:
             prcp_fac = gdir.settings.defaults['prcp_fac']
             if prcp_fac is None:
@@ -4853,7 +4732,6 @@
         temp_bias = 0
 
     # Create the MB model we will calibrate
-<<<<<<< HEAD
     if not extra_model_kwargs:
         mb_mod = mb_model_class(
             gdir=gdir,
@@ -4871,14 +4749,6 @@
             check_calib_params=False,
             settings_filesuffix=settings_filesuffix,
             **extra_model_kwargs)
-=======
-    mb_mod = mb_model_class(gdir,
-                            melt_f=melt_f,
-                            temp_bias=temp_bias,
-                            prcp_fac=prcp_fac,
-                            check_calib_params=False,
-                            settings_filesuffix=settings_filesuffix)
->>>>>>> 0793d481
 
     # Check that the years are available
     for y in years:
@@ -5246,11 +5116,7 @@
 
 
 @entity_task(log, writes=['inversion_flowlines', 'linear_mb_params'])
-<<<<<<< HEAD
 def apparent_mb_from_linear_mb(gdir, settings_filesuffix:str='',
-=======
-def apparent_mb_from_linear_mb(gdir, settings_filesuffix='',
->>>>>>> 0793d481
                                mb_gradient=3., ela_h=None):
     """Compute apparent mb from a linear mass balance assumption (for testing).
 
@@ -5259,7 +5125,6 @@
 
     Parameters
     ----------
-<<<<<<< HEAD
     gdir : GlacierDirectory
         The glacier directory to process.
     settings_filesuffix : str, optional
@@ -5267,14 +5132,6 @@
         filesuffix. This is useful for sensitivity experiments.
         If not given, ``settings_filesuffix`` is set by the
         ``@entity-task`` decorator.
-=======
-    gdir : :py:class:`oggm.GlacierDirectory`
-        the glacier directory to process
-    settings_filesuffix: str
-        You can use a different set of settings by providing a filesuffix. This
-        is useful for sensitivity experiments. Code-wise the settings_filesuffix
-        is set in the @entity-task decorater.
->>>>>>> 0793d481
     """
 
     # Do we have a calving glacier?
@@ -5316,11 +5173,8 @@
 
 @entity_task(log, writes=['inversion_flowlines'])
 def apparent_mb_from_any_mb(gdir, settings_filesuffix='',
-<<<<<<< HEAD
-=======
                             input_filesuffix=None,
                             output_filesuffix=None,
->>>>>>> 0793d481
                             mb_model=None,
                             mb_model_class=MonthlyTIModel,
                             mb_years=None):
@@ -5331,22 +5185,13 @@
 
     Parameters
     ----------
-<<<<<<< HEAD
-    gdir : GlacierDirectory
+    gdir : :py:class:`oggm.GlacierDirectory`
         The glacier directory to process.
     settings_filesuffix : str, optional
         You can use a different set of settings by providing a
         filesuffix. This is useful for sensitivity experiments.
         If not given, ``settings_filesuffix`` is set by the
         ``@entity-task`` decorator.
-    mb_model : MassBalanceModel, default None
-=======
-    gdir : :py:class:`oggm.GlacierDirectory`
-        the glacier directory to process
-    settings_filesuffix: str
-        You can use a different set of settings by providing a filesuffix. This
-        is useful for sensitivity experiments. Code-wise the settings_filesuffix
-        is set in the @entity-task decorater.
     input_filesuffix: str
         the filesuffix of the inversion flowlines which should be used (useful
         for conducting multiple experiments in the same gdir)
@@ -5355,7 +5200,6 @@
         into the gdir (useful for conducting multiple experiments in the same
         gdir)
     mb_model : :py:class:`oggm.core.massbalance.MassBalanceModel`
->>>>>>> 0793d481
         the mass balance model to use - if None, will use the
         one given by mb_model_class.
     mb_model_class : MassBalanceModel, default ``MonthlyTIModel``
@@ -5385,11 +5229,7 @@
     fls = gdir.read_pickle('inversion_flowlines', filesuffix=input_filesuffix)
 
     if mb_model is None:
-<<<<<<< HEAD
         mb_model = mb_model_class(gdir=gdir, settings_filesuffix=settings_filesuffix)
-=======
-        mb_model = mb_model_class(gdir, settings_filesuffix=settings_filesuffix)
->>>>>>> 0793d481
 
     if mb_years is None:
         mb_years = gdir.settings['geodetic_mb_period']
@@ -5472,7 +5312,6 @@
 
     Parameters
     ----------
-<<<<<<< HEAD
     gdir : GlacierDirectory
         The glacier directory to process.
     settings_filesuffix : str, optional
@@ -5481,16 +5320,6 @@
         is set in the @entity-task decorator.
     ys : int, optional
         Start year of the model run (default: from the climate file).
-=======
-    gdir : :py:class:`oggm.GlacierDirectory`
-        the glacier directory to process
-    settings_filesuffix: str
-        You can use a different set of settings by providing a filesuffix. This
-        is useful for sensitivity experiments. Code-wise the settings_filesuffix
-        is set in the @entity-task decorater.
-    ys : int
-        start year of the model run (default: from the climate file)
->>>>>>> 0793d481
         date)
     ye : int, optional
         End year of the model run (default: from the climate file).
@@ -5518,7 +5347,6 @@
     if monthly_step:
         raise NotImplementedError('monthly_step not implemented yet')
 
-<<<<<<< HEAD
     mbmod = MultipleFlowlineMassBalance(
         gdir=gdir,
         mb_model_class=mb_model_class,
@@ -5527,13 +5355,6 @@
         input_filesuffix=climate_input_filesuffix,
         settings_filesuffix=settings_filesuffix,
     )
-=======
-    mbmod = MultipleFlowlineMassBalance(gdir, mb_model_class=mb_model_class,
-                                        filename=climate_filename,
-                                        use_inversion_flowlines=use_inversion_flowlines,
-                                        input_filesuffix=climate_input_filesuffix,
-                                        settings_filesuffix=settings_filesuffix)
->>>>>>> 0793d481
 
     if temperature_bias is not None:
         mbmod.temp_bias = temperature_bias
@@ -5552,11 +5373,7 @@
 
 
 @entity_task(log)
-<<<<<<< HEAD
 def compute_ela(gdir, settings_filesuffix: str='',
-=======
-def compute_ela(gdir, settings_filesuffix='',
->>>>>>> 0793d481
                 ys=None, ye=None, years=None, climate_filename='climate_historical',
                 temperature_bias=None, precipitation_factor=None, climate_input_filesuffix='',
                 mb_model_class=MonthlyTIModel):
@@ -5565,7 +5382,6 @@
 
     Parameters
     ----------
-<<<<<<< HEAD
     gdir : GlacierDirectory
         The glacier directory to process
     settings_filesuffix : str, optional
@@ -5599,38 +5415,6 @@
         filename=climate_filename,
         input_filesuffix=climate_input_filesuffix,
     )
-=======
-    gdir : :py:class:`oggm.GlacierDirectory`
-        the glacier directory to process
-    settings_filesuffix: str
-        You can use a different set of settings by providing a filesuffix. This
-        is useful for sensitivity experiments. Code-wise the settings_filesuffix
-        is set in the @entity-task decorater.
-    ys : int
-        start year
-    ye : int
-        end year
-    years : array of ints
-        override ys and ye with the years of your choice
-    climate_filename : str
-        name of the climate file, e.g. 'climate_historical' (default) or
-        'gcm_data'
-    climate_input_filesuffix : str
-        filesuffix for the input climate file
-    temperature_bias : float
-        add a bias to the temperature timeseries
-    precipitation_factor: float
-        multiply a factor to the precipitation time series
-        default is None and means that the precipitation factor from the
-        calibration is applied which is cfg.PARAMS['prcp_fac']
-    mb_model_class : MassBalanceModel class
-        the MassBalanceModel class to use, default is MonthlyTIModel
-    """
-
-    mbmod = mb_model_class(gdir, settings_filesuffix=settings_filesuffix,
-                           filename=climate_filename,
-                           input_filesuffix=climate_input_filesuffix)
->>>>>>> 0793d481
 
     if temperature_bias is not None:
         mbmod.temp_bias = temperature_bias

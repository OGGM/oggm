"""Mass balance models - next generation"""

# Built ins
import logging
import os
# External libs
import cftime
import numpy as np
import xarray as xr
import pandas as pd
from numpy.typing import ArrayLike
from scipy.interpolate import interp1d
from scipy import optimize
# Locals
import oggm.cfg as cfg
from oggm.cfg import SEC_IN_YEAR, SEC_IN_DAY
from oggm.utils import (SuperclassMeta, get_geodetic_mb_dataframe,
                        floatyear_to_date, date_to_floatyear, get_demo_file,
                        float_years_timeseries, ncDataset, get_temp_bias_dataframe,
                        clip_min, clip_max, clip_array, clip_scalar,
                        weighted_average_1d, lazy_property, set_array_type,
                        get_days_of_year, get_seconds_of_year, get_days_of_month,
                        get_seconds_of_month, )
from oggm.exceptions import (InvalidWorkflowError, InvalidParamsError,
                             MassBalanceCalibrationError)
from oggm import entity_task

# Module logger
log = logging.getLogger(__name__)

# Climate relevant global params - not optimised
MB_GLOBAL_PARAMS = ['temp_default_gradient',
                    'temp_all_solid',
                    'temp_all_liq',
                    'temp_melt']


class MassBalanceModel(object, metaclass=SuperclassMeta):
    """Interface and common logic for all mass balance models used in OGGM.

    All mass balance models should implement this interface.

    Attributes
    ----------
    valid_bounds : [float, float]
        The altitudinal bounds where the MassBalanceModel is valid. This is
        necessary for automated ELA search.
    hemisphere : str, {'nh', 'sh'}
        Used for certain methods - if the hydrological year is requested.
    rho : float, default: ``cfg.PARAMS['ice_density']``
        Density of ice
    use_leap_years : bool, default: False
        If the calendar should use leap years
    """

    def __init__(self, gdir=None, use_leap_years=False):
        """ Initialize."""
        self.valid_bounds = None
        self.hemisphere = None
        if gdir is None:
            self.rho = cfg.PARAMS['ice_density']
        else:
            self.rho = gdir.settings['ice_density']
<<<<<<< HEAD
            self.gdir = gdir
=======
>>>>>>> 49a1f9aa
        self.use_leap_years = use_leap_years

    def __repr__(self):
        """String Representation of the mass balance model"""
        summary = ['<oggm.MassBalanceModel>']
        summary += ['  Class: ' + self.__class__.__name__]
        summary += ['  Attributes:']
        # Add all scalar attributes
        for k, v in self.__dict__.items():
            if np.isscalar(v) and not k.startswith('_'):
                nbform = '    - {}: {}'
                summary += [nbform.format(k, v)]
        return '\n'.join(summary) + '\n'

    def reset_state(self):
        """Reset any internal state of the model.

        This might not be needed by most models, but some models have an
        internal state (e.g. a snow cover history) which can be reset
        this way.
        """
        pass

    def days_in_month(self, year):
        """Get the number of days of a month, with or without leap years,
        depending on self.use_leap_years.

        Parameters
        ----------
        year: float
            The year (in the "floating year" convention).

        Returns
        -------
        int
            The number of days of the month
        """
        return get_days_of_month(year, use_leap_years=self.use_leap_years)

    def sec_in_month(self, year):
        """Get the seconds of the month, with or without leap years, depending
        on self.use_leap_years.

        Parameters
        ----------
        year: float
            The year (in the "floating year" convention).

        Returns
        -------
        int
            The seconds of the month
        """
        return get_seconds_of_month(year, use_leap_years=self.use_leap_years)

    def days_in_year(self, year):
        """Get the number of days of a year, with or without leap years,
        depending on self.use_leap_years.

        Parameters
        ----------
        year: float
            The year (in the "floating year" convention).

        Returns
        -------
        int
            The number of days of the year
        """
        return get_days_of_year(year, use_leap_years=self.use_leap_years)

    def sec_in_year(self, year):
        """Get the seconds of the year, with or without leap years, depending
        on self.use_leap_years.

        Parameters
        ----------
        year: float
            The year (in the "floating year" convention).

        Returns
        -------
        int
            The seconds of the year
        """
        return get_seconds_of_year(year, use_leap_years=self.use_leap_years)

    def get_daily_mb(self, heights, year=None, fl_id=None, fls=None):
        """Daily mass balance at given altitude(s) for a moment in time.

        Units: [m s-1], or meters of ice per second

        Note: `year` is optional because some simpler models have no time
        component.

        Parameters
        ----------
        heights: ndarray
            the altitudes at which the mass balance will be computed
        year: float, optional
            the time (in the "floating year" convention)
        fl_id: float, optional
            the index of the flowline in the fls array (might be ignored
            by some MB models)
        fls: list of flowline instances, optional
            the flowlines array, in case the MB model implementation needs
            to know details about the glacier geometry at the moment the
            MB model is called

        Returns
        -------
        the mass balance (same dim as `heights`) (units: [m s-1])
        """
        raise NotImplementedError()

    def get_monthly_mb(self, heights, year=None, fl_id=None, fls=None):
        """Monthly mass balance at given altitude(s) for a moment in time.

        Units: [m s-1], or meters of ice per second

        Note: `year` is optional because some simpler models have no time
        component.

        Parameters
        ----------
        heights: ndarray
            the altitudes at which the mass balance will be computed
        year: float, optional
            the time (in the "floating year" convention)
        fl_id: float, optional
            the index of the flowline in the fls array (might be ignored
            by some MB models)
        fls: list of flowline instances, optional
            the flowlines array, in case the MB model implementation needs
            to know details about the glacier geometry at the moment the
            MB model is called

        Returns
        -------
        the mass balance (same dim as `heights`) (units: [m s-1])
        """
        raise NotImplementedError()

    def get_annual_mb(self, heights, year=None, fl_id=None, fls=None):
        """Like `self.get_monthly_mb()`, but for annual MB.

        For some simpler mass balance models ``get_monthly_mb()` and
        `get_annual_mb()`` can be equivalent.

        Units: [m s-1], or meters of ice per second

        Note: `year` is optional because some simpler models have no time
        component.

        Parameters
        ----------
        heights: ndarray
            the altitudes at which the mass balance will be computed
        year: float, optional
            the time (in the "floating year" convention)
        fl_id: float, optional
            the index of the flowline in the fls array (might be ignored
            by some MB models)
        fls: list of flowline instances, optional
            the flowlines array, in case the MB model implementation needs
            to know details about the glacier geometry at the moment the
            MB model is called

        Returns
        -------
        the mass balance (same dim as `heights`) (units: [m s-1])
        """
        raise NotImplementedError()

    def get_specific_mb(self, heights=None, widths=None, fls=None, year=None,
                        time_resolution='annual'):
        """Specific mass balance for a given glacier geometry.

        Units depends on time_resolution:
        - 'annual': [mm w.e. yr-1], or millimeter water equivalent per year.
        - 'monthly': [mm w.e. month-1], or millimeter water equivalent per month.
        - 'daily': [mm w.e. day-1], or millimeter water equivalent per day.

        Parameters
        ----------
        heights : array_like, default None
            Altitudes at which the mass balance will be computed.
            Overridden by ``fls`` if provided.
        widths : array_like, default None
            Widths of the flowline (necessary for the weighted average).
            Overridden by ``fls`` if provided.
        fls : list[oggm.Flowline], default None
            List of flowline instances. Alternative to heights and
            widths, and overrides them if provided.
        year : array_like[float] or float, default None
            Year, or a range of years in "floating year" convention.
        time_resolution : str
            The resolution of the provided "floating year". Options are
            'annual', 'monthly' or 'daily'. Default is 'annual'.

        Returns
        -------
        np.ndarray
            Specific mass balance (units: mm w.e. yr-1).
        """
        stack = []
        year = np.atleast_1d(year)

        if time_resolution == 'annual':
            mb_function = self.get_annual_mb
            # mm w.e. yr-1

            unit_conversion = self.sec_in_year
        elif time_resolution == 'monthly':
            mb_function = self.get_monthly_mb

            # mm w.e. month-1
            unit_conversion = self.sec_in_month
        elif time_resolution == 'daily':
            mb_function = self.get_daily_mb

            # mm w.e. day-1
            def unit_conversion(x):
                return SEC_IN_DAY
        else:
            raise ValueError(f"time_resolution {time_resolution} not supported. "
                             "Options are 'annual', 'monthly' or 'daily'.")

        for mb_yr in year:
            if fls is not None:
                mbs = []
                widths = []
                for i, fl in enumerate(fls):
                    _widths = fl.widths
                    try:
                        # For rect and parabola don't compute spec mb
                        _widths = np.where(fl.thick > 0, _widths, 0)
                    except AttributeError:
                        pass
                    widths.append(_widths)
                    mbs.append(
                        mb_function(fl.surface_h, fls=fls, fl_id=i, year=mb_yr)
                    )
                # 2x faster than np.append
                widths = np.concatenate(widths, axis=0)
                mbs = np.concatenate(mbs, axis=0)
                mbs = weighted_average_1d(mbs, widths)
            else:
                mbs = mb_function(heights, year=mb_yr)
                mbs = weighted_average_1d(mbs, widths)
            mbs *= unit_conversion(mb_yr)
            stack.append(mbs)

        return set_array_type(stack) * self.rho

    def get_ela(self, year=None, **kwargs):
        """Get the equilibrium line altitude for a given year.

        Parameters
        ----------
        year : array_like[float] or float, default None
            Year, or a range of years in "floating year" convention.
        **kwargs
            Any other keyword argument accepted by ``self.get_annual_mb``.

        Returns
        -------
        float or np.ndarray:
            The equilibrium line altitude (ELA) in m.
        """
        stack = []
        year = np.atleast_1d(year)
        for mb_year in year:
            if self.valid_bounds is None:
                raise ValueError('attribute `valid_bounds` needs to be '
                                 'set for the ELA computation.')

            # Check for invalid ELAs
            b0, b1 = self.valid_bounds
            if (np.any(~np.isfinite(
                    self.get_annual_mb([b0, b1], year=mb_year, **kwargs))) or
                    (self.get_annual_mb([b0], year=mb_year, **kwargs)[0] > 0) or
                    (self.get_annual_mb([b1], year=mb_year, **kwargs)[0] < 0)):
                stack.append(np.nan)
            else:
                year_length = self.sec_in_year(year=mb_year)

                def to_minimize(x):
                    return (self.get_annual_mb([x], year=mb_year, **kwargs)[0] *
                            year_length * self.rho)
                stack.append(optimize.brentq(to_minimize, *self.valid_bounds,
                                             xtol=0.1))

        return set_array_type(stack)

    def is_year_valid(self, year):
        """Checks if a given date year be simulated by this model.

        Parameters
        ----------
        year : float, optional
            the time (in the "floating year" convention)

        Returns
        -------
        True if this year can be simulated by the model
        """
        raise NotImplementedError()


class ScalarMassBalance(MassBalanceModel):
    """Constant mass balance, everywhere."""

    def __init__(self, mb=0.):
        """ Initialize.

        Parameters
        ----------
        mb : float
            Fix the mass balance to a certain value (unit: [mm w.e. yr-1])
        """
        super(ScalarMassBalance, self).__init__()
        self.hemisphere = 'nh'
        self.valid_bounds = [-2e4, 2e4]  # in m
        self._mb = mb

    def get_monthly_mb(self, heights, **kwargs):
        mb = np.asarray(heights) * 0 + self._mb
        return mb / SEC_IN_YEAR / self.rho

    def get_annual_mb(self, heights, **kwargs):
        mb = np.asarray(heights) * 0 + self._mb
        return mb / SEC_IN_YEAR / self.rho

    def is_year_valid(self, year):
        return True


class LinearMassBalance(MassBalanceModel):
    """Constant mass balance as a linear function of altitude.

    Attributes
    ----------
    ela_h: float
        the equilibrium line altitude (units: [m])
    grad: float
        the mass balance gradient (unit: [mm w.e. yr-1 m-1])
    max_mb: float
        Cap the mass balance to a certain value (unit: [mm w.e. yr-1])
    temp_bias
    """

    def __init__(self, ela_h, grad=3., max_mb=None):
        """ Initialize.

        Parameters
        ----------
        ela_h: float
            Equilibrium line altitude (units: [m])
        grad: float
            Mass balance gradient (unit: [mm w.e. yr-1 m-1])
        max_mb: float
            Cap the mass balance to a certain value (unit: [mm w.e. yr-1])
        """
        super(LinearMassBalance, self).__init__()
        self.hemisphere = 'nh'
        self.valid_bounds = [-1e4, 2e4]  # in m
        self.orig_ela_h = ela_h
        self.ela_h = ela_h
        self.grad = grad
        self.max_mb = max_mb
        self._temp_bias = 0

    @property
    def temp_bias(self):
        """Change the ELA following a simple rule: + 1K -> ELA + 150 m

        A "temperature bias" doesn't makes much sense in the linear MB
        context, but we implemented a simple empirical rule:
        + 1K -> ELA + 150 m
        """
        return self._temp_bias

    @temp_bias.setter
    def temp_bias(self, value):
        self.ela_h = self.orig_ela_h + value * 150
        self._temp_bias = value

    def get_monthly_mb(self, heights, **kwargs):
        mb = (np.asarray(heights) - self.ela_h) * self.grad
        if self.max_mb is not None:
            clip_max(mb, self.max_mb, out=mb)
        return mb / SEC_IN_YEAR / self.rho

    def get_annual_mb(self, heights, **kwargs):
        return self.get_monthly_mb(heights, **kwargs)

    def is_year_valid(self, year):
        return True


class MonthlyTIModel(MassBalanceModel):
    """Monthly temperature index model."""

    def __init__(
        self,
        gdir,
        filename: str = 'climate_historical',
        input_filesuffix: str = '',
        settings_filesuffix: str = '',
        fl_id: int = None,
        melt_f: float = None,
        temp_bias: float = None,
        prcp_fac: float = None,
        bias: float = 0.0,
        temp_melt: float = None,
        ys: int = None,
        ye: int = None,
        repeat: bool = False,
        check_calib_params: bool = True,
        check_climate_data: bool = True,
        use_leap_years: bool = False,
    ):
        """Monthly temperature index model.

        Parameters
        ----------
        gdir : GlacierDirectory
            The glacier directory.
        filename : str, default 'climate_historical'
            Set to a different BASENAME if you want to use alternative
            climate data.
        input_filesuffix : str, optional
            Append a suffix to the climate input filename (useful for
            GCM runs).
        settings_filesuffix : str, optional
            Append a suffix to the settings file (useful for sensitivity
            runs).
        fl_id : int, optional
            If this flowline has been calibrated alone and has specific
            model parameters.
        melt_f : float, optional
            The value of the melt factor you want to use, here the unit
            is kg m-2 day-1 K-1. Defaults to the calibrated value.
        temp_bias : float, optional
            The value of the temperature bias. Defaults to the
            calibrated value.
        prcp_fac : float, optional
            The value of the precipitation factor. Defaults to the
            calibrated value.
        bias : float, default 0.0
            The value of the calibration bias [mm we yr-1]. Defaults to
            the calibrated value. Note that this bias is *subtracted*
            from the computed MB. Indeed:
            BIAS = MODEL_MB - REFERENCE_MB.
        temp_melt : float or None, default None
            The threshold for the air temperature above which ice melt is
            assumed to occur (-1°C the default for monthly mb models). If None
            settings['temp_melt'] is used.
        ys : int, optional
            The start of the climate period where the MB model is valid.
            Defaults to the period with available data.
        ye : int, optional
            The end of the climate period where the MB model is valid.
            Defaults to the period with available data.
        repeat : bool, default False
            Whether the climate period given by [ys, ye] should be repeated
            indefinitely in a circular way
        check_calib_params : bool, default True
            OGGM will try hard not to use wrongly calibrated parameters
            by checking the global parameters used during calibration
            and the ones you are using at run time. If they don't
            match, it will raise an error. Set to ``False`` to suppress
            this check.
        check_climate_data : bool, default True
            If True the climate input data is checked if it is provided in total
            years and that the length matches.
        use_leap_years : bool, default False
            If the calendar should use leap years
        """

        self.settings_filesuffix = settings_filesuffix
        gdir.settings_filesuffix = settings_filesuffix

        super(MonthlyTIModel, self).__init__(gdir=gdir,
                                             use_leap_years=use_leap_years)
<<<<<<< HEAD
        self.valid_bounds = [-1e4, 2e4]  # in m
        self.fl_id = fl_id  # which flowline are we the model of?
=======

        self.valid_bounds = [-1e4, 2e4]  # in m
        self.fl_id = fl_id  # which flowline are we the model of?
        self.gdir = gdir
>>>>>>> 49a1f9aa
        self.filename = filename
        self.input_filesuffix = input_filesuffix

        if melt_f is None:  # This prevents class methods
            melt_f = self.calib_params['melt_f']

        if temp_bias is None:
            temp_bias = self.calib_params['temp_bias']

        if prcp_fac is None:
            prcp_fac = self.calib_params['prcp_fac']

        # Check the climate related params to the GlacierDir to make sure
        if check_calib_params:
            mb_calib = self.calib_params['mb_global_params']
            for k, v in mb_calib.items():
                if v != self.gdir.settings[k]:
                    msg = ('You seem to use different mass balance parameters '
                           'than used for the calibration: '
                           f"you use gdir.settings['{k}']={gdir.settings[k]} while "
                           f"it was calibrated with gdir.settings['{k}']={v}. "
                           'Set `check_calib_params=False` to ignore this '
                           'warning.')
                    raise InvalidWorkflowError(msg)
            src = self.calib_params['baseline_climate_source']
            src_calib = gdir.get_climate_info(
                filename=self.filename, input_filesuffix=self.input_filesuffix
            )['baseline_climate_source']
            if src != src_calib:
                msg = (f'You seem to have calibrated with the {src} '
                       f"climate data while this gdir was calibrated with "
                       f"{src_calib}. Set `check_calib_params=False` to "
                       f"ignore this warning.")
                raise InvalidWorkflowError(msg)

        self.melt_f = melt_f
        self.bias = bias

        # Global parameters
        self.temp_all_solid = gdir.settings['temp_all_solid']
        self.temp_all_liq = gdir.settings['temp_all_liq']
        if temp_melt is None:
            self.temp_melt = gdir.settings['temp_melt']
        else:
            gdir.settings['temp_melt'] = temp_melt
            self.temp_melt = temp_melt

        # check if valid prcp_fac is used
        if prcp_fac <= 0:
            raise InvalidParamsError('prcp_fac has to be above zero!')
        self.temp_default_gradient = gdir.settings['temp_default_gradient']

        # Public attrs
        self.hemisphere = gdir.hemisphere
        self.repeat = repeat

        # Private attrs
        # to allow prcp_fac to be changed after instantiation
        # prescribe the prcp_fac as it is instantiated
        self._prcp_fac = prcp_fac
        # same for temp bias
        self._temp_bias = temp_bias

        # Read climate file
        fpath = gdir.get_filepath(filename, filesuffix=input_filesuffix)
        with ncDataset(fpath, mode='r') as nc:
            time = nc.variables["time"]
            time = cftime.num2date(time[:], time.units, calendar=time.calendar)

            # only use defined years
            years = np.array(list(map(lambda x: x.year, time)))
            pok = slice(None)  # take all is default (optim)
            if ys is not None:
                pok = years >= ys
            if ye is not None:
                try:
                    pok = pok & (years <= ye)
                except TypeError:
                    pok = years <= ye

            self.years = years[pok]
            self.months = np.array(list(map(lambda x: x.month, time)))[pok]
            self.days = np.array(list(map(lambda x: x.day, time)))[pok]

            if check_climate_data:
                # check for full years, this is overwritten for daily
                self._check_for_full_years()

            # Read timeseries and correct it
            self.temp = nc.variables["temp"][pok].astype(np.float64) + self._temp_bias
            self.prcp = nc.variables["prcp"][pok].astype(np.float64) * self._prcp_fac

            grad = self.prcp * 0 + self.temp_default_gradient
            self.grad = grad
            self.ref_hgt = nc.ref_hgt
            self.climate_source = nc.climate_source
            self.ys = self.years[0]
            self.ye = self.years[-1]

    def __repr__(self):
        """String Representation of the mass balance model"""
        summary = ['<oggm.MassBalanceModel>']
        summary += ['  Class: ' + self.__class__.__name__]
        summary += ['  Attributes:']
        # Add all scalar attributes
        done = []
        for k in ['hemisphere', 'climate_source', 'melt_f', 'prcp_fac', 'temp_bias', 'bias']:
            done.append(k)
            v = self.__getattribute__(k)
            if k == 'climate_source':
                if v.endswith('.nc'):
                    v = os.path.basename(v)
            nofloat = ['hemisphere', 'climate_source']
            nbform = '    - {}: {}' if k in nofloat else '    - {}: {:.02f}'
            summary += [nbform.format(k, v)]
        for k, v in self.__dict__.items():
            if np.isscalar(v) and not k.startswith('_') and k not in done:
                nbform = '    - {}: {}'
                summary += [nbform.format(k, v)]
        return '\n'.join(summary) + '\n'

    # adds the possibility of changing prcp_fac
    # after instantiation with properly changing the prcp time series
<<<<<<< HEAD
    @property
    def prcp_fac(self):
        """Precipitation factor (default: gdir.settings['prcp_fac'])

        Called factor to make clear that it is a multiplicative factor in
        contrast to the additive temperature bias
        """
        return self._prcp_fac

    @prcp_fac.setter
    def prcp_fac(self, new_prcp_fac):
        # just to check that no invalid prcp_factors are used
        if np.any(np.asarray(new_prcp_fac) <= 0):
            raise InvalidParamsError('prcp_fac has to be above zero!')

        if len(np.atleast_1d(new_prcp_fac)) == 12:
            # OK so that's monthly stuff
            new_prcp_fac = np.tile(new_prcp_fac, len(self.prcp) // 12)

        self.prcp *= new_prcp_fac / self._prcp_fac
        self._prcp_fac = new_prcp_fac

    @property
    def temp_bias(self):
        """Add a temperature bias to the time series"""
        return self._temp_bias

    @temp_bias.setter
    def temp_bias(self, new_temp_bias):

        if len(np.atleast_1d(new_temp_bias)) == 12:
            # OK so that's monthly stuff
            new_temp_bias = np.tile(new_temp_bias, len(self.temp) // 12)

        self.temp += new_temp_bias - self._temp_bias
        self._temp_bias = new_temp_bias

    @lazy_property
    def calib_params(self):
        if self.fl_id is None:
            return self.gdir.settings
        else:
            fp_fl_settings = self.gdir.get_filepath('settings',
                                                    filesuffix=f'_fl{self.fl_id}')
            if os.path.exists(fp_fl_settings):
                self.gdir.settings_filesuffix = f'_fl{self.fl_id}'
                out = self.gdir.settings
                if self.settings_filesuffix:
                    raise InvalidWorkflowError('settings_filesuffix cannot be '
                                               'used with multiple flowlines')
                return out
            else:
                return self.gdir.settings

    def _check_for_full_years(self):
        # We check for full calendar years
        if self.years[0] != self.years[-1]:
            nr_of_months = (self.years[-1] - self.years[0] + 1) * 12
        else:
            nr_of_months = 12
        len_data_ok = len(self.years) == nr_of_months
        months_ok = (self.months[0] == 1) or (self.months[-1] == 12)
        if not months_ok or not len_data_ok:
            raise InvalidWorkflowError(
                "We now work exclusively with full calendar years. Check "
                "provided climate data! \n Your current selection: "
                f"{self.months[0]:02d}.{self.years[0]:04d} - "
                f"{self.months[-1]:02d}.{self.years[-1]:04d}\n"
                f"Your data has {len(self.years)} timestamps, but we expect "
                f"{nr_of_months}."
            )

    def is_year_valid(self, year: int) -> bool:
        """Check if a year is within the climate period.

        Returns
        -------
        bool
            True if the year is within the climate period.
        """
        return self.ys <= year <= self.ye

    def validate_year(self, year: int) -> int:
        """Get and validate if a year is outside the data's time range.

        Raises
        ------
        ValueError
            If the year is outside of the data's climate period.
        """
        if self.repeat:
            year = self.ys + (year - self.ys) % (self.ye - self.ys + 1)
        if not self.is_year_valid(year):  # this is overloaded by subclasses
            raise ValueError(
                f'year {year} out of the valid time bounds: '
                f'[{self.ys}, {self.ye}]'
            )
        return year

    def _get_tempformelt(self, temp):
        tempformelt = temp - self.temp_melt
        clip_min(tempformelt, 0, out=tempformelt)
        return tempformelt

    def _get_prcpsol(self, prcp, temp):
        fac = 1 - (temp - self.temp_all_solid) / (self.temp_all_liq - self.temp_all_solid)
        return prcp * clip_array(fac, 0, 1)

    def _get_climate_for_index(self, heights: ArrayLike, pok: ArrayLike
                               ) -> tuple:
        """Returns climate information at provided heights and time indexes.

        If only one time index is provided also the climate information is
        returned in 1D, otherwise in 2D.

        Parameters
        ----------
        heights : array_like
            the heights of interest in meters
        pok : np.ndarray
            the time indexes of interest

        Returns
        -------
        tuple[np.ndarray]
            Temperature, melt temperatures, total precipitation, and
            solid precipitation for each height pixel.
        """
        # Read already (temperature bias and precipitation factor corrected!)
        itemp = self.temp[pok]
        iprcp = self.prcp[pok]
        igrad = self.grad[pok]

        # For each height pixel:
        heights = np.asarray(heights)  # sometimes heights are passed as lists
        npix = len(heights)

        if np.size(pok) == 1:
            # fast path for 1D data (one time index)
            # Compute temp and tempformelt (temperature above melting threshold)
            temp = itemp + igrad * (heights - self.ref_hgt)
            tempformelt = self._get_tempformelt(temp)

            # Compute solid precipitation from total precipitation
            prcp = np.ones(npix) * iprcp
            prcpsol = self._get_prcpsol(prcp, temp)

            return temp, tempformelt, prcp, prcpsol

        # otherwise we need to handle 2D data
        # Compute temp and tempformelt (temperature above melting threshold)
        grad_temp = np.atleast_2d(igrad).repeat(npix, 0)
        grad_temp *= (heights.repeat(len(pok)).reshape(grad_temp.shape) -
                      self.ref_hgt)
        temp2d = np.atleast_2d(itemp).repeat(npix, 0) + grad_temp
        temp2dformelt = self._get_tempformelt(temp2d)

        # Compute solid precipitation from total precipitation
        prcp = np.atleast_2d(iprcp).repeat(npix, 0)
        prcpsol = self._get_prcpsol(prcp, temp2d)

        return temp2d, temp2dformelt, prcp, prcpsol

    def get_monthly_climate(
        self, heights: np.ndarray, year: float = None
    ) -> tuple:
        """Monthly climate information at given heights.

        Note that prcp is corrected with the precipitation factor and that
        all other model biases (temp and prcp) are applied.

        Parameters
        ----------
        heights : np.ndarray[np.float64]
            Heights in m.
        year : float, optional
            The year (in the "floating year" convention). Default None.

        Returns
        -------
        tuple[np.ndarray]
            Temperatures, melt temperatures, total precipitation, and
            solid precipitation.
        """
        y, m = floatyear_to_date(year)
        y = self.validate_year(year=y)
        pok = np.where((self.years == y) & (self.months == m))[0][0]

        t, tmelt, prcp, prcpsol = self._get_climate_for_index(
            heights=heights, pok=pok,)

        # get tmelt for the entire month
        tmelt *= self.days_in_month(year=year)

        return t, tmelt, prcp, prcpsol

    def _get_2d_annual_climate(self, heights, year=None):
        # Avoid code duplication with a getter routine
        year = np.floor(year)
        year = self.validate_year(year=year)
        pok = np.where(self.years == year)[0]
        if len(pok) < 1:
            raise ValueError('Year {} not in record'.format(int(year)))

        t, tmelt, prcp, prcpsol = self._get_climate_for_index(
            heights=heights, pok=pok)

        return t, tmelt, prcp, prcpsol

    def get_annual_climate(self, heights, year=None):
        """Annual climate information at given heights.

        Note that prcp is corrected with the precipitation factor and that
        all other model biases (temp and prcp) are applied.

        Returns
        -------
        tuple
            Mean temperature, and sums of melt temperature,
            precipitation, and solid precipitation.
        """
        t, tmelt, prcp, prcpsol = self._get_2d_annual_climate(
            heights=heights, year=year)
        myr = date_to_floatyear(np.repeat(int(np.floor(year)), 12),
                                np.arange(1, 13))
        days_of_month = [self.days_in_month(year=yr) for yr in myr]
        # get tmelt for the entire month
        tmelt *= days_of_month

        return (t.mean(axis=1), tmelt.sum(axis=1),
                prcp.sum(axis=1), prcpsol.sum(axis=1))

    def get_monthly_mb(self,
                       heights: np.ndarray,
                       year: float = None,
                       add_climate: bool = False,
                       **kwargs,
                       ) -> np.float64 or tuple:
        """Get monthly mass balance.

        Parameters
        ----------
        heights : array_like
            Heights in m.
        year : float, optional
            The year (in the "floating year" convention). Default None.
        add_climate : bool, default False
            Additionally returns mean temperature and the sums of melt
            temperature, total precipitation, and solid precipitation.
            Avoids recalculating climatology later in some workflows,
            e.g. ``run_with_hydro``.
        **kwargs
            Extra arguments passed to subclasses of this method.

        Returns
        -------
        np.ndarray[np.float64] or tuple[np.ndarray]
            Monthly mass balance in metres of ice per second. If
            ``add_climate`` is True, also returns mean temperature and
            the sums of melt temperature, total precipitation, and
            solid precipitation.
        """
        t, tmelt, prcp, prcpsol = self.get_monthly_climate(heights, year=year)

        # length of the month in days already considered in tmelt in get_monthly_climate
        mb_month = prcpsol - self.melt_f * tmelt
        sec_in_month = self.sec_in_month(year=year)
        mb_month -= (self.bias * sec_in_month / self.sec_in_year(year=year))
        if add_climate:
            return mb_month / sec_in_month / self.rho, t, tmelt, prcp, prcpsol
        return mb_month / sec_in_month / self.rho

    def get_annual_mb(self, heights, year=None, add_climate=False, **kwargs):
        """Get annual mass balance.

        Parameters
        ----------
        heights : array_like
            Heights in m.
        year : float, optional
            The year (in the "floating year" convention). Default None.
        add_climate : bool, default False
            Additionally returns mean temperature and the sums of melt
            temperature, total precipitation, and solid precipitation.
            Avoids recalculating climatology later in some workflows,
            e.g. ``run_with_hydro``.
        **kwargs
            Extra arguments passed to subclasses of this method.

        Returns
        -------
        np.ndarray[np.float64] or tuple[np.ndarray]
            Annual mass balance in metres of ice per second. If
            ``add_climate`` is True, also returns mean temperature and
            the sums of melt temperature, total precipitation, and
            solid precipitation.
        """
        t, tmelt, prcp, prcpsol = self._get_2d_annual_climate(heights, year)
        myr = date_to_floatyear(np.repeat(int(np.floor(year)), 12),
                                np.arange(1, 13))
        days_of_month = [self.days_in_month(year=yr) for yr in myr]
        # get tmelt for the entire month
        tmelt *= days_of_month

        mb_annual = np.sum(prcpsol - self.melt_f * tmelt, axis=1)
        mb_annual = ((mb_annual - self.bias) / self.sec_in_year(year=year) /
                     self.rho)
        if add_climate:
            return (mb_annual, t.mean(axis=1), tmelt.sum(axis=1),
                    prcp.sum(axis=1), prcpsol.sum(axis=1))
        return mb_annual


class DailyTIModel(MonthlyTIModel):
    """Daily temperature index model."""

    def __init__(
        self,
        gdir,
        filename: str = 'climate_historical_daily',
        input_filesuffix: str = '',
        settings_filesuffix: str = '',
        fl_id: int = None,
        melt_f: float = None,
        temp_bias: float = None,
        prcp_fac: float = None,
        bias: float = 0.0,
        temp_melt: float = 0.0,
        ys: int = None,
        ye: int = None,
        repeat: bool = False,
        check_calib_params: bool = True,
        check_climate_data: bool = True,
        use_leap_years: bool = True,
    ):
        """Inherits from MonthlyTIModel.

        Parameters
        ----------
        gdir : GlacierDirectory
            The glacier directory.
        filename : str, default 'climate_historical_daily'
            Set to a different BASENAME if you want to use alternative
            climate data.
        input_filesuffix : str, optional
            Append a suffix to the climate input filename (useful for
            GCM runs).
        settings_filesuffix : str, optional
            Append a suffix to the settings file (useful for sensitivity
            runs).
        fl_id : int, optional
            If this flowline has been calibrated alone and has specific
            model parameters.
        melt_f : float, optional
            The value of the melt factor you want to use, here the unit
            is kg m-2 day-1 K-1. Defaults to the calibrated value.
        temp_bias : float, optional
            The value of the temperature bias. Defaults to the
            calibrated value.
        prcp_fac : float, optional
            The value of the precipitation factor. Defaults to the
            calibrated value.
        bias : float, default 0.0
            The value of the calibration bias [mm we yr-1]. Defaults to
            the calibrated value. Note that this bias is *subtracted*
            from the computed MB. Indeed:
            BIAS = MODEL_MB - REFERENCE_MB.
        temp_melt : float, default 0.0
            The threshold for the air temperature above which ice melt is
            assumed to occur (0°C the default for daily mb models).
        ys : int, optional
            The end of the climate period where the MB model is valid.
            Defaults to the period with available data.
        ye : int, optional
            The end of the climate period where the MB model is valid.
            Defaults to the period with available data.
        repeat : bool, default False
            Whether the climate period given by [ys, ye] should be
            repeated indefinitely in a circular way.
        check_calib_params : bool, default True
            OGGM will try hard not to use wrongly calibrated parameters
            by checking the global parameters used during calibration
            and the ones you are using at run time. If they don't
            match, it will raise an error. Set to ``False`` to suppress
            this check.
        check_climate_data : bool, default True
            If True, check the climate input data is provided in total
            years and that the length matches.
        use_leap_years : bool, default True
            If the calendar should use leap years.
        """

        self.settings_filesuffix = settings_filesuffix
        gdir.settings_filesuffix = settings_filesuffix

        super(DailyTIModel, self).__init__(
            gdir=gdir,
            filename=filename,
            input_filesuffix=input_filesuffix,
            settings_filesuffix=settings_filesuffix,
            fl_id=fl_id,
            melt_f=melt_f,
            temp_bias=temp_bias,
            prcp_fac=prcp_fac,
            bias=bias,
            temp_melt=temp_melt,
            ys=ys,
            ye=ye,
            repeat=repeat,
            check_calib_params=check_calib_params,
            check_climate_data=check_climate_data,
            use_leap_years=use_leap_years,
        )

    def _check_for_full_years(self):
        # We check for full calendar years
        nr_of_days = 0
        for yr in np.arange(self.years[0], self.years[-1] + 1):
            nr_of_days += self.days_in_year(yr)
        len_data_ok = len(self.years) == nr_of_days
        months_ok = (self.months[0] == 1) and (self.months[-1] == 12)
        days_ok = (self.days[0] == 1) and (self.days[-1] == 31)
        if not months_ok or not days_ok or not len_data_ok:
            raise InvalidWorkflowError(
                "We now work exclusively with full calendar years (01.01. - "
                "31.12.). Check provided climate data!\nYour current selection: "
                f"{self.days[0]:02d}.{self.months[0]:02d}.{self.years[0]:04d} - "
                f"{self.days[-1]:02d}.{self.months[-1]:02d}.{self.years[-1]:04d}"
                f"\nYour data has {len(self.years)} timestamps, but we expect "
                f"{nr_of_days}."
            )

    def get_annual_climate(self, heights, year=None):
        t, tmelt, prcp, prcpsol = self._get_2d_annual_climate(heights, year)

        return (t.mean(axis=1), tmelt.sum(axis=1),
                prcp.sum(axis=1), prcpsol.sum(axis=1))

    def _get_2d_monthly_climate(
        self, heights: np.ndarray, year: float = None
    ) -> tuple:
        y, m = floatyear_to_date(year)
        y = self.validate_year(year=y)
        pok = np.where((self.years == y) & (self.months == m))[0]

        t, tmelt, prcp, prcpsol = self._get_climate_for_index(
            heights=heights, pok=pok)

        return t, tmelt, prcp, prcpsol

    def get_monthly_climate(
        self, heights: np.ndarray, year: float = None
    ) -> tuple:
        """Monthly climate information at given heights.

        Note that prcp is corrected with the precipitation factor and that
        all other model biases (temp and prcp) are applied.

        Parameters
        ----------
        heights : np.ndarray[np.float64]
            Heights in m.
        year : float, optional
            The year (in the "floating year" convention). Default None.

        Returns
        -------
        tuple[np.ndarray]
            Temperatures, melt temperatures, total precipitation, and
            solid precipitation.
        """

        t, tmelt, prcp, prcpsol = self._get_2d_monthly_climate(heights, year)

        return (t.mean(axis=1), tmelt.sum(axis=1),
                prcp.sum(axis=1), prcpsol.sum(axis=1))

    def get_daily_climate(self,
                          heights: np.ndarray,
                          year: float = None,
                          ) -> tuple:
        """Daily climate information at given heights.

        Note that prcp is corrected with the precipitation factor and that
        all other model biases (temp and prcp) are applied.

        Parameters
        ----------
        heights : np.ndarray[np.float64]
            Heights in m.
        year : float, optional
            The year (in the "floating year" convention). Default None.

        Returns
        -------
        tuple[np.ndarray]
            Temperatures, melt temperatures, total precipitation, and
            solid precipitation.
        """
        y, m, d = floatyear_to_date(year, months_only=False)
        y = self.validate_year(year=y)
        pok = np.where((self.years == y) &
                       (self.months == m) &
                       (self.days == d))[0][0]

        t, tmelt, prcp, prcpsol = self._get_climate_for_index(
            heights=heights, pok=pok, )

        return t, tmelt, prcp, prcpsol

    def get_daily_mb(self,
                     heights: np.ndarray,
                     year: int = None,
                     add_climate: bool = False,
                     **kwargs,
                     ) -> np.float64 or tuple:
        """Get daily mass balance.

        Accounts for leap years by default.

        Parameters
        ----------
        heights : array_like
            Heights in m.
        year : int, optional
            The year (in the "floating year" convention). Default None.
        add_climate : bool, default False
            Additionally returns mean temperature and the sums of melt
            temperature, total precipitation, and solid precipitation.
            Avoids recalculating climatology later in some workflows,
            e.g. ``run_with_hydro``.
        **kwargs
            Extra arguments passed to subclasses of this method.

        Returns
        -------
        np.ndarray[np.float64] or tuple[np.ndarray]
            Daily mass balance in metres of ice per second. If
            ``add_climate`` is True, also returns mean temperature and
            the sums of melt temperature, total precipitation, and
            solid precipitation.
        """
        t, tmelt, prcp, prcpsol = self.get_daily_climate(heights, year=year)

        mb_daily = prcpsol - self.melt_f * tmelt
        mb_daily -= (self.bias * SEC_IN_DAY / self.sec_in_year(year=year))

        if add_climate:
            return (mb_daily / SEC_IN_DAY / self.rho,
                    t, tmelt, prcp, prcpsol)
        return mb_daily / SEC_IN_DAY / self.rho

    def get_monthly_mb(self,
                       heights: np.ndarray,
                       year: float = None,
                       add_climate: bool = False,
                       **kwargs,
                       ) -> np.float64 or tuple:
        """Get monthly mass balance.

        Parameters
        ----------
        heights : np.ndarray
            Heights in m.
        year : float, optional
            The year (in the "floating year" convention). Default None.
        add_climate : bool, default False
            Additionally returns mean temperature and the sums of melt
            temperature, total precipitation, and solid precipitation.
            Avoids recalculating climatology later in some workflows,
            e.g. ``run_with_hydro``.
        **kwargs
            Extra arguments passed to subclass implementations of this
            method.


        Returns
        -------
        np.float64 or tuple[np.ndarray]
            Monthly mass balance in metres of ice per second. If
            ``add_climate`` is True, also returns mean temperature and
            the sums of melt temperature, total precipitation, and
            solid precipitation.
        """
        t, tmelt, prcp, prcpsol = self._get_2d_monthly_climate(heights, year)

        mb_month = np.sum(prcpsol - self.melt_f * tmelt,
                          axis=1)
        sec_in_month = self.sec_in_month(year=year)
        mb_month -= (self.bias * sec_in_month / self.sec_in_year(year=year))

        if add_climate:
            return (mb_month / sec_in_month / self.rho, t.mean(axis=1),
                    tmelt.sum(axis=1), prcp.sum(axis=1), prcpsol.sum(axis=1))

        return mb_month / sec_in_month / self.rho

    def get_annual_mb(self,
                      heights: np.ndarray,
                      year: float = None,
                      add_climate: bool = False,
                      **kwargs,
                      ) -> np.float64 or tuple:
        """Get annual mass balance.

        This is equivalent to taking the sum of ``get_daily_mb``.

        Parameters
        ----------
        heights : array_like
            Heights in m.
        year : float, optional
            The year (in the "floating year" convention). Default None.
        add_climate : bool, default False
            Additionally returns mean temperature and the sums of melt
            temperature, total precipitation, and solid precipitation.
            Avoids recalculating climatology later in some workflows,
            e.g. ``run_with_hydro``.
        **kwargs
            Extra arguments passed to ``get_2d_temperature``.

        Returns
        -------
        np.ndarray[np.float64] or tuple[np.ndarray]
            Annual mass balance in metres of ice per second. If
            ``add_climate`` is True, also returns mean temperature and
            the sums of melt temperature, total precipitation, and
            solid precipitation.
        """
        t, tmelt, prcp, prcpsol = self._get_2d_annual_climate(heights, year)

        mb_annual = np.sum(prcpsol - self.melt_f * tmelt,
                           axis=1)
        mb_annual = ((mb_annual - self.bias) / self.sec_in_year(year=year) /
                     self.rho)

        if add_climate:
            return (mb_annual, t.mean(axis=1), tmelt.sum(axis=1),
                    prcp.sum(axis=1), prcpsol.sum(axis=1))
        return mb_annual


class SfcTypeTIModel(MassBalanceModel):
    """Temperature-Index model with surface type distinction using a bucket
    system.

    Adapted from OGGM/massbalance-sandbox and explained in Schuster et al. 2023.
    """

    def __init__(
        self,
        gdir,
        settings_filesuffix: str = "",
        use_leap_years: bool = True,
        mb_model_class=DailyTIModel,
        climate_resolution: str = "annual",
        aging_frequency: str = "annual",
        melt_f_ratio: float = 0.5,
        melt_f_change: str = "neg_exp",
        tau_e: float = 1.0,
        ys: int = 2000,
        spinup_years: int = 6,
        save_spinup_mbs: bool = False,
        spinup_buckets: np.ndarray = None,
        fl = None,
        use_main_fl_from: str = 'inversion_flowlines',
        hbins: ArrayLike = None,
        store_buckets: bool or str = False,
        store_buckets_dates: ArrayLike = None,
        use_previous_mbs: bool = False,
        **kwargs,
    ):
        """Surface type temperature index model.

        Parameters
        ----------
        gdir : GlacierDirectory
            The glacier directory.
        settings_filesuffix : str, optional
            append a suffix to the settings file (useful for
            sensitivity runs).
        use_leap_years : bool, default True
            If the calendar should use leap years.
        mb_model_class : MassBalanceModel, default ``DailyTIModel``
            The MassBalanceModel to use together with surface type tracking.
            Options are DailyTIModel and MonthlyTIModel.
        climate_resolution : str, default 'annual'
            Temporal mass balance resolution. Options are 'annaul', 'monthly'
            and 'daily', but the mb_model_class need to be able to provide this
            resolution.
        aging_frequency : str, default "annual"
            Frequency at which the buckets are moved to the next one (= getting
            older). Options are "annual" or "monthly".
            If annual, the model uses one snow and (spinup_years-1) firn buckets.
            If monthly, the snow ages over the number of months * spinup_years.
        melt_f_ratio : float, default 0.5
            Ratio of snow melt factor to ice melt factor.
            Between 0 and 1, where 1 is no surface type distinction.
            Default 0.5 to match GloGEM.
        melt_f_change : str, default "neg_exp"
            How the snow melt factor changes relative to the ice melt
            factor, either "linear" or "neg_exp" (see `tau_e` for the equation).
        tau_e : float, default 1
            Only used if melt_f_change is 'neg_exp'. It describes how fast the
            snow melt factor approximates to the ice melt factor via
            melt_f=melt_f_ice+(melt_f_snow-melt_f_ice)*np.exp(-time_yr/tau_e_fold_yr)
            Must be larger than zero to prevent ``melt_f`` being set to NaN in
            the first bucket.
        ys : int, default 2000
            The initial year from where we want to get mb values. This means the
            bucket system is spun up so that at ys for the first time ice
            can form. For spinup the years ys - spinup_years up to ys are used.
        spinup_years : int, default 6
            Number of spinup years. This defines the number of buckets we use
            (see aging_frequency for explanation). The minimum allowed value is
            1 (corresponds to only having a snow bucket for
            aging_frequency='annual'). The spinup ensures every bucket has the
            opportunity to be filled and ice can form at ys.
        save_spinup_mbs : bool, default False
            If we want to safe the climatic mb and ice mb during the spinup
            period. This is mainly useful for testing.
        spinup_buckets : np.ndarray, default None
            Instead of conducting a spinup of the buckets you can provide the
            initial buckets. It is assumed that these buckets are valid at the
            time ys.
        fl: Flowline, default None
            The flowline for defining the grid-points. If None, the flowline
            defined in `use_main_fl_from` is used. During all consecutive calls
            it is always checked the length of provided heights equals the
            length of the grid-points of the flowline.
        use_main_fl_from: str, default 'inversion_flowlines'
            If the main flowline of 'inversion_flowlines' or 'model_flowlines'
            should be used. If fl is provided this is ignored.
        hbins: ArrayLike, default None
            Height bins for classifying surface types. Only needed for
            ``ConstantMBModel``. Currently untested!
        store_buckets: bool or str, default False
            If buckets should be stored along the way. Options are 'annual',
            'monthly', 'daily' or False.
        store_buckets_dates: ArrayLike, default []
            In addition to the frequency of when the buckets should be stored
            defined in `store_buckets` you can also provide a few selected dates
            where the buckets should be stored.
        use_previous_mbs: bool, default False
            If True, and you call get_annual_mb, get_monthly_mb or get_daily_mb
            it is checked if the desired year was already computed and return
            this values. In this case the provided heights will be ignored. This
            can be needed for some tasks (e.g. run_with_hydro), but the user
            should be aware that this behaviour is different than other
            mb_models work, because with surface tracking we have included a
            memory of the past. If False and you try to revisit a past year and
            error is raised.
        **kwargs:
            keyword arguments to pass to the mb_model_class
        """

        self.settings_filesuffix = settings_filesuffix
        gdir.settings_filesuffix = settings_filesuffix

        super(SfcTypeTIModel, self).__init__(gdir=gdir,
                                             use_leap_years=use_leap_years)

        # the mass balance model we use to get the climate data, as well as
        # melt_f, prcp_fac and temp_bias
        if mb_model_class not in [MonthlyTIModel, DailyTIModel]:
            raise NotImplementedError(f"mb_model_class: {mb_model_class}")
        self.mbmod = mb_model_class(gdir=gdir,
                                    settings_filesuffix=settings_filesuffix,
                                    **kwargs)

        # check compatibility of aging_frequency and climate_resolution: aging
        # can not happen at higher temporal resolution than the climate steps
        if aging_frequency not in ["annual", "monthly"]:
            raise NotImplementedError(f"aging_frequency. {aging_frequency}")
        climate_and_aging_compatible = True
        if climate_resolution == 'annual':
            if aging_frequency != 'annual':
                climate_and_aging_compatible = False
        elif climate_resolution in ['monthly', 'daily']:
            # currently the fastest aging supported is monthly
            pass
        else:
            raise NotImplementedError(
                f"climate_resolution: {climate_resolution}")
        if not climate_and_aging_compatible:
            raise InvalidParamsError(
                f"The selected climate_resolution '{climate_resolution}' is "
                f"not compatible with an aging_frequency '{aging_frequency}'. "
                "The climate resolution must be the same or shorter than "
                "aging (e.g. you can not age monthly while the climate is "
                "only applied annual).")
        self.aging_frequency = aging_frequency
        self.climate_resolution = climate_resolution

        # stuff related to spinup, only used if spinup_buckets is None
        if spinup_years < 1:
            raise InvalidParamsError("spinup_years needed to be at least 1, you "
                                     f"provided {spinup_years}.")
        self.spinup_years = spinup_years
        self.save_spinup_mbs = save_spinup_mbs
        self.spinup_buckets = spinup_buckets
        if isinstance(self.spinup_buckets, pd.core.frame.DataFrame):
            self.spinup_buckets = self.spinup_buckets.values
        self.ys = ys
        if self.spinup_buckets is None:
            # check if climate data for spinup is available
            spinup_start = self.ys - self.spinup_years
            try:
                self.mbmod.validate_year(spinup_start)
                self.mbmod.validate_year(self.ys)
            except ValueError as e:
                raise ValueError(
                    "Climate data for spinup not available. We need data for "
                    f"the period {spinup_start} (ys - spinup_years) to "
                    f"{self.ys}, but we get the following error: {e}")

        # defining the number of grid points and the spinup heights, either with
        # fl or hbins
        self.hbins = hbins  # TODO: need to test with constant_mb (maybe hbins[::-1])
        if fl is not None:
            self.fl = fl
        else:
            if use_main_fl_from == 'inversion_flowlines':
                self.fl = self.gdir.read_pickle("inversion_flowlines")[-1]
            elif use_main_fl_from == 'model_flowlines':
                self.fl = self.gdir.read_pickle("model_flowlines")[-1]
            elif self.hbins is not None:
                # ok we are working with height bins here, don't need the fl
                self.fl = None
            else:
                raise InvalidParamsError("We need a flowline or height bins "
                                         "(hbins) for defining the number of "
                                         "buckets we want to compute!")

        # create labels for the grid_points and define heights used during spinup
        if self.fl is not None:
            # for the flowline we use the distance along the flowline
            self.buckets_grid_point_label = self.fl.dx_meter * np.arange(self.fl.nx)
            self.spinup_heights = self.fl.surface_h
        else:
            # for hbins we just use numbers
            self.buckets_grid_point_label = np.arange(len(self.hbins))
            self.spinup_heights = self.hbins

        # here we set the names of the buckets, this depends on the
        # aging_frequency and spinup_years
        if self.aging_frequency == "annual":
            firn_buckets = [f"firn_{i}" for i in range(1, self.spinup_years, 1)]
        elif self.aging_frequency == "monthly":
            firn_buckets = [f"firn_{i}" for i in
                            range(1, 12 * self.spinup_years, 1)]
        else:
            raise InvalidParamsError("aging_frequency must be 'annual' or "
                                     "'monthly'")

        # we also add a snow and an ice bucket
        self.buckets = ["snow"] + firn_buckets + ["ice"]

        # set a template for an empty bucket and mb containers
        self._empty_mb_buckets_np = np.zeros((len(self.buckets_grid_point_label),
                                              len(self.buckets)))
        self._empty_smb_pd = pd.DataFrame(
            0, index=self.buckets_grid_point_label, columns=[]
        )

        # stuff related to varying melt_f for each bucket
        self.tau_e = tau_e
        self.melt_f_ratio = melt_f_ratio
        self.melt_f_change = melt_f_change
        self.melt_f_buckets = None
        self.set_melt_f_buckets()

        # define if some additonal outputs should be saved along the way
        if ((store_buckets == 'monthly' and
             self.climate_resolution == 'annual') or
                (store_buckets == 'daily' and
                 self.climate_resolution != 'daily')):
            raise InvalidParamsError(
                "It is not possible to save the buckets in a higher resolution "
                "than the applied climate! Your selection: store_buckets = "
                f"{store_buckets}, climate_resolution = "
                f"{self.climate_resolution}")
        self.store_buckets = store_buckets
        if store_buckets_dates is None:
            store_buckets_dates = []
        else:
            # if specific dates are provided this overrules store_buckets
            self.store_buckets = True
        self.store_buckets_dates = store_buckets_dates

        # if the user wants to return previously calculated mb values
        self.use_previous_mbs = use_previous_mbs

        # Initialise buckets and conduct a potential spinup
        self._init_buckets()

    def _init_buckets(self):
        # reset some containers for a fresh start
        self.mb_buckets_np = self._empty_mb_buckets_np.copy()  # kg m-2
        self.climatic_mb = self._empty_smb_pd.copy()  # kg m-2
        self.ice_mb = self._empty_smb_pd.copy()  # kg m-2
        self.mb_heights = self._empty_smb_pd.copy()  # m

        if self.store_buckets:
            # the mb_buckets are stored in a dict, with key corresponding to the
            # date and the buckets saved as pandas dataframes
            self.mb_buckets_stored = {}

        # now define the initial buckets
        if self.spinup_buckets is not None:
            # ok user provided the initial buckets, check shape and use
            provided_shape = self.spinup_buckets.shape
            needed_shape = self._empty_mb_buckets_np.shape
            if (provided_shape[0] != needed_shape[0] or
                    provided_shape[1] != needed_shape[1] - 1):  # exclude ice
                raise InvalidParamsError(
                    "The provided spinup_buckets have the shape "
                    f"{provided_shape}, but we expect the shape "
                    f"({needed_shape[0]}, {needed_shape[1] - 1}).")

            self.mb_buckets_np = self._empty_mb_buckets_np.copy()
            self.mb_buckets_np[:, :-1] = self.spinup_buckets.copy()
            self.mb_buckets_year = self.ys

        else:
            # we need to make a spinup
            # define the spinup timesteps depending on the climate resolution
            spinup_start_year = self.ys - self.spinup_years
            if self.climate_resolution == 'annual':
                spinup_steps = range(spinup_start_year, self.ys)
            elif self.climate_resolution == 'monthly':
                spinup_steps = float_years_timeseries(
                    y0=spinup_start_year, y1=self.ys)[:-1]
            elif self.climate_resolution == 'daily':
                spinup_steps = float_years_timeseries(
                    y0=spinup_start_year, y1=self.ys, monthly=False)[:-1]
            else:
                raise NotImplementedError(
                    f"climate_resolution {self.climate_resolution}")

            # do the actual spinup
            for yr in spinup_steps:
                self._apply_climate_step_and_aging_to_buckets(
                    heights=self.spinup_heights, year=yr,
                    save_mbs=self.save_spinup_mbs)

            assert self.mb_buckets_year == self.ys

=======
>>>>>>> 49a1f9aa
    @property
    def mb_buckets(self):
        # returns current snow and firn buckets, but not the ice bucket,
        # for ice look at ice_mb
        return pd.DataFrame(self.mb_buckets_np[:, :-1],
                            index=self.buckets_grid_point_label,
                            columns=self.buckets[:-1],)

    @property
    def melt_f(self):
        return self.mbmod.melt_f

    @melt_f.setter
    def melt_f(self, value):
        """Set new melt_f and reset the buckets."""
        self.mbmod.melt_f = value
        self.set_melt_f_buckets()
        # Recompute buckets
        self._init_buckets()

    @property
    def prcp_fac(self):
        """Precipitation factor"""
        return self.mbmod.prcp_fac

    @prcp_fac.setter
    def prcp_fac(self, value):
        """Set new precipitation factor and reset buckets."""
        self.mbmod.prcp_fac = value
        # Recompute buckets
        self._init_buckets()

    @property
    def temp_bias(self):
        return self.mbmod.temp_bias

    @temp_bias.setter
    def temp_bias(self, value):
        """Set new temperature bias and reset buckets."""
        self.mbmod.temp_bias = value
        # Recompute buckets
        self._init_buckets()

    def set_melt_f_buckets(self):
        """Set the melt factor for each bucket."""
        if self.melt_f_change == "linear":
            self.melt_f_buckets = dict(
                zip(self.buckets,
                    np.linspace(self.melt_f * self.melt_f_ratio, self.melt_f,
                                len(self.buckets),),
                    )
            )
        elif self.melt_f_change == "neg_exp":
            if self.tau_e <= 0:
                raise InvalidParamsError("`tau_e` must be above zero for"
                                         "`melt_f_change` = 'neg_exp'.")
            buckets_linspace = np.linspace(0, self.spinup_years,
                                           len(self.buckets))
            melt_f_snow = self.melt_f_ratio * self.melt_f
            self.melt_f_buckets = dict(
                zip(self.buckets,
                    self.melt_f + (melt_f_snow - self.melt_f) *
                    np.exp(-buckets_linspace / self.tau_e),
                    )
            )
        else:
            raise NotImplementedError(f"melt_f_change: {self.melt_f_change}")

    def _apply_climate_step_and_aging_to_buckets(
        self,
        heights: ArrayLike,
        year: float = None,
        save_mbs: bool = True,
    ):
        """ This is the central method where the magic is happening.

        It gets the climate input data for the provided year, adds fresh snow to
        the snow bucket, and melts the buckets in the correct order. At the end
        it checks if aging is needed, which moves everything into the next older
        bucket.

        Parameters
        ----------

        heights: array_like
           heights used to get the climate input data, need to be the same
           length as the number of defined grid points and in the same order.
           The number of grid points was defined either through fl or hbins at
           initialisation.
        year: float
           year in calendar float year
        save_mbs: bool, default True
            If True, the climatic_mb and the ice_mb are saved. This is set to
            False during spinup

        """

        # Need to provide heights for the same grid points as the bucket was
        # initialized. They also need to be in the same order, but this we can
        # not check
        if len(heights) != len(self.buckets_grid_point_label):
            raise InvalidParamsError(f'Number of heights ({len(heights)}) does '
                                     'not match number of grid points provided '
                                     'on initialization '
                                     f'({len(self.buckets_grid_point_label)}).')

        # get the current buckets, first is snow, last is ice, inbetween firn
        mb_buckets_np = self.mb_buckets_np

        # get the climate data in the defined resolution
        if self.climate_resolution == "annual":
            t, tmelt, prcp, prcpsol = self.mbmod.get_annual_climate(heights, year)
        elif self.climate_resolution == "monthly":
            t, tmelt, prcp, prcpsol = self.mbmod.get_monthly_climate(heights, year)
        elif self.climate_resolution == "daily":
            t, tmelt, prcp, prcpsol = self.mbmod.get_daily_climate(heights, year)
        else:
            raise NotImplementedError(
                f"climate_resolution: {self.climate_resolution}")

        # now we use tmelt for melting the buckets in order, the following
        # algorithm is optimized for np arrays smaller to shape (1000, 72),
        # which corresponds to 1000 flowline grid points and 72 buckets (= 6
        # years with monthly aging). We do this only for the snow and firn
        # buckets and deal with ice afterwards. For checking the code I add the
        # shape of variables as comments.

        # here we will save the results, use view to modify in-place
        snow_buckets_new = mb_buckets_np[:, :-1]
        nr_grid_points, nr_buckets = snow_buckets_new.shape
        # we need the sum of the old buckets later for calculating delta kg m-2
        snow_buckets_old_sum = snow_buckets_new.sum(axis=1)
        # melt_f per bucket without ice, (1, nr_buckets)
        melt_f_buckets = np.asarray(list(self.melt_f_buckets.values())[:-1],
                                    dtype=float)[None, :]
        # add one axis to tmelt for correct shape, (nr_grid_points, 1)
        tmelt = tmelt[:, None]

        # all solid precip. goes into fresh snow bucket before we start melting
        snow_buckets_new[:, 0] += prcpsol

        # now calculate cumulative tfm needed to melt each bucket and subtract
        # available tmelt, finally we convert back to mass in each bucket
        # (nr_grid_points, nr_buckets)
        buckets_kg_m2_cumsum_left = (((snow_buckets_new / melt_f_buckets
                                       ).cumsum(axis=1) - tmelt) *
                                     melt_f_buckets)

        # when the cumsum is negative this bucket and all above have melted
        # completely, (nr_grid_points, nr_buckets)
        melted_buckets = buckets_kg_m2_cumsum_left < 0

        # number of fully melted buckets per grid point, (nr_grid_points,)
        nr_melted_buckets = melted_buckets.sum(axis=1)

        # set melted buckets to zero
        snow_buckets_new[melted_buckets] = 0.0

        # set buckets which have only partially melted
        some_left_buckets = np.where(nr_melted_buckets < nr_buckets)[0]
        if some_left_buckets.size:
            partly_melted_bucket = nr_melted_buckets[some_left_buckets]
            # Set the partially melted bucket to the leftover mass
            snow_buckets_new[some_left_buckets, partly_melted_bucket] = (
                buckets_kg_m2_cumsum_left[some_left_buckets, partly_melted_bucket])

        # Now deal with ice, ice melts where some tmelt is still left after
        # melting all buckets
        all_melted_grid_points = (nr_melted_buckets == nr_buckets)
        if np.any(all_melted_grid_points):
            remaining_tfm = -(buckets_kg_m2_cumsum_left[all_melted_grid_points, -1] /
                              melt_f_buckets[:, -1])
            ice_melt_kg_m2 = remaining_tfm * self.melt_f_buckets['ice']
            # we use -= here because there could be some newly formed ice
            # already in the ice bucket after aging
            self.mb_buckets_np[all_melted_grid_points, -1] -= ice_melt_kg_m2
        else:
            ice_melt_kg_m2 = None

        if save_mbs:
            # Calculate the climatic mb as delta of buckets and minus potential
            # ice melt, all in kg m-2
            delta_kg_m2 = (snow_buckets_new.sum(axis=1)  # sum of buckets at the end
                           - snow_buckets_old_sum)  # sum of buckets at the start
            if ice_melt_kg_m2 is not None:
                delta_kg_m2[all_melted_grid_points] -= ice_melt_kg_m2  # ice melt

            # save the climatic mb of this timestep
            self.climatic_mb[year] = delta_kg_m2

        # save the mb of ice, this includes potential ice gain from aging after
        # the call of _bucket_aging and melt where all snow/firn buckets are
        # empty
        if save_mbs:
            self.ice_mb[year] = self.mb_buckets_np[:, -1].copy()
        # we empty the ice bucket after saving to avoid any double counting
        self.mb_buckets_np[:, -1] = 0.0

        if save_mbs:
            self.mb_heights[year] = heights

        # update the current year of the buckets, this is set one timestep later
        # to the currently applied climate step (e.g. after applying the climate
        # of January the bucket refers to the first of February)
        if self.climate_resolution == 'annual':
            buckets_yr = int(year) + 1
            buckets_month = 1
            buckets_day = 1
            self.mb_buckets_year = buckets_yr
        elif self.climate_resolution == 'monthly':
            buckets_yr, buckets_month = floatyear_to_date(float(year))
            buckets_day = 1
            # special case when a new year starts
            if buckets_month == 12:
                buckets_yr += 1
                buckets_month = 1
            else:
                buckets_month += 1
            self.mb_buckets_year = date_to_floatyear(buckets_yr, buckets_month)
        elif self.climate_resolution == 'daily':
            buckets_yr, buckets_month, buckets_day = floatyear_to_date(
                float(year), months_only=False)
            # date_to_floatyear can deal with monthly and yearly overflows
            # (e.g. 32.01. == 01.02., and 32.12.2000 == 01.01.2001)
            self.mb_buckets_year = date_to_floatyear(
                buckets_yr, buckets_month, buckets_day + 1)
            # finally we get the values without the overflow for aging below
            buckets_yr, buckets_month, buckets_day = floatyear_to_date(
                self.mb_buckets_year, months_only=False
            )
        else:
            raise NotImplementedError(
                f"climate_resolution: {self.climate_resolution} ")

        # Finally the bucket aging, potentially new formed ice is considered in
        # the next climate step
        if self.aging_frequency == 'annual':
            if self.climate_resolution == 'annual':
                # we need to age each step
                self._bucket_aging()
            elif self.climate_resolution == 'monthly':
                # we age if the bucket month is January (bucket year is always
                # one timestep ahead of current climate year, see above)
                if buckets_month == 1:
                    self._bucket_aging()
            elif self.climate_resolution == 'daily':
                if buckets_month == 1 and buckets_day == 1:
                    self._bucket_aging()
            else:
                raise NotImplementedError(
                    f"climate_resolution: {self.climate_resolution} ")
        elif self.aging_frequency == 'monthly':
            if self.climate_resolution == 'monthly':
                # we need to age each step
                self._bucket_aging()
            elif self.climate_resolution == 'daily':
                if buckets_day == 1:
                    self._bucket_aging()
            else:
                # it is already checked at initialisation that
                # climate_resolution is <= aging_frequency, but if we have
                # overseen something, this should raise
                raise NotImplementedError(
                    f"climate_resolution: {self.climate_resolution} ")
        else:
            raise NotImplementedError(
                f"aging_frequency: {self.aging_frequency} ")

        # check if the resulting bucket should be stored for later
        if self.store_buckets:
            store_current_bucket = False
            if self.mb_buckets_year in self.store_buckets_dates:
                store_current_bucket = True
            elif self.store_buckets == 'annual':
                if buckets_month == 1 and buckets_day == 1:
                    store_current_bucket = True
            elif self.store_buckets == 'monthly':
                if buckets_day == 1:
                    store_current_bucket = True
            elif self.store_buckets == 'daily':
                store_current_bucket = True
            else:
                raise NotImplementedError(f"store_buckets: {self.store_buckets}")

<<<<<<< HEAD
            if store_current_bucket:
                self.mb_buckets_stored[self.mb_buckets_year] = pd.DataFrame(
                    self.mb_buckets_np[:, :-1].copy(),
                    index=self.buckets_grid_point_label,
                    columns=self.buckets[:-1],)

        # nothing to return as every thing is stored is some variables
        return None

    def _bucket_aging(self):
        """In this function the aging of buckets happens.

        This means all buckets are moved one step and an empty fresh snow bucket
        is added at the top. The last bucket is the ice bucket and it is always
        set to zero before calling the aging in
        _apply_climate_step_and_aging_to_buckets (but we also check for this).
=======
    def _check_for_full_years(self):
        # We check for full calendar years
        if self.years[0] != self.years[-1]:
            nr_of_months = (self.years[-1] - self.years[0] + 1) * 12
        else:
            nr_of_months = 12
        len_data_ok = len(self.years) == nr_of_months
        months_ok = (self.months[0] == 1) or (self.months[-1] == 12)
        if not months_ok or not len_data_ok:
            raise InvalidWorkflowError(
                "We now work exclusively with full calendar years. Check "
                "provided climate data! \n Your current selection: "
                f"{self.months[0]:02d}.{self.years[0]:04d} - "
                f"{self.months[-1]:02d}.{self.years[-1]:04d}\n"
                f"Your data has {len(self.years)} timestamps, but we expect "
                f"{nr_of_months}."
            )

    def is_year_valid(self, year: int) -> bool:
        """Check if a year is within the climate period.

        Returns
        -------
        bool
            True if the year is within the climate period.
>>>>>>> 49a1f9aa
        """
        return self.ys <= year <= self.ye

<<<<<<< HEAD
        mb_buckets_np = self.mb_buckets_np

        # check that all snow and firn buckets are positive
        if mb_buckets_np[:, :-1].min() < 0:
            raise ValueError("Bucket values must all be positive.")

        # check ice bucket is empty and we do not loose any mass
        if np.any(mb_buckets_np[:, -1]):
            raise ValueError("Ice bucket not empty, need to check!")

        mb_buckets_val_old = mb_buckets_np[:, :-1]
        len_h = len(self.buckets_grid_point_label)
        # add a new fresh snow bucket and move everything to the next older
        # bucket, the last firn bucket is transferred to ice here
        updated_bucket_np = np.concatenate(
            [np.zeros(len_h).reshape(len_h, 1), mb_buckets_val_old], axis=1)

        self.mb_buckets_np = updated_bucket_np

    def _run_until(self, heights, year, mb_resolution):

        # check the current year of the bucket has not exceeded the current year
        if self.mb_buckets_year > year and not self.use_previous_mbs:
            raise InvalidWorkflowError(
                "The current buckets are valid for the float year "
                f"{self.mb_buckets_year}, and you want to have values for "
                f"{year}. If you want to get previously calculated mass "
                "balance values set use_previous_mbs to True. Be aware that "
                "in case that previously calculated mb values are available "
                "your provided heights here will be ignored!")

        # calculate all needed time steps with the same heights
        if self.climate_resolution == 'annual':
            if mb_resolution == 'annual':
                missing_float_years = range(self.mb_buckets_year, year + 1)
            else:
                # mb_resolution can not be shorter than climate_resolution
                raise NotImplementedError(f"mb_resolution: {mb_resolution}")
        elif self.climate_resolution == 'monthly':
            if mb_resolution == 'annual':
                missing_float_years = float_years_timeseries(
                    y0=np.floor(self.mb_buckets_year), y1=year,
                    include_last_year=True, )
            elif mb_resolution == 'monthly':
                missing_float_years = float_years_timeseries(
                    y0=np.floor(self.mb_buckets_year), y1=np.ceil(year) + 1)
                # only keep those actually needed
                missing_float_years = [yr for yr in missing_float_years
                                       if yr <= year]
            else:
                # mb_resolution can not be shorter than climate_resolution
                raise NotImplementedError(f"mb_resolution: {mb_resolution}")
        elif self.climate_resolution == 'daily':
            if mb_resolution == 'annual':
                missing_float_years = float_years_timeseries(
                    y0=np.floor(self.mb_buckets_year), y1=year,
                    include_last_year=True, monthly=False)
            elif mb_resolution == 'monthly':
                missing_float_years = float_years_timeseries(
                    y0=np.floor(self.mb_buckets_year), y1=np.ceil(year) + 1,
                    monthly=False
                )
                # only keep those actually needed
                y, m = floatyear_to_date(year)
                y_end = y if m != 12 else y + 1
                m_end = m + 1 if m != 12 else 1
                missing_float_years = [yr for yr in missing_float_years
                                       if yr < date_to_floatyear(y_end, m_end)]
            elif mb_resolution == 'daily':
                missing_float_years = float_years_timeseries(
                    y0=np.floor(self.mb_buckets_year), y1=np.ceil(year) + 1,
                    monthly=False
                )
                # only keep those actually needed
                y, m, d = floatyear_to_date(year, months_only=False)
                missing_float_years = [yr for yr in missing_float_years
                                       # date_to_floatyear can handle overflows
                                       # e.g. 32.12.2000 == 01.01.2001
                                       if yr < date_to_floatyear(y, m, d + 1)]
            else:
                raise NotImplementedError(f"mb_resolution: {mb_resolution}")
        else:
            raise NotImplementedError(
                f"'climate_resolution': {self.climate_resolution}")

        # if use_previous_mbs=True it could be there are no missing_float_years
        for yr in missing_float_years:
            if yr < self.mb_buckets_year:
                continue

            self._apply_climate_step_and_aging_to_buckets(heights=heights,
                                                          year=yr)

    def get_annual_mb(self,
                      heights: ArrayLike,
                      year: int or float,
                      add_climate: bool = False,
                      climatic_mb_or_ice_mb: str = 'climatic_mb',
                      **kwargs,
                      ) -> np.float64 or tuple:
        """Get annual climatic mass balance or the ice mass balance.

        The ice mass balance is important for ice dynamics.

        Parameters
        ----------
        heights : ArrayLike
            The heights of each grid point for the provided year. They need to
            have the same length as the number of defined grid points and in
            the same order. The number of grid points at its order were defined
            either through fl or hbins at initialisation.
        year : int or float
            Year in calendar float year or as int
        add_climate : bool, default False
            Additionally returns mean temperature and the sums of melt
            temperature, total precipitation, and solid precipitation.
            Avoids recalculating climatology later in some workflows,
            e.g. ``run_with_hydro``.
        climatic_mb_or_ice_mb : str, default 'climatic_mb'
            Defines if you want to retrive the climatic mass balance or the mass
            balance only for ice. The later one is meant to be used together
            with ice dynamics
        **kwargs
            Extra arguments passed to subclasses of this method.

        Returns
        -------
        np.ndarray[np.float64] or tuple[np.ndarray]
            Annual climatic mass balance or ice mass balance in metres of ice
            per second. If ``add_climate`` is True, also returns mean
            temperature, the sums of melt temperature, total precipitation, and
            solid precipitation.
        """

        if climatic_mb_or_ice_mb == 'climatic_mb':
            mbs = self.climatic_mb
        elif climatic_mb_or_ice_mb == 'ice_mb':
            mbs = self.ice_mb
        else:
            raise NotImplementedError(
                f"'climatic_mb_or_ice_mb': {climatic_mb_or_ice_mb}")

        # compute all steps up to the desired target year using constant heights
        self._run_until(heights=heights, year=year,
                        mb_resolution='annual')

        # ok now everything should be available, and we can sum up annual values
        # as needed
        if self.climate_resolution == 'annual':
            annual_mb = mbs[year].values
        elif self.climate_resolution == 'monthly':
            float_months = float_years_timeseries(y0=year, y1=year+1,
                                                  monthly=True)[:-1]
            annual_mb = np.sum(mbs[float_months].values, axis=1)
        elif self.climate_resolution == 'daily':
            float_days = float_years_timeseries(y0=year, y1=year+1,
                                                monthly=False)[:-1]
            annual_mb = np.sum(mbs[float_days].values, axis=1)
        else:
            raise NotImplementedError(
                f"'climate_resolution': {self.climate_resolution}")

        # convert from kg m-2 to m s-1
        annual_mb = ((annual_mb - self.mbmod.bias) / self.sec_in_year(year) /
                     self.mbmod.rho)
=======
    def validate_year(self, year: int) -> int:
        """Get and validate if a year is outside the data's time range.

        Raises
        ------
        ValueError
            If the year is outside of the data's climate period.
        """
        if self.repeat:
            year = self.ys + (year - self.ys) % (self.ye - self.ys + 1)
        if not self.is_year_valid(year):  # this is overloaded by subclasses
            raise ValueError(
                f'year {year} out of the valid time bounds: '
                f'[{self.ys}, {self.ye}]'
            )
        return year

    def _get_tempformelt(self, temp):
        tempformelt = temp - self.temp_melt
        clip_min(tempformelt, 0, out=tempformelt)
        return tempformelt

    def _get_prcpsol(self, prcp, temp):
        fac = 1 - (temp - self.temp_all_solid) / (self.temp_all_liq - self.temp_all_solid)
        return prcp * clip_array(fac, 0, 1)

    def _get_climate_for_index(self, heights: ArrayLike, pok: ArrayLike
                               ) -> tuple:
        """Returns climate information at provided heights and time indexes.

        If only one time index is provided also the climate information is
        returned in 1D, otherwise in 2D.

        Parameters
        ----------
        heights : array_like
            the heights of interest in meters
        pok : np.ndarray
            the time indexes of interest

        Returns
        -------
        tuple[np.ndarray]
            Temperature, melt temperatures, total precipitation, and
            solid precipitation for each height pixel.
        """
        # Read already (temperature bias and precipitation factor corrected!)
        itemp = self.temp[pok]
        iprcp = self.prcp[pok]
        igrad = self.grad[pok]

        # For each height pixel:
        heights = np.asarray(heights)  # sometimes heights are passed as lists
        npix = len(heights)

        if np.size(pok) == 1:
            # fast path for 1D data (one time index)
            # Compute temp and tempformelt (temperature above melting threshold)
            temp = itemp + igrad * (heights - self.ref_hgt)
            tempformelt = self._get_tempformelt(temp)

            # Compute solid precipitation from total precipitation
            prcp = np.ones(npix) * iprcp
            prcpsol = self._get_prcpsol(prcp, temp)

            return temp, tempformelt, prcp, prcpsol

        # otherwise we need to handle 2D data
        # Compute temp and tempformelt (temperature above melting threshold)
        grad_temp = np.atleast_2d(igrad).repeat(npix, 0)
        grad_temp *= (heights.repeat(len(pok)).reshape(grad_temp.shape) -
                      self.ref_hgt)
        temp2d = np.atleast_2d(itemp).repeat(npix, 0) + grad_temp
        temp2dformelt = self._get_tempformelt(temp2d)

        # Compute solid precipitation from total precipitation
        prcp = np.atleast_2d(iprcp).repeat(npix, 0)
        prcpsol = self._get_prcpsol(prcp, temp2d)
>>>>>>> 49a1f9aa

        if add_climate:
            # because of the use of different climate resolutions we always need
            # to make a distinct call here, even it is potentially already
            # called in _apply_climate_step_and_aging_to_buckets
            t, tmelt, prcp, prcpsol = self.mbmod.get_annual_climate(
                heights=self.mb_heights[year], year=year)
            return annual_mb, t, tmelt, prcp, prcpsol
        else:
            return annual_mb

<<<<<<< HEAD
    def get_monthly_mb(self,
                       heights: ArrayLike,
                       year: float,
                       add_climate: bool = False,
                       climatic_mb_or_ice_mb: str = 'climatic_mb',
                       **kwargs,
                       ) -> np.float64 or tuple:
        """Get monthly climatic mass balance or the ice mass balance.
=======
    def get_monthly_climate(
        self, heights: np.ndarray, year: float = None
    ) -> tuple:
        """Monthly climate information at given heights.

        Note that prcp is corrected with the precipitation factor and that
        all other model biases (temp and prcp) are applied.

        Parameters
        ----------
        heights : np.ndarray[np.float64]
            Heights in m.
        year : float, optional
            The year (in the "floating year" convention). Default None.

        Returns
        -------
        tuple[np.ndarray]
            Temperatures, melt temperatures, total precipitation, and
            solid precipitation.
        """
        y, m = floatyear_to_date(year)
        y = self.validate_year(year=y)
        pok = np.where((self.years == y) & (self.months == m))[0][0]

        t, tmelt, prcp, prcpsol = self._get_climate_for_index(
            heights=heights, pok=pok,)

        # get tmelt for the entire month
        tmelt *= self.days_in_month(year=year)

        return t, tmelt, prcp, prcpsol

    def _get_2d_annual_climate(self, heights, year=None):
        # Avoid code duplication with a getter routine
        year = np.floor(year)
        year = self.validate_year(year=year)
        pok = np.where(self.years == year)[0]
        if len(pok) < 1:
            raise ValueError('Year {} not in record'.format(int(year)))

        t, tmelt, prcp, prcpsol = self._get_climate_for_index(
            heights=heights, pok=pok)

        return t, tmelt, prcp, prcpsol

    def get_annual_climate(self, heights, year=None):
        """Annual climate information at given heights.
>>>>>>> 49a1f9aa

        The ice mass balance is important for ice dynamics.

        Parameters
        ----------
        heights : ArrayLike
            The heights of each grid point for the provided year. They need to
            have the same length as the number of defined grid points and in
            the same order. The number of grid points at its order were defined
            either through fl or hbins at initialisation.
        year : float
            Year in calendar float year
        add_climate : bool, default False
            Additionally returns mean temperature and the sums of melt
            temperature, total precipitation, and solid precipitation.
            Avoids recalculating climatology later in some workflows,
            e.g. ``run_with_hydro``.
        climatic_mb_or_ice_mb : str, default 'climatic_mb'
            Defines if you want to retrive the climatic mass balance or the mass
            balance only for ice. The later one is meant to be used together
            with ice dynamics
        **kwargs
            Extra arguments passed to subclasses of this method.

        Returns
        -------
<<<<<<< HEAD
        np.ndarray[np.float64] or tuple[np.ndarray]
            Monthly climatic mass balance or ice mass balance in metres of ice
            per second. If ``add_climate`` is True, also returns mean
            temperature, the sums of melt temperature, total precipitation, and
            solid precipitation.
        """

        if climatic_mb_or_ice_mb == 'climatic_mb':
            mbs = self.climatic_mb
        elif climatic_mb_or_ice_mb == 'ice_mb':
            mbs = self.ice_mb
        else:
            raise NotImplementedError(
                f"'climatic_mb_or_ice_mb': {climatic_mb_or_ice_mb}")

        # compute all steps up to the desired target year using constant heights
        self._run_until(heights=heights, year=year,
                        mb_resolution='monthly')

        # ok now everything should be available, and we can sum up monthly
        # values as needed
        if self.climate_resolution == 'annual':
            raise NotImplementedError('You can not get a monthly mb with an '
                                      'annual climate resolution!')
        elif self.climate_resolution == 'monthly':
            monthly_mb = mbs[year].values
        elif self.climate_resolution == 'daily':
            y_start, m_start, d_start = floatyear_to_date(year,
                                                          months_only=False)
            float_days = float_years_timeseries(
                y0=year, y1=year + 1, monthly=False)[:-1]
            # only keep days larger equal than the start of the month
            float_days = [day for day in float_days
                          if day >= date_to_floatyear(y_start, m_start, 1)]
            # only keep days smaller the start of the next month
            m_end = m_start + 1 if m_start != 12 else 1
            y_end = y_start if m_start != 12 else y_start + 1
            float_days = [day for day in float_days
                          if day < date_to_floatyear(y_end, m_end, 1)]
            monthly_mb = np.sum(mbs[float_days].values, axis=1)
        else:
            raise NotImplementedError(
                f"'climate_resolution': {self.climate_resolution}")

        # convert from kg m-2 to m s-1
        monthly_mb = ((monthly_mb / self.sec_in_month(year=year) -
                       self.mbmod.bias / self.sec_in_year(year)) /
                      self.mbmod.rho)

        if add_climate:
            # because of the use of different climate resolutions we always need
            # to make a distinct call here, even it is potentially already
            # called in _apply_climate_step_and_aging_to_buckets
            t, tmelt, prcp, prcpsol = self.mbmod.get_monthly_climate(
                heights=self.mb_heights[year], year=year)
            return monthly_mb, t, tmelt, prcp, prcpsol
        else:
            return monthly_mb

    def get_daily_mb(self,
                     heights: ArrayLike,
                     year: float,
                     add_climate: bool = False,
                     climatic_mb_or_ice_mb: str = 'climatic_mb',
                     **kwargs,
                     ) -> np.float64 or tuple:
        """Get daily climatic mass balance or the ice mass balance.

        The ice mass balance is important for ice dynamics.

        Parameters
        ----------
        heights : ArrayLike
            The heights of each grid point for the provided year. They need to
            have the same length as the number of defined grid points and in
            the same order. The number of grid points at its order were defined
            either through fl or hbins at initialisation.
        year : float
            Year in calendar float year
=======
        tuple
            Mean temperature, and sums of melt temperature,
            precipitation, and solid precipitation.
        """
        t, tmelt, prcp, prcpsol = self._get_2d_annual_climate(
            heights=heights, year=year)
        myr = date_to_floatyear(np.repeat(int(np.floor(year)), 12),
                                np.arange(1, 13))
        days_of_month = [self.days_in_month(year=yr) for yr in myr]
        # get tmelt for the entire month
        tmelt *= days_of_month

        return (t.mean(axis=1), tmelt.sum(axis=1),
                prcp.sum(axis=1), prcpsol.sum(axis=1))

    def get_monthly_mb(self,
                       heights: np.ndarray,
                       year: float = None,
                       add_climate: bool = False,
                       **kwargs,
                       ) -> np.float64 or tuple:
        """Get monthly mass balance.

        Parameters
        ----------
        heights : array_like
            Heights in m.
        year : float, optional
            The year (in the "floating year" convention). Default None.
        add_climate : bool, default False
            Additionally returns mean temperature and the sums of melt
            temperature, total precipitation, and solid precipitation.
            Avoids recalculating climatology later in some workflows,
            e.g. ``run_with_hydro``.
        **kwargs
            Extra arguments passed to subclasses of this method.

        Returns
        -------
        np.ndarray[np.float64] or tuple[np.ndarray]
            Monthly mass balance in metres of ice per second. If
            ``add_climate`` is True, also returns mean temperature and
            the sums of melt temperature, total precipitation, and
            solid precipitation.
        """
        t, tmelt, prcp, prcpsol = self.get_monthly_climate(heights, year=year)

        # lenght of the month in days already considered in tmelt in get_monhtly_climate
        mb_month = prcpsol - self.melt_f * tmelt
        sec_in_month = self.sec_in_month(year=year)
        mb_month -= (self.bias * sec_in_month / self.sec_in_year(year=year))
        if add_climate:
            return mb_month / sec_in_month / self.rho, t, tmelt, prcp, prcpsol
        return mb_month / sec_in_month / self.rho

    def get_annual_mb(self, heights, year=None, add_climate=False, **kwargs):
        """Get annual mass balance.

        Parameters
        ----------
        heights : array_like
            Heights in m.
        year : float, optional
            The year (in the "floating year" convention). Default None.
>>>>>>> 49a1f9aa
        add_climate : bool, default False
            Additionally returns mean temperature and the sums of melt
            temperature, total precipitation, and solid precipitation.
            Avoids recalculating climatology later in some workflows,
            e.g. ``run_with_hydro``.
<<<<<<< HEAD
        climatic_mb_or_ice_mb : str, default 'climatic_mb'
            Defines if you want to retrive the climatic mass balance or the mass
            balance only for ice. The later one is meant to be used together
            with ice dynamics
        **kwargs
            Extra arguments passed to subclasses of this method.

        Returns
        -------
        np.ndarray[np.float64] or tuple[np.ndarray]
            Daily climatic mass balance or ice mass balance in metres of ice
            per second. If ``add_climate`` is True, also returns mean
            temperature, the sums of melt temperature, total precipitation, and
            solid precipitation.
        """

        if climatic_mb_or_ice_mb == 'climatic_mb':
            mbs = self.climatic_mb
        elif climatic_mb_or_ice_mb == 'ice_mb':
            mbs = self.ice_mb
        else:
            raise NotImplementedError(
                f"'climatic_mb_or_ice_mb': {climatic_mb_or_ice_mb}")

        # compute all steps up to the desired target year using constant heights
        self._run_until(heights=heights, year=year,
                        mb_resolution='daily')

        # ok now everything should be available
        if self.climate_resolution in ['annual', 'monthly']:
            raise NotImplementedError(
                'You can not get a daily mb with an annual or monthly climate '
                f'resolution! Your climate resolution: {self.climate_resolution}')
        elif self.climate_resolution == 'daily':
            daily_mb = mbs[year].values
        else:
            raise NotImplementedError(
                f"'climate_resolution': {self.climate_resolution}")

        # convert from kg m-2 to m s-1
        daily_mb = ((daily_mb / SEC_IN_DAY -
                     self.mbmod.bias / self.sec_in_year(year)) /
                    self.mbmod.rho)

=======
        **kwargs
            Extra arguments passed to subclasses of this method.

        Returns
        -------
        np.ndarray[np.float64] or tuple[np.ndarray]
            Annual mass balance in metres of ice per second. If
            ``add_climate`` is True, also returns mean temperature and
            the sums of melt temperature, total precipitation, and
            solid precipitation.
        """
        t, tmelt, prcp, prcpsol = self._get_2d_annual_climate(heights, year)
        myr = date_to_floatyear(np.repeat(int(np.floor(year)), 12),
                                np.arange(1, 13))
        days_of_month = [self.days_in_month(year=yr) for yr in myr]
        # get tmelt for the entire month
        tmelt *= days_of_month

        mb_annual = np.sum(prcpsol - self.melt_f * tmelt, axis=1)
        mb_annual = ((mb_annual - self.bias) / self.sec_in_year(year=year) /
                     self.rho)
        if add_climate:
            return (mb_annual, t.mean(axis=1), tmelt.sum(axis=1),
                    prcp.sum(axis=1), prcpsol.sum(axis=1))
        return mb_annual


class DailyTIModel(MonthlyTIModel):
    """Daily temperature index model."""

    def __init__(
        self,
        gdir,
        filename: str = 'climate_historical_daily',
        input_filesuffix: str = '',
        settings_filesuffix: str = '',
        fl_id: int = None,
        melt_f: float = None,
        temp_bias: float = None,
        prcp_fac: float = None,
        bias: float = 0.0,
        temp_melt: float = 0.0,
        ys: int = None,
        ye: int = None,
        repeat: bool = False,
        check_calib_params: bool = True,
        check_climate_data: bool = True,
        use_leap_years: bool = True,
    ):
        """Inherits from MonthlyTIModel.

        Parameters
        ----------
        gdir : GlacierDirectory
            The glacier directory.
        filename : str, default 'climate_historical_daily'
            Set to a different BASENAME if you want to use alternative
            climate data.
        input_filesuffix : str, optional
            Append a suffix to the climate input filename (useful for
            GCM runs).
        settings_filesuffix : str, optional
            Append a suffix to the settings file (useful for sensitivity
            runs).
        fl_id : int, optional
            If this flowline has been calibrated alone and has specific
            model parameters.
        melt_f : float, optional
            The value of the melt factor you want to use, here the unit
            is kg m-2 day-1 K-1. Defaults to the calibrated value.
        temp_bias : float, optional
            The value of the temperature bias. Defaults to the
            calibrated value.
        prcp_fac : float, optional
            The value of the precipitation factor. Defaults to the
            calibrated value.
        bias : float, default 0.0
            The value of the calibration bias [mm we yr-1]. Defaults to
            the calibrated value. Note that this bias is *subtracted*
            from the computed MB. Indeed:
            BIAS = MODEL_MB - REFERENCE_MB.
        temp_melt : float, default 0.0
            The threshold for the air temperature above which ice melt is
            assumed to occur (0°C the default for daily mb models).
        ys : int, optional
            The end of the climate period where the MB model is valid.
            Defaults to the period with available data.
        ye : int, optional
            The end of the climate period where the MB model is valid.
            Defaults to the period with available data.
        repeat : bool, default False
            Whether the climate period given by [ys, ye] should be
            repeated indefinitely in a circular way.
        check_calib_params : bool, default True
            OGGM will try hard not to use wrongly calibrated parameters
            by checking the global parameters used during calibration
            and the ones you are using at run time. If they don't
            match, it will raise an error. Set to ``False`` to suppress
            this check.
        check_climate_data : bool, default True
            If True the climate input data is checked if it is provided in total
            years and that the length matches.
        use_leap_years : bool, default False
            If the calendar should use leap years
        """

        self.settings_filesuffix = settings_filesuffix
        gdir.settings_filesuffix = settings_filesuffix

        # Do not pass kwargs to prevent subclasses passing illegal args
        # to MonthlyTIModel.
        super(DailyTIModel, self).__init__(
            gdir=gdir,
            filename=filename,
            input_filesuffix=input_filesuffix,
            settings_filesuffix=settings_filesuffix,
            fl_id=fl_id,
            melt_f=melt_f,
            temp_bias=temp_bias,
            prcp_fac=prcp_fac,
            bias=bias,
            temp_melt=temp_melt,
            ys=ys,
            ye=ye,
            repeat=repeat,
            check_calib_params=check_calib_params,
            check_climate_data=check_climate_data,
            use_leap_years=use_leap_years,
        )

    def _check_for_full_years(self):
        # We check for full calendar years
        nr_of_days = 0
        for yr in np.arange(self.years[0], self.years[-1] + 1):
            nr_of_days += self.days_in_year(yr)
        len_data_ok = len(self.years) == nr_of_days
        months_ok = (self.months[0] == 1) and (self.months[-1] == 12)
        days_ok = (self.days[0] == 1) and (self.days[-1] == 31)
        if not months_ok or not days_ok or not len_data_ok:
            raise InvalidWorkflowError(
                "We now work exclusively with full calendar years (01.01. - "
                "31.12.). Check provided climate data!\nYour current selection: "
                f"{self.days[0]:02d}.{self.months[0]:02d}.{self.years[0]:04d} - "
                f"{self.days[-1]:02d}.{self.months[-1]:02d}.{self.years[-1]:04d}"
                f"\nYour data has {len(self.years)} timestamps, but we expect "
                f"{nr_of_days}."
            )

    def get_annual_climate(self, heights, year=None):
        t, tmelt, prcp, prcpsol = self._get_2d_annual_climate(heights, year)

        return (t.mean(axis=1), tmelt.sum(axis=1),
                prcp.sum(axis=1), prcpsol.sum(axis=1))

    def _get_2d_monthly_climate(
        self, heights: np.ndarray, year: float = None
    ) -> tuple:
        y, m = floatyear_to_date(year)
        y = self.validate_year(year=y)
        pok = np.where((self.years == y) & (self.months == m))[0]

        t, tmelt, prcp, prcpsol = self._get_climate_for_index(
            heights=heights, pok=pok)

        return t, tmelt, prcp, prcpsol

    def get_monthly_climate(
        self, heights: np.ndarray, year: float = None
    ) -> tuple:
        """Monthly climate information at given heights.

        Note that prcp is corrected with the precipitation factor and that
        all other model biases (temp and prcp) are applied.

        Parameters
        ----------
        heights : np.ndarray[np.float64]
            Heights in m.
        year : float, optional
            The year (in the "floating year" convention). Default None.

        Returns
        -------
        tuple[np.ndarray]
            Temperatures, melt temperatures, total precipitation, and
            solid precipitation.
        """

        t, tmelt, prcp, prcpsol = self._get_2d_monthly_climate(heights, year)

        return (t.mean(axis=1), tmelt.sum(axis=1),
                prcp.sum(axis=1), prcpsol.sum(axis=1))

    def get_daily_climate(self,
                          heights: np.ndarray,
                          year: float = None,
                          ) -> tuple:
        """Daily climate information at given heights.

        Note that prcp is corrected with the precipitation factor and that
        all other model biases (temp and prcp) are applied.

        Parameters
        ----------
        heights : np.ndarray[np.float64]
            Heights in m.
        year : float, optional
            The year (in the "floating year" convention). Default None.

        Returns
        -------
        tuple[np.ndarray]
            Temperatures, melt temperatures, total precipitation, and
            solid precipitation.
        """
        y, m, d = floatyear_to_date(year, months_only=False)
        y = self.validate_year(year=y)
        pok = np.where((self.years == y) &
                       (self.months == m) &
                       (self.days == d))[0][0]

        t, tmelt, prcp, prcpsol = self._get_climate_for_index(
            heights=heights, pok=pok, )

        return t, tmelt, prcp, prcpsol

    def get_daily_mb(self,
                     heights: np.ndarray,
                     year: int = None,
                     add_climate: bool = False,
                     **kwargs,
                     ) -> np.float64 or tuple:
        """Get daily mass balance.

        Accounts for leap years by default.

        Parameters
        ----------
        heights : array_like
            Heights in m.
        year : int, optional
            The year (in the "floating year" convention). Default None.
        add_climate : bool, default False
            Additionally returns mean temperature and the sums of melt
            temperature, total precipitation, and solid precipitation.
            Avoids recalculating climatology later in some workflows,
            e.g. ``run_with_hydro``.
        **kwargs
            Extra arguments passed to subclasses of this method.

        Returns
        -------
        np.ndarray[np.float64] or tuple[np.ndarray]
            Daily mass balance in metres of ice per second. If
            ``add_climate`` is True, also returns mean temperature and
            the sums of melt temperature, total precipitation, and
            solid precipitation.
        """
        t, tmelt, prcp, prcpsol = self.get_daily_climate(heights, year=year)

        mb_daily = prcpsol - self.melt_f * tmelt
        mb_daily -= (self.bias * SEC_IN_DAY / self.sec_in_year(year=year))

        if add_climate:
            return (mb_daily / SEC_IN_DAY / self.rho,
                    t, tmelt, prcp, prcpsol)
        return mb_daily / SEC_IN_DAY / self.rho

    def get_monthly_mb(self,
                       heights: np.ndarray,
                       year: float = None,
                       add_climate: bool = False,
                       **kwargs,
                       ) -> np.float64 or tuple:
        """Get monthly mass balance.

        Parameters
        ----------
        heights : np.ndarray
            Heights in m.
        year : float, optional
            The year (in the "floating year" convention). Default None.
        add_climate : bool, default False
            Additionally returns mean temperature and the sums of melt
            temperature, total precipitation, and solid precipitation.
            Avoids recalculating climatology later in some workflows,
            e.g. ``run_with_hydro``.
        **kwargs
            Extra arguments passed to subclass implementations of this
            method.


        Returns
        -------
        np.float64 or tuple[np.ndarray]
            Monthly mass balance in metres of ice per second. If
            ``add_climate`` is True, also returns mean temperature and
            the sums of melt temperature, total precipitation, and
            solid precipitation.
        """
        t, tmelt, prcp, prcpsol = self._get_2d_monthly_climate(heights, year)

        mb_month = np.sum(prcpsol - self.melt_f * tmelt,
                          axis=1)
        sec_in_month = self.sec_in_month(year=year)
        mb_month -= (self.bias * sec_in_month / self.sec_in_year(year=year))

        if add_climate:
            return (mb_month / sec_in_month / self.rho, t.mean(axis=1),
                    tmelt.sum(axis=1), prcp.sum(axis=1), prcpsol.sum(axis=1))

        return mb_month / sec_in_month / self.rho

    def get_annual_mb(self,
                      heights: np.ndarray,
                      year: float = None,
                      add_climate: bool = False,
                      **kwargs,
                      ) -> np.float64 or tuple:
        """Get annual mass balance.

        This is equivalent to taking the sum of ``get_daily_mb``.

        Parameters
        ----------
        heights : array_like
            Heights in m.
        year : float, optional
            The year (in the "floating year" convention). Default None.
        add_climate : bool, default False
            Additionally returns mean temperature and the sums of melt
            temperature, total precipitation, and solid precipitation.
            Avoids recalculating climatology later in some workflows,
            e.g. ``run_with_hydro``.
        **kwargs
            Extra arguments passed to ``get_2d_temperature``.

        Returns
        -------
        np.ndarray[np.float64] or tuple[np.ndarray]
            Annual mass balance in metres of ice per second. If
            ``add_climate`` is True, also returns mean temperature and
            the sums of melt temperature, total precipitation, and
            solid precipitation.
        """
        t, tmelt, prcp, prcpsol = self._get_2d_annual_climate(heights, year)

        mb_annual = np.sum(prcpsol - self.melt_f * tmelt,
                           axis=1)
        mb_annual = ((mb_annual - self.bias) / self.sec_in_year(year=year) /
                     self.rho)

>>>>>>> 49a1f9aa
        if add_climate:
            # because of the use of different climate resolutions we always need
            # to make a distinct call here, even it is potentially already
            # called in _apply_climate_step_and_aging_to_buckets
            t, tmelt, prcp, prcpsol = self.mbmod.get_daily_climate(
                heights=self.mb_heights[year], year=year)
            return daily_mb, t, tmelt, prcp, prcpsol
        else:
            return daily_mb

    def get_ela(self, year=None, **kwargs):
        # an idea to implement get_ela could be to use the previously computed
        # climatic_mb values together with the used heights and do an
        # interpolation to find the height where climatic_mb = 0, see spline_fit
        # in dynamic spinup
        raise NotImplementedError("Getting the ela for SfcTypeTIModel is"
                                  "currently not supported.")


class ConstantMassBalance(MassBalanceModel):
    """Constant mass balance during a chosen period.

    This is useful for equilibrium experiments.

    IMPORTANT: the "naive" implementation requires to compute the massbalance
    N times for each simulation year, where N is the number of years over the
    climate period to average. This is very expensive, and therefore we use
    interpolation. This makes it *unusable* with MB models relying on the
    computational domain being always the same.

    If your model requires constant domain size, conisder using RandomMassBalance
    instead.

    Note that it uses the "correct" way to represent the average mass balance
    over a given period. See: https://oggm.org/2021/08/05/mean-forcing/

    Attributes
    ----------
    y0 : int
        the center year of the period
    halfsize : int
        the halfsize of the period
    years : ndarray
        the years of the period
    """

    def __init__(self, gdir, mb_model_class=MonthlyTIModel,
                 y0=None, halfsize=15,
                 **kwargs):
        """Initialize

        Parameters
        ----------
        gdir : GlacierDirectory
            the glacier directory
        mb_model_class : MassBalanceModel, default ``MonthlyTIModel``
            the MassBalanceModel to use for the constant climate
        y0 : int, required
            the year at the center of the period of interest.
        halfsize : int, optional
            the half-size of the time window (window size = 2 * halfsize + 1)
        **kwargs:
            keyword arguments to pass to the mb_model_class
        """

        super().__init__()
        self.mbmod = mb_model_class(gdir=gdir, **kwargs)

        if y0 is None:
            raise InvalidParamsError('Please set `y0` explicitly')

        # This is a quick'n dirty optimisation
        try:
            fls = gdir.read_pickle('model_flowlines')
            h = []
            for fl in fls:
                # We use bed because of overdeepenings
                h = np.append(h, fl.bed_h)
                h = np.append(h, fl.surface_h)
            zminmax = np.round([np.min(h)-50, np.max(h)+2000])
        except FileNotFoundError:
            # in case we don't have them
            with ncDataset(gdir.get_filepath('gridded_data')) as nc:
                if np.isfinite(nc.min_h_dem):
                    # a bug sometimes led to non-finite
                    zminmax = [nc.min_h_dem-250, nc.max_h_dem+1500]
                else:
                    zminmax = [nc.min_h_glacier-1250, nc.max_h_glacier+1500]
        self.hbins = np.arange(*zminmax, step=10)
        self.valid_bounds = self.hbins[[0, -1]]
        self.y0 = y0
        self.halfsize = halfsize
        self.years = np.arange(y0-halfsize, y0+halfsize+1)
        self.hemisphere = gdir.hemisphere

    @property
    def temp_bias(self):
        """Temperature bias to add to the original series."""
        return self.mbmod.temp_bias

    @temp_bias.setter
    def temp_bias(self, value):
        for attr_name in ['_lazy_interp_yr', '_lazy_interp_m']:
            if hasattr(self, attr_name):
                delattr(self, attr_name)
        self.mbmod.temp_bias = value

    @property
    def prcp_fac(self):
        """Precipitation factor to apply to the original series."""
        return self.mbmod.prcp_fac

    @prcp_fac.setter
    def prcp_fac(self, value):
        for attr_name in ['_lazy_interp_yr', '_lazy_interp_m']:
            if hasattr(self, attr_name):
                delattr(self, attr_name)
        self.mbmod.prcp_fac = value

    @property
    def bias(self):
        """Residual bias to apply to the original series."""
        return self.mbmod.bias

    @bias.setter
    def bias(self, value):
        self.mbmod.bias = value

    @lazy_property
    def interp_yr(self):
        # annual MB
        mb_on_h = self.hbins * 0.
        for yr in self.years:
            mb_on_h += self.mbmod.get_annual_mb(self.hbins, year=yr)
        return interp1d(self.hbins, mb_on_h / len(self.years))

    @lazy_property
    def interp_m(self):
        # monthly MB
        months = np.arange(12)+1
        interp_m = []
        for m in months:
            mb_on_h = self.hbins*0.
            for yr in self.years:
                yr = date_to_floatyear(yr, m)
                mb_on_h += self.mbmod.get_monthly_mb(self.hbins, year=yr)
            interp_m.append(interp1d(self.hbins, mb_on_h / len(self.years)))
        return interp_m

    def is_year_valid(self, year):
        return True

    def get_monthly_climate(self, heights, year=None):
        """Average climate information at given heights.

        Note that prcp is corrected with the precipitation factor and that
        all other biases (precipitation, temp) are applied

        Returns
        -------
        (temp, tempformelt, prcp, prcpsol)
        """
        _, m = floatyear_to_date(year)
        yrs = [date_to_floatyear(y, m) for y in self.years]
        heights = np.atleast_1d(heights)
        nh = len(heights)
        shape = (len(yrs), nh)
        temp = np.zeros(shape)
        tempformelt = np.zeros(shape)
        prcp = np.zeros(shape)
        prcpsol = np.zeros(shape)
        for i, yr in enumerate(yrs):
            t, tm, p, ps = self.mbmod.get_monthly_climate(heights, year=yr)
            temp[i, :] = t
            tempformelt[i, :] = tm
            prcp[i, :] = p
            prcpsol[i, :] = ps
        return (np.mean(temp, axis=0),
                np.mean(tempformelt, axis=0),
                np.mean(prcp, axis=0),
                np.mean(prcpsol, axis=0))

    def get_annual_climate(self, heights, year=None):
        """Average climate information at given heights.

        Note that prcp is corrected with the precipitation factor and that
        all other biases (precipitation, temp) are applied

        Returns
        -------
        (temp, tempformelt, prcp, prcpsol)
        """
        yrs = float_years_timeseries(self.years[0], self.years[-1],
                                     include_last_year=True)
        heights = np.atleast_1d(heights)
        nh = len(heights)
        shape = (len(yrs), nh)
        temp = np.zeros(shape)
        tempformelt = np.zeros(shape)
        prcp = np.zeros(shape)
        prcpsol = np.zeros(shape)
        for i, yr in enumerate(yrs):
            t, tm, p, ps = self.mbmod.get_monthly_climate(heights, year=yr)
            temp[i, :] = t
            tempformelt[i, :] = tm
            prcp[i, :] = p
            prcpsol[i, :] = ps
        # Note that we do not weight for number of days per month:
        # this is consistent with OGGM's calendar
        return (np.mean(temp, axis=0),
                np.mean(tempformelt, axis=0) * 12,
                np.mean(prcp, axis=0) * 12,
                np.mean(prcpsol, axis=0) * 12)

    def get_monthly_mb(self, heights, year=None, add_climate=False, **kwargs):
        yr, m = floatyear_to_date(year)
        if add_climate:
            t, tmelt, prcp, prcpsol = self.get_monthly_climate(heights, year=year)
            return self.interp_m[m-1](heights), t, tmelt, prcp, prcpsol
        return self.interp_m[m-1](heights)

    def get_annual_mb(self, heights, year=None, add_climate=False, **kwargs):
        mb = self.interp_yr(heights)
        if add_climate:
            t, tmelt, prcp, prcpsol = self.get_annual_climate(heights)
            return mb, t, tmelt, prcp, prcpsol
        return mb


class RandomMassBalance(MassBalanceModel):
    """Random shuffle of all MB years within a given time period.

    This is useful for finding a possible past glacier state or for sensitivity
    experiments.

    Note that this is going to be sensitive to extreme years in certain
    periods, but it is by far more physically reasonable than other
    approaches based on gaussian assumptions.
    """

    def __init__(self, gdir, mb_model_class=MonthlyTIModel,
                 y0=None, halfsize=15, seed=None,
                 all_years=False, unique_samples=False,
                 prescribe_years=None,
                 **kwargs):
        """Initialize.

        Parameters
        ----------
        gdir : GlacierDirectory
            the glacier directory
        mb_model_class : MassBalanceModel, default ``MonthlyTIModel``
            the MassBalanceModel to use for the random shuffle
        y0 : int, required
            the year at the center of the period of interest.
        halfsize : int, optional
            the half-size of the time window (window size = 2 * halfsize + 1)
        seed : int, optional
            Random seed used to initialize the pseudo-random number generator.
        all_years : bool
            if True, overwrites ``y0`` and ``halfsize`` to use all available
            years.
        unique_samples: bool
            if true, chosen random mass balance years will only be available
            once per random climate period-length
            if false, every model year will be chosen from the random climate
            period with the same probability
        prescribe_years : pandas Series
            instead of random samples, take a series of (i, y) pairs where
            (i) is the simulation year index and (y) is the year to pick in the
            original timeseries. Overrides `y0`, `halfsize`, `all_years`,
            `unique_samples` and `seed`.
        **kwargs:
            keyword arguments to pass to the mb_model_class
        """

        super().__init__()
        self.valid_bounds = [-1e4, 2e4]  # in m
        self.mbmod = mb_model_class(gdir=gdir, **kwargs)

        # Climate period
        self.prescribe_years = prescribe_years

        if self.prescribe_years is None:
            # Normal stuff
            self.rng = np.random.RandomState(seed)
            if all_years:
                self.years = self.mbmod.years
            else:
                if y0 is None:
                    raise InvalidParamsError('Please set `y0` explicitly')
                self.years = np.arange(y0 - halfsize, y0 + halfsize + 1)
        else:
            self.rng = None
            self.years = self.prescribe_years.index

        self.yr_range = (self.years[0], self.years[-1] + 1)
        self.ny = len(self.years)
        self.hemisphere = gdir.hemisphere

        self._state_yr = dict()

        # Sampling without replacement
        self.unique_samples = unique_samples
        if self.unique_samples:
            self.sampling_years = self.years

    @property
    def temp_bias(self):
        """Temperature bias to add to the original series."""
        return self.mbmod.temp_bias

    @temp_bias.setter
    def temp_bias(self, value):
        """Temperature bias to add to the original series."""
        self.mbmod.temp_bias = value

    @property
    def prcp_fac(self):
        """Precipitation factor to apply to the original series."""
        return self.mbmod.prcp_fac

    @prcp_fac.setter
    def prcp_fac(self, value):
        """Precipitation factor to apply to the original series."""
        self.mbmod.prcp_fac = value

    @property
    def bias(self):
        """Residual bias to apply to the original series."""
        return self.mbmod.bias

    @bias.setter
    def bias(self, value):
        """Residual bias to apply to the original series."""
        self.mbmod.bias = value

    def is_year_valid(self, year):
        return True

    def get_state_yr(self, year=None):
        """For a given year, get the random year associated to it."""
        year = int(year)
        if year not in self._state_yr:
            if self.prescribe_years is not None:
                self._state_yr[year] = self.prescribe_years.loc[year]
            else:
                if self.unique_samples:
                    # --- Sampling without replacement ---
                    if self.sampling_years.size == 0:
                        # refill sample pool when all years were picked once
                        self.sampling_years = self.years
                    # choose one year which was not used in the current period
                    _sample = self.rng.choice(self.sampling_years)
                    # write chosen year to dictionary
                    self._state_yr[year] = _sample
                    # update sample pool: remove the chosen year from it
                    self.sampling_years = np.delete(
                        self.sampling_years,
                        np.where(self.sampling_years == _sample))
                else:
                    # --- Sampling with replacement ---
                    self._state_yr[year] = self.rng.randint(*self.yr_range)
        return self._state_yr[year]

    def get_monthly_mb(self, heights, year=None, **kwargs):
        ryr, m = floatyear_to_date(year)
        ryr = date_to_floatyear(self.get_state_yr(ryr), m)
        return self.mbmod.get_monthly_mb(heights, year=ryr, **kwargs)

    def get_annual_mb(self, heights, year=None, **kwargs):
        ryr = self.get_state_yr(int(year))
        return self.mbmod.get_annual_mb(heights, year=ryr, **kwargs)


class UncertainMassBalance(MassBalanceModel):
    """Adding uncertainty to a mass balance model.

    There are three variables for which you can add uncertainty:
    - temperature (additive bias)
    - precipitation (multiplicative factor)
    - residual (a bias in units of MB)
    """

    def __init__(self, basis_model,
                 rdn_temp_bias_seed=None, rdn_temp_bias_sigma=0.1,
                 rdn_prcp_fac_seed=None, rdn_prcp_fac_sigma=0.1,
                 rdn_bias_seed=None, rdn_bias_sigma=100):
        """Initialize.

        Parameters
        ----------
        basis_model : MassBalanceModel
            the model to which you want to add the uncertainty to
        rdn_temp_bias_seed : int
            the seed of the random number generator
        rdn_temp_bias_sigma : float
            the standard deviation of the random temperature error
        rdn_prcp_fac_seed : int
            the seed of the random number generator
        rdn_prcp_fac_sigma : float
            the standard deviation of the random precipitation error
            (to be consistent this should be renamed prcp_fac as well)
        rdn_bias_seed : int
            the seed of the random number generator
        rdn_bias_sigma : float
            the standard deviation of the random MB error
        """
        super(UncertainMassBalance, self).__init__()
        # the aim here is to change temp_bias and prcp_fac so
        self.mbmod = basis_model
        self.hemisphere = basis_model.hemisphere
        self.valid_bounds = self.mbmod.valid_bounds
        self.is_year_valid = self.mbmod.is_year_valid
        self.rng_temp = np.random.RandomState(rdn_temp_bias_seed)
        self.rng_prcp = np.random.RandomState(rdn_prcp_fac_seed)
        self.rng_bias = np.random.RandomState(rdn_bias_seed)
        self._temp_sigma = rdn_temp_bias_sigma
        self._prcp_sigma = rdn_prcp_fac_sigma
        self._bias_sigma = rdn_bias_sigma
        self._state_temp = dict()
        self._state_prcp = dict()
        self._state_bias = dict()

    def is_year_valid(self, year):
        return self.mbmod.is_year_valid(year)

    @property
    def temp_bias(self):
        """Temperature bias to add to the original series."""
        return self.mbmod.temp_bias

    @temp_bias.setter
    def temp_bias(self, value):
        """Temperature bias to add to the original series."""
        self.mbmod.temp_bias = value

    @property
    def prcp_fac(self):
        """Precipitation factor to apply to the original series."""
        return self.mbmod.prcp_fac

    @prcp_fac.setter
    def prcp_fac(self, value):
        """Precipitation factor to apply to the original series."""
        self.mbmod.prcp_fac = value

    def _get_state_temp(self, year):
        year = int(year)
        if year not in self._state_temp:
            self._state_temp[year] = self.rng_temp.randn() * self._temp_sigma
        return self._state_temp[year]

    def _get_state_prcp(self, year):
        year = int(year)
        if year not in self._state_prcp:
            self._state_prcp[year] = self.rng_prcp.randn() * self._prcp_sigma
        return self._state_prcp[year]

    def _get_state_bias(self, year):
        year = int(year)
        if year not in self._state_bias:
            self._state_bias[year] = self.rng_bias.randn() * self._bias_sigma
        return self._state_bias[year]

    def get_monthly_mb(self, heights, year=None, **kwargs):
        raise NotImplementedError()

    def get_annual_mb(self, heights, year=None, fl_id=None, **kwargs):

        # Keep the original biases and add a random error
        _t = self.mbmod.temp_bias
        _p = self.mbmod.prcp_fac
        _b = self.mbmod.bias
        self.mbmod.temp_bias = self._get_state_temp(year) + _t
        self.mbmod.prcp_fac = self._get_state_prcp(year) + _p
        self.mbmod.bias = self._get_state_bias(year) + _b
        try:
            out = self.mbmod.get_annual_mb(heights, year=year, fl_id=fl_id)
        except BaseException:
            self.mbmod.temp_bias = _t
            self.mbmod.prcp_fac = _p
            self.mbmod.bias = _b
            raise
        # Back to normal
        self.mbmod.temp_bias = _t
        self.mbmod.prcp_fac = _p
        self.mbmod.bias = _b
        return out


class MultipleFlowlineMassBalance(MassBalanceModel):
    """Handle mass balance at the glacier level instead of flowline level.

    Convenience class doing not much more than wrapping a list of mass balance
    models, one for each flowline.

    This is useful for real-case studies, where each flowline might have
    different model parameters.

    Attributes
    ----------
    fls : list
        list of flowline objects

    """

    def __init__(self, gdir, settings_filesuffix='',
                 fls=None, mb_model_class=MonthlyTIModel,
                 use_inversion_flowlines=False,
                 input_filesuffix='',
                 **kwargs):
        """Initialize.

        Parameters
        ----------
        gdir : GlacierDirectory
            the glacier directory
        settings_filesuffix : str, optional
            You can use a different set of settings by providing a
            filesuffix. This is useful for sensitivity experiments.
        fls : list, optional
            list of flowline objects to use (defaults to 'model_flowlines')
        mb_model_class : MassBalanceModel, default ``MonthlyTIModel``
            the MassBalanceModel to use e.g. ``DailyTIModel``,
            ``ConstantMassBalance``.
        use_inversion_flowlines: bool, optional
            use 'inversion_flowlines' instead of 'model_flowlines'
        kwargs : kwargs to pass to mb_model_class
        """

        gdir.settings_filesuffix = settings_filesuffix

        # Read in the flowlines
        if use_inversion_flowlines:
            fls = gdir.read_pickle('inversion_flowlines')

        if fls is None:
            try:
                fls = gdir.read_pickle('model_flowlines')
            except FileNotFoundError:
                raise InvalidWorkflowError('Need a valid `model_flowlines` '
                                           'file. If you explicitly want to '
                                           'use `inversion_flowlines`, set '
                                           'use_inversion_flowlines=True.')

        self.fls = fls

        # Initialise the mb models
        self.flowline_mb_models = []
        for fl in self.fls:
            # Merged glaciers will need different climate files, use filesuffix
            if (fl.rgi_id is not None) and (fl.rgi_id != gdir.rgi_id):
                rgi_filesuffix = '_' + fl.rgi_id + input_filesuffix
            else:
                rgi_filesuffix = input_filesuffix

            self.flowline_mb_models.append(
                mb_model_class(
                    gdir=gdir,
                    settings_filesuffix=settings_filesuffix,
                    input_filesuffix=rgi_filesuffix,
                    **kwargs,
                )
            )

        self.valid_bounds = self.flowline_mb_models[-1].valid_bounds
        self.hemisphere = gdir.hemisphere
        self.rho = self.flowline_mb_models[-1].rho
        self.use_leap_years = self.flowline_mb_models[-1].use_leap_years

    @property
    def temp_bias(self):
        """Temperature bias to add to the original series."""
        return self.flowline_mb_models[0].temp_bias

    @temp_bias.setter
    def temp_bias(self, value):
        """Temperature bias to add to the original series."""
        for mbmod in self.flowline_mb_models:
            mbmod.temp_bias = value

    @property
    def prcp_fac(self):
        """Precipitation factor to apply to the original series."""
        return self.flowline_mb_models[0].prcp_fac

    @prcp_fac.setter
    def prcp_fac(self, value):
        """Precipitation factor to apply to the original series."""
        for mbmod in self.flowline_mb_models:
            mbmod.prcp_fac = value

    @property
    def bias(self):
        """Residual bias to apply to the original series."""
        return self.flowline_mb_models[0].bias

    @bias.setter
    def bias(self, value):
        """Residual bias to apply to the original series."""
        for mbmod in self.flowline_mb_models:
            mbmod.bias = value

    def is_year_valid(self, year):
        return self.flowline_mb_models[0].is_year_valid(year)

    def get_daily_mb(self, heights, year=None, fl_id=None, **kwargs):
        if fl_id is None:
            raise ValueError("`fl_id` is required for"
                             "MultipleFlowlineMassBalance.")

        return self.flowline_mb_models[fl_id].get_daily_mb(heights,
                                                           year=year,
                                                           **kwargs)

    def get_monthly_mb(self, heights, year=None, fl_id=None, **kwargs):

        if fl_id is None:
            raise ValueError('`fl_id` is required for '
                             'MultipleFlowlineMassBalance!')

        return self.flowline_mb_models[fl_id].get_monthly_mb(heights,
                                                             year=year,
                                                             **kwargs)

    def get_annual_mb(self, heights, year=None, fl_id=None, **kwargs):

        if fl_id is None:
            raise ValueError('`fl_id` is required for '
                             'MultipleFlowlineMassBalance!')

        return self.flowline_mb_models[fl_id].get_annual_mb(heights,
                                                            year=year,
                                                            **kwargs)

    def _get_mb_on_flowlines(self, fls=None, year=None, mb_call=None):
        if fls is None:
            fls = self.fls

        heights = []
        widths = []
        mbs = []
        for i, fl in enumerate(fls):
            h = fl.surface_h
            heights = np.append(heights, h)
            widths = np.append(widths, fl.widths)
            mbs = np.append(mbs, mb_call(h, year=year, fl_id=i))

        return heights, widths, mbs

    def get_daily_mb_on_flowlines(self, fls=None, year=None):
        """Get the MB on all points of the glacier at once.

        Parameters
        ----------
        fls: list, optional
            the list of flowlines to get the mass balance from. Defaults
            to self.fls
        year: float, optional
            the time (in the "floating year" convention)
        Returns
        -------
        Tuple of (heights, widths, mass_balance) 1D arrays
        """
        return self._get_mb_on_flowlines(fls=fls, year=year,
                                         mb_call=self.get_daily_mb)

    def get_monthly_mb_on_flowlines(self, fls=None, year=None):
        """Get the MB on all points of the glacier at once.

        Parameters
        ----------
        fls: list, optional
            the list of flowlines to get the mass balance from. Defaults
            to self.fls
        year: float, optional
            the time (in the "floating year" convention)
        Returns
        -------
        Tuple of (heights, widths, mass_balance) 1D arrays
        """
        return self._get_mb_on_flowlines(fls=fls, year=year,
                                         mb_call=self.get_monthly_mb)

    def get_annual_mb_on_flowlines(self, fls=None, year=None):
        """Get the MB on all points of the glacier at once.

        Parameters
        ----------
        fls: list, optional
            the list of flowlines to get the mass balance from. Defaults
            to self.fls
        year: float, optional
            the time (in the "floating year" convention)
        Returns
        -------
        Tuple of (heights, widths, mass_balance) 1D arrays
        """
        return self._get_mb_on_flowlines(fls=fls, year=year,
                                         mb_call=self.get_annual_mb)

    def get_specific_mb(self, heights=None, widths=None, fls=None, year=None,
                        time_resolution='annual',):
        """Specific mass balance for a given glacier geometry.

        Units depends on time_resolution:
        - 'annual': [mm w.e. yr-1], or millimeter water equivalent per year.
        - 'monthly': [mm w.e. month-1], or millimeter water equivalent per month.
        - 'daily': [mm w.e. day-1], or millimeter water equivalent per day.

        Parameters
        ----------
        heights : array_like, default None
            Altitudes at which the mass balance will be computed.
            Overridden by ``fls`` if provided.
        widths : array_like, default None
            Widths of the flowline (necessary for the weighted average).
            Overridden by ``fls`` if provided.
        fls : list[oggm.Flowline], default None
            List of flowline instances. Alternative to heights and
            widths, and overrides them if provided.
        year : array_like[float] or float, default None
            Year, or a range of years in "floating year" convention.
        time_resolution : str
            The resolution of the provided "floating year". Options are
            'annual', 'monthly' or 'daily'. Default is 'annual'.

        Returns
        -------
        np.ndarray
            Specific mass balance (units: mm w.e. yr-1).
        """
        if heights is not None or widths is not None:
            raise ValueError(
                "`heights` and `widths` kwargs do not work with "
                "MultipleFlowlineMassBalance!"
            )

        if fls is None:
            fls = self.fls

        # we can use the function from MassBalanceModel as the correct mb models
        # are selected by the fl_id in get_annual_mb, get_monthly_mb and
        # get_daily_mb as defined in MultipleFlowlineMassBalance
        return super().get_specific_mb(fls=fls, year=year,
                                       time_resolution=time_resolution,)

    def get_ela(self, year=None, **kwargs):
        """Get the equilibrium line altitude for a given year.

        The ELA here is not without ambiguity: it computes a mean
        weighted by area.

        Parameters
        ----------
        year : array_like[float] or float, default None
            Year, or a range of years in "floating year" convention.

        Returns
        -------
        float or np.ndarray
            The equilibrium line altitude (ELA) in m.
        """
        stack = []
        year = np.atleast_1d(year)
        for mb_yr in year:
            elas = []
            areas = []
            for fl_id, (fl, mb_mod) in enumerate(
                zip(self.fls, self.flowline_mb_models)
            ):
                elas.append(
                    mb_mod.get_ela(year=mb_yr, fl_id=fl_id, fls=self.fls)
                )
                areas.append(np.sum(fl.widths))
            stack.append(weighted_average_1d(elas, areas))

        return set_array_type(stack)


def calving_mb(gdir):
    """Calving mass-loss in specific MB equivalent.

    This is necessary to calibrate the mass balance.
    """

    if not gdir.is_tidewater:
        return 0.

    # Ok. Just take the calving rate from cfg and change its units
    # Original units: km3 a-1, to change to mm a-1 (units of specific MB)
    rho = gdir.settings['ice_density']
    return gdir.inversion_calving_rate * 1e9 * rho / gdir.rgi_area_m2


def decide_winter_precip_factor(gdir, baseline_climate_suffix:str=""):
    """Utility function to decide on a precip factor based on winter precip."""

    # We have to decide on a precip factor
    if 'W5E5' not in gdir.settings['baseline_climate']:
        raise InvalidWorkflowError('prcp_fac from_winter_prcp is only '
                                   'compatible with the W5E5 climate '
                                   'dataset!')

    # get non-corrected winter daily mean prcp (kg m-2 day-1)
    # it is easier to get this directly from the raw climate files
    fp = gdir.get_filepath('climate_historical', filesuffix=baseline_climate_suffix)
    with xr.open_dataset(fp).prcp as ds_pr:
        # just select winter months
        if gdir.hemisphere == 'nh':
            m_winter = [10, 11, 12, 1, 2, 3, 4]
        else:
            m_winter = [4, 5, 6, 7, 8, 9, 10]

        ds_pr_winter = ds_pr.where(ds_pr['time.month'].isin(m_winter), drop=True)

        # select the correct 41 year time period
        ds_pr_winter = ds_pr_winter.sel(time=slice('1979-01-01', '2019-12-01'))

        # check if we have the full time period: 41 years * 7 months
        text = ('the climate period has to go from 1979-01 to 2019-12,',
                'use W5E5 or GSWP3_W5E5 as baseline climate and',
                'repeat the climate processing')
        if not baseline_climate_suffix:
            assert len(ds_pr_winter.time) == 41 * 7, text
        w_prcp = float((ds_pr_winter / ds_pr_winter.time.dt.daysinmonth).mean())

    # from MB sandbox calibration to winter MB
    # using t_melt=-1, cte lapse rate, monthly resolution
    a, b = gdir.settings['winter_prcp_fac_ab']
    prcp_fac = a * np.log(w_prcp) + b
    # don't allow extremely low/high prcp. factors!!!
    return clip_scalar(prcp_fac,
                       gdir.settings['prcp_fac_min'],
                       gdir.settings['prcp_fac_max'])


@entity_task(log, writes=['mb_calib'])
def mb_calibration_from_wgms_mb(gdir, settings_filesuffix='',
                                observations_filesuffix='',
                                **kwargs):
    """Calibrate for in-situ, annual MB.

    This only works for glaciers which have WGMS data!

    For now this just calls mb_calibration_from_scalar_mb internally,
    but could be cleverer than that if someone wishes to implement it.

    Parameters
    ----------
    gdir : GlacierDirectory
        the glacier directory to process
<<<<<<< HEAD
    settings_filesuffix : str, optional
        You can use a different set of settings by providing a
        filesuffix. This is useful for sensitivity experiments.
        The settings_filesuffix is set by the @entity-task decorator.
=======
    settings_filesuffix: str
        You can use a different set of settings by providing a filesuffix. This
        is useful for sensitivity experiments. Code-wise the settings_filesuffix
        is set in the @entity-task decorater.
    observations_filesuffix: str
        The observations filesuffix, where the used calibration data will be
        stored. Code-wise the observations_filesuffix is set in the @entity-task
        decorater.
>>>>>>> 49a1f9aa
    **kwargs : any kwarg accepted by mb_calibration_from_scalar_mb
    except `ref_mb` and `ref_mb_years`
    """

    # Note that this currently does not work for hydro years (WGMS uses hydro)
    # A way to go would be to teach the mb models to use calendar years
    # internally but still output annual MB in hydro convention.
    mbdf = gdir.get_ref_mb_data()
    # Keep only valid values
    mbdf = mbdf.loc[~mbdf['ANNUAL_BALANCE'].isnull()]

    gdir.observations['ref_mb'] = {
        'value': mbdf['ANNUAL_BALANCE'].mean(),
        'years': mbdf.index.values,
    }

    return mb_calibration_from_scalar_mb(gdir,
                                         settings_filesuffix=settings_filesuffix,
                                         observations_filesuffix=observations_filesuffix,
                                         **kwargs)


@entity_task(log, writes=['mb_calib'])
def mb_calibration_from_hugonnet_mb(gdir, *,
                                    settings_filesuffix='',
                                    observations_filesuffix='',
                                    use_observations_file=False,
                                    ref_mb_period=None,
                                    write_to_gdir=True,
                                    overwrite_gdir=False,
                                    use_regional_avg=False,
                                    override_missing=None,
                                    use_2d_mb=False,
                                    informed_threestep=False,
                                    calibrate_param1='melt_f',
                                    calibrate_param2=None,
                                    calibrate_param3=None,
                                    mb_model_class=MonthlyTIModel,
                                    **kwargs: dict,
                                    ):
    """Calibrate for geodetic MB data from Hugonnet et al., 2021.

    The data table can be obtained with utils.get_geodetic_mb_dataframe().
    It is equivalent to the original data from Hugonnet, but has some outlier
    values filtered. See this notebook* for more details.

    https://nbviewer.org/urls/cluster.klima.uni-bremen.de/~oggm/geodetic_ref_mb/convert_vold1.ipynb

    This glacier-specific calibration can be replaced by a region-wide calibration
    by using regional averages (same units: mm w.e.) instead of the glacier
    specific averages.

    The problem of calibrating many unknown parameters on geodetic data is
    currently unsolved. This is OGGM's current take, based on trial and
    error and based on ideas from the literature.

    Parameters
    ----------
<<<<<<< HEAD
    gdir : GlacierDirectory
        the glacier directory to calibrate.
    settings_filesuffix : str, optional
        You can use a different set of settings by providing a
        filesuffix. This is useful for sensitivity experiments.
        The settings_filesuffix is set by the @entity-task decorator.
    ref_period : str, default: PARAMS['geodetic_mb_period']
=======
    gdir : :py:class:`oggm.GlacierDirectory`
        the glacier directory to calibrate
    settings_filesuffix: str
        You can use a different set of settings by providing a filesuffix. This
        is useful for sensitivity experiments. Code-wise the settings_filesuffix
        is set in the @entity-task decorater.
    observations_filesuffix: str
        The observations filesuffix, where the used calibration data will be
        stored. Code-wise the observations_filesuffix is set in the @entity-task
        decorater.
    use_observations_file : bool
        By default this function reads the data from Hugonnet and adds it to the
        observations file. If you want to use different observations within this
        function you can set this to True. This can be useful for sensitivity
        tests. Default is False.
    ref_mb_period : str, default: PARAMS['geodetic_mb_period']
>>>>>>> 49a1f9aa
        one of '2000-01-01_2010-01-01', '2010-01-01_2020-01-01',
        '2000-01-01_2020-01-01'. If `ref_mb` is set, this should still match
        the same format but can be any date.
    write_to_gdir : bool
        whether to write the results of the calibration to the glacier
        directory. If True (the default), this will be saved as `mb_calib.json`
        and be used by the MassBalanceModel class as parameters in subsequent
        tasks.
    overwrite_gdir : bool
        if a `mb_calib.json` exists, this task won't overwrite it per default.
        Set this to True to enforce overwriting (i.e. with consequences for the
        future workflow).
    use_regional_avg : bool
        use the regional average instead of the glacier specific one.
    override_missing : scalar
        if the reference geodetic data is not available, use this value instead
        (mostly for testing with exotic datasets, but could be used to open
        the door to using other datasets).
    use_2d_mb : bool
        Set to True if the mass balance calibration has to be done of the 2D mask
        of the glacier (for fully distributed runs only).
    informed_threestep : bool
        the magic method Fabi found out one day before release.
        Overrides the calibrate_param order below.
    calibrate_param1 : str
        in the three-step calibration, the name of the first parameter
        to calibrate (one of 'melt_f', 'temp_bias', 'prcp_fac').
    calibrate_param2 : str
        in the three-step calibration, the name of the second parameter
        to calibrate (one of 'melt_f', 'temp_bias', 'prcp_fac'). If not
        set and the algorithm cannot match observations, it will raise an
        error.
    calibrate_param3 : str
        in the three-step calibration, the name of the third parameter
        to calibrate (one of 'melt_f', 'temp_bias', 'prcp_fac'). If not
        set and the algorithm cannot match observations, it will raise an
        error.
    mb_model_class : MassBalanceModel, default ``MonthlyTIModel``
        the MassBalanceModel to use for the calibration. Needs to use the
        same parameters as MonthlyTIModel (the default): melt_f,
        temp_bias, prcp_fac.
    kwargs : dict
        kwargs to pass to the mb_model_class instance

    Returns
    -------
    the calibrated parameters as dict
    """

    # instead of the given values by hugonnet use the once from the provided
    # observations file
    if use_observations_file:
        ref_mb_use = gdir.observations['ref_mb']
    else:
        if not ref_mb_period:
            ref_mb_period = gdir.settings['geodetic_mb_period']

        # Get the reference data
        ref_mb_err = np.nan
        if use_regional_avg:
            ref_mb_df = 'table_hugonnet_regions_10yr_20yr_ar6period.csv'
            ref_mb_df = pd.read_csv(get_demo_file(ref_mb_df))
            ref_mb_df = ref_mb_df.loc[ref_mb_df.period == ref_mb_period].set_index('reg')
            # dmdtda already in kg m-2 yr-1
            ref_mb = ref_mb_df.loc[int(gdir.rgi_region), 'dmdtda']
            ref_mb_err = ref_mb_df.loc[int(gdir.rgi_region), 'err_dmdtda']
        else:
            try:
                ref_mb_df = get_geodetic_mb_dataframe().loc[gdir.rgi_id]
                ref_mb_df = ref_mb_df.loc[ref_mb_df['period'] == ref_mb_period]
                # dmdtda: in meters water-equivalent per year -> we convert to kg m-2 yr-1
                ref_mb = ref_mb_df['dmdtda'].iloc[0] * 1000
                ref_mb_err = ref_mb_df['err_dmdtda'].iloc[0] * 1000
            except KeyError:
                if override_missing is None:
                    raise
                ref_mb = override_missing

        ref_mb_use = {
            'value': ref_mb,
            'period': ref_mb_period,
            'err': ref_mb_err,
        }

    gdir.observations['ref_mb'] = ref_mb_use

    temp_bias = 0
    if gdir.settings['use_temp_bias_from_file']:
        climinfo = gdir.get_climate_info()
        if 'w5e5' not in climinfo['baseline_climate_source'].lower():
            raise InvalidWorkflowError('use_temp_bias_from_file currently '
                                       'only available for W5E5 data.')
        bias_df = get_temp_bias_dataframe()
        ref_lon = climinfo['baseline_climate_ref_pix_lon']
        ref_lat = climinfo['baseline_climate_ref_pix_lat']
        # Take nearest
        dis = ((bias_df.lon_val - ref_lon)**2 + (bias_df.lat_val - ref_lat)**2)**0.5
        sel_df = bias_df.iloc[np.argmin(dis)]
        temp_bias = sel_df['median_temp_bias_w_err_grouped']
        assert np.isfinite(temp_bias), 'Temp bias not finite?'

    if informed_threestep:
        if not gdir.settings['use_temp_bias_from_file']:
            raise InvalidParamsError('With `informed_threestep` you need to '
                                     'set `use_temp_bias_from_file`.')
        if not gdir.settings['use_winter_prcp_fac']:
            raise InvalidParamsError('With `informed_threestep` you need to '
                                     'set `use_winter_prcp_fac`.')

        # Some magic heuristics - we just decide to calibrate
        # precip -> melt_f -> temp but informed by previous data.

        # Temp bias was decided anyway, we keep as previous value and
        # allow it to vary as last resort

        # We use the precip factor but allow it to vary between 0.8, 1.2 of
        # the previous value (uncertainty).
        prcp_fac = decide_winter_precip_factor(gdir)
        mi, ma = gdir.settings['prcp_fac_min'], gdir.settings['prcp_fac_max']
        prcp_fac_min = clip_scalar(prcp_fac * 0.8, mi, ma)
        prcp_fac_max = clip_scalar(prcp_fac * 1.2, mi, ma)

        return mb_calibration_from_scalar_mb(gdir=gdir,
                                             settings_filesuffix=settings_filesuffix,
                                             observations_filesuffix=observations_filesuffix,
                                             write_to_gdir=write_to_gdir,
                                             overwrite_gdir=overwrite_gdir,
                                             use_2d_mb=use_2d_mb,
                                             calibrate_param1='prcp_fac',
                                             calibrate_param2='melt_f',
                                             calibrate_param3='temp_bias',
                                             prcp_fac=prcp_fac,
                                             prcp_fac_min=prcp_fac_min,
                                             prcp_fac_max=prcp_fac_max,
                                             temp_bias=temp_bias,
                                             mb_model_class=mb_model_class,
                                             **kwargs
                                             )

    else:
        return mb_calibration_from_scalar_mb(gdir=gdir,
                                             settings_filesuffix=settings_filesuffix,
                                             observations_filesuffix=observations_filesuffix,
                                             write_to_gdir=write_to_gdir,
                                             overwrite_gdir=overwrite_gdir,
                                             use_2d_mb=use_2d_mb,
                                             calibrate_param1=calibrate_param1,
                                             calibrate_param2=calibrate_param2,
                                             calibrate_param3=calibrate_param3,
                                             temp_bias=temp_bias,
                                             mb_model_class=mb_model_class,
                                             **kwargs
                                             )


@entity_task(log, writes=['mb_calib'])
def mb_calibration_from_scalar_mb(gdir, *,
<<<<<<< HEAD
                                  settings_filesuffix: str ='',
=======
                                  settings_filesuffix='',
                                  observations_filesuffix='',
                                  overwrite_observations=False,
>>>>>>> 49a1f9aa
                                  ref_mb=None,
                                  ref_mb_err=None,
                                  ref_mb_period=None,
                                  ref_mb_years=None,
                                  write_to_gdir=True,
                                  overwrite_gdir=False,
                                  use_2d_mb=False,
                                  calibrate_param1='melt_f',
                                  calibrate_param2=None,
                                  calibrate_param3=None,
                                  melt_f=None,
                                  melt_f_min=None,
                                  melt_f_max=None,
                                  prcp_fac=None,
                                  prcp_fac_min=None,
                                  prcp_fac_max=None,
                                  temp_bias=None,
                                  temp_bias_min=None,
                                  temp_bias_max=None,
                                  mb_model_class=MonthlyTIModel,
<<<<<<< HEAD
                                  baseline_climate_suffix:str=None,
=======
>>>>>>> 49a1f9aa
                                  **kwargs: dict,
                                  ):
    """Determine the mass balance parameters from a scalar mass-balance value.

    This calibrates the mass balance parameters using a reference average
    MB data over a given period (e.g. average in-situ SMB or geodetic MB).
    This flexible calibration allows to calibrate three parameters one after
    another. The first parameter is varied between two chosen values (a range)
    until the ref MB value is matched. If this fails, the second parameter
    can be changed, etc.

    This can be used for example to apply the "three-step calibration"
    introduced by Huss & Hock 2015, but you can choose any order of
    calibration.

    This task can be called by other, "higher level" tasks, for example
    :py:func:`oggm.core.massbalance.mb_calibration_from_geodetic_mb` or
    :py:func:`oggm.core.massbalance.mb_calibration_from_wgms_mb`.

    Note that this does not compute the apparent mass balance at
    the same time - users need to run `apparent_mb_from_any_mb after`
    calibration.

    Parameters
    ----------
<<<<<<< HEAD
    gdir : GlacierDirectory
        the glacier directory to calibrate.
    settings_filesuffix : str, optional
        You can use a different set of settings by providing a
        filesuffix. This is useful for sensitivity experiments.
        If not given, ``settings_filesuffix`` is set by the
        ``@entity-task`` decorator.
=======
    gdir : :py:class:`oggm.GlacierDirectory`
        the glacier directory to calibrate
    settings_filesuffix: str
        You can use a different set of settings by providing a filesuffix. This
        is useful for sensitivity experiments. Code-wise the settings_filesuffix
        is set in the @entity-task decorater.
    observations_filesuffix: str
        You can provide a filesuffix for the mb observations to use. If you
        provide ref_mb, ref_mb_err, ref_mb_period and/or ref_mb_years, then this
        values will be stored in the observations file, if ref_mb is not already
        present. If you want to force to use the provided values and override
        the current ones, set overwrite_observations to True. Code-wise the
        observations_filesuffix is set in the @entity-task decorater.
    overwrite_observations : bool
        If you want to overwrite already existing observation values in the
        provided observations file set this to True. Default is False.
>>>>>>> 49a1f9aa
    ref_mb : float, required
        the reference mass balance to match (units: kg m-2 yr-1)
        It is required here - if you want to use available observations,
        use :py:func:`oggm.core.massbalance.mb_calibration_from_geodetic_mb`
        or :py:func:`oggm.core.massbalance.mb_calibration_from_wgms_mb`.
    ref_mb_err : float, optional
        currently only used for logging - it is not used in the calibration.
    ref_mb_period : str, optional
        date format - for example '2000-01-01_2010-01-01'. If this is not
        set, ref_mb_years needs to be set.
    ref_mb_years : tuple of length 2 (range) or list of years.
        convenience kwarg to override ref_mb_period. If a tuple of length 2 is
        given, all years between this range (excluding the last one) are used.
        If a list  of years is given, all these will be used (useful for
        data with gaps)
    write_to_gdir : bool
        whether to write the results of the calibration to the glacier
        directory. If True (the default), this will be saved as `mb_calib.json`
        and be used by the MassBalanceModel class as parameters in subsequent
        tasks.
    overwrite_gdir : bool
        if mass balance parameters exists, this task won't overwrite it per
        default. Set this to True to enforce overwriting (i.e. with consequences
        for the future workflow).
    use_2d_mb : bool
        Set to True if the mass balance calibration has to be done of the 2D mask
        of the glacier (for fully distributed runs only).
    mb_model_class : MassBalanceModel, default ``MonthlyTIModel``
        the MassBalanceModel to use for the calibration. Needs to use the
        same parameters as MonthlyTIModel (the default): melt_f,
        temp_bias, prcp_fac.
    calibrate_param1 : str
        in the three-step calibration, the name of the first parameter
        to calibrate (one of 'melt_f', 'temp_bias', 'prcp_fac').
    calibrate_param2 : str
        in the three-step calibration, the name of the second parameter
        to calibrate (one of 'melt_f', 'temp_bias', 'prcp_fac'). If not
        set and the algorithm cannot match observations, it will raise an
        error.
    calibrate_param3 : str
        in the three-step calibration, the name of the third parameter
        to calibrate (one of 'melt_f', 'temp_bias', 'prcp_fac'). If not
        set and the algorithm cannot match observations, it will raise an
        error.
    melt_f: float
        the default value to use as melt factor (or the starting value when
        optimizing MB). Defaults to gdir.settings['melt_f'].
    melt_f_min: float
        the minimum accepted value for the melt factor during optimisation.
        Defaults to gdir.settings['melt_f_min'].
    melt_f_max: float
        the maximum accepted value for the melt factor during optimisation.
        Defaults to gdir.settings['melt_f_max'].
    prcp_fac: float
        the default value to use as precipitation scaling factor
        (or the starting value when optimizing MB). Defaults to the method
        chosen in `params.cfg` (winter prcp or global factor).
    prcp_fac_min: float
        the minimum accepted value for the precipitation scaling factor during
        optimisation. Defaults to gdir.settings['prcp_fac_min'].
    prcp_fac_max: float
        the maximum accepted value for the precipitation scaling factor during
        optimisation. Defaults to gdir.settings['prcp_fac_max'].
    temp_bias: float
        the default value to use as temperature bias (or the starting value when
        optimizing MB). Defaults to 0.
    temp_bias_min: float
        the minimum accepted value for the temperature bias during optimisation.
        Defaults to gdir.settings['temp_bias_min'].
    temp_bias_max: float
        the maximum accepted value for the temperature bias during optimisation.
        Defaults to gdir.settings['temp_bias_max'].
    kwargs: dict
        kwargs to pass to the mb_model_calss instance
    """

    # Param constraints
    if melt_f_min is None:
        melt_f_min = gdir.settings['melt_f_min']
    if melt_f_max is None:
        melt_f_max = gdir.settings['melt_f_max']
    if prcp_fac_min is None:
        prcp_fac_min = gdir.settings['prcp_fac_min']
    if prcp_fac_max is None:
        prcp_fac_max = gdir.settings['prcp_fac_max']
    if temp_bias_min is None:
        temp_bias_min = gdir.settings['temp_bias_min']
    if temp_bias_max is None:
        temp_bias_max = gdir.settings['temp_bias_max']
    if ref_mb_years is not None and ref_mb_period is not None:
        raise InvalidParamsError('Cannot set `ref_mb_years` and `ref_mb_period` '
                                 'at the same time.')

    if not use_2d_mb:
        fls = gdir.read_pickle('inversion_flowlines')
    else:
        # if the 2D data is used, the flowline is not needed.
        fls = None
        # get the 2D data
        fp = gdir.get_filepath('gridded_data')
        with xr.open_dataset(fp) as ds:
            # 'topo' instead of 'topo_smoothed'?
            heights = ds.topo_smoothed.data[ds.glacier_mask.data == 1]
            widths = np.ones(len(heights))

    # handle which ref mb to use (provided or in observations file)
    ref_mb_provided = {}
    if ref_mb is not None:
        ref_mb_provided['value'] = ref_mb
    if ref_mb_err is not None:
        ref_mb_provided['err'] = ref_mb_err
    if ref_mb_period is not None:
        ref_mb_provided['period'] = ref_mb_period
    if ref_mb_years is not None:
        ref_mb_provided['years'] = ref_mb_years

    if 'ref_mb' in gdir.observations:
        ref_mb_in_file = gdir.observations['ref_mb']
    else:
        ref_mb_in_file = None

    # if nothing is provided raise an error
    if (ref_mb_provided == {}) and (ref_mb_in_file is None):
        raise InvalidWorkflowError(
            'You have not provided an reference mass balance! Either add it to '
            'the observations file '
            f'({os.path.basename(gdir.observations.path)}), or pass it through '
            f'kwargs (ref_mb, ref_mb_err, ref_mb_period/ref_mb_years.')

    # here handle different cases of provided values for the ref mb
    if (ref_mb_in_file is None) or (ref_mb_in_file is not None and
                                    overwrite_observations):
        gdir.observations['ref_mb'] = ref_mb_provided
        ref_mb_use = ref_mb_provided
    elif ref_mb_in_file is not None and ref_mb_provided == {}:
        # only provided in file, this is ok so continue
        ref_mb_use = ref_mb_in_file
    else:
        # if the provided is the same as the one stored in the file it is fine
        if ref_mb_in_file != ref_mb_provided:
            raise InvalidWorkflowError(
                'You provided a reference mass balance, but their is already '
                'one stored in the current observation file '
                f'({os.path.basename(gdir.observations.path)}). If you want to '
                'overwrite set overwrite_observations = True.')
        else:
            ref_mb_use = ref_mb_in_file

    # now we can extract the actual values we want to use
    ref_mb = ref_mb_use['value']
    if 'err' in ref_mb_use:
        ref_mb_err = ref_mb_use['err']
    if 'period' in ref_mb_use:
        ref_mb_period = ref_mb_use['period']
    if 'years' in ref_mb_use:
        ref_mb_years = ref_mb_use['years']

    # Let's go
    # Climate period
    # TODO: doesn't support hydro years
    if ref_mb_years is not None:
        if len(ref_mb_years) > 2:
            years = np.asarray(ref_mb_years)
            ref_mb_period = 'custom'
        else:
            years = np.arange(*ref_mb_years)
            ref_mb_period = f'{ref_mb_years[0]}-01-01_{ref_mb_years[1]}-01-01'
        gdir.observations['ref_mb']['period'] = ref_mb_period
    elif ref_mb_period is not None:
        y0, y1 = ref_mb_period.split('_')
        y0 = int(y0.split('-')[0])
        y1 = int(y1.split('-')[0])
        years = np.arange(y0, y1)
    else:
        raise InvalidParamsError('One of `ref_mb_years` or `ref_mb_period` '
                                 'is required for calibration.')

    # Do we have a calving glacier?
    cmb = calving_mb(gdir)
    if cmb != 0:
        raise NotImplementedError('Calving with geodetic MB is not implemented '
                                  'yet, but it should actually work. Well keep '
                                  'you posted!')

    # Ok, regardless on how we want to calibrate, we start with defaults
    if melt_f is None:
        melt_f = gdir.settings.defaults['melt_f']

    if prcp_fac is None:
        if gdir.settings['use_winter_prcp_fac']:
            # Some sanity check
            if gdir.settings['prcp_fac'] is not None:
                raise InvalidWorkflowError(
                    'Set PARAMS["prcp_fac"] to None '
                    'if using PARAMS["winter_prcp_factor"].'
                )
            prcp_fac = decide_winter_precip_factor(
                gdir=gdir, baseline_climate_suffix=baseline_climate_suffix
            )
        else:
            prcp_fac = gdir.settings.defaults['prcp_fac']
            if prcp_fac is None:
                raise InvalidWorkflowError(
                    'Set either PARAMS["use_winter_prcp_fac"] '
                    'or PARAMS["winter_prcp_factor"].'
                )

    if temp_bias is None:
        temp_bias = 0

    # Create the MB model we will calibrate
    mb_mod = mb_model_class(
        gdir=gdir,
        melt_f=melt_f,
        temp_bias=temp_bias,
        prcp_fac=prcp_fac,
        check_calib_params=False,
        settings_filesuffix=settings_filesuffix,
<<<<<<< HEAD
        input_filesuffix=baseline_climate_suffix,
=======
>>>>>>> 49a1f9aa
        **kwargs
    )

    # Check that the years are available
    for y in years:
        if not mb_mod.is_year_valid(y):
            raise ValueError(f'year {y} out of the valid time bounds: '
                             f'[{mb_mod.ys}, {mb_mod.ye}]')

    if calibrate_param1 == 'melt_f':
        min_range, max_range = melt_f_min, melt_f_max
    elif calibrate_param1 == 'prcp_fac':
        min_range, max_range = prcp_fac_min, prcp_fac_max
    elif calibrate_param1 == 'temp_bias':
        min_range, max_range = temp_bias_min, temp_bias_max
    else:
        raise InvalidParamsError("calibrate_param1 must be one of "
                                 "['melt_f', 'prcp_fac', 'temp_bias']")

    def to_minimize(x, model_attr):
        # Set the new attr value
        setattr(mb_mod, model_attr, x)
        if use_2d_mb:
            out = mb_mod.get_specific_mb(heights=heights, widths=widths, year=years).mean()
        else:
            out = mb_mod.get_specific_mb(fls=fls, year=years).mean()
        return np.mean(out - ref_mb)

    try:
        optim_param1 = optimize.brentq(to_minimize,
                                       min_range, max_range,
                                       args=(calibrate_param1,)
                                       )
    except ValueError:
        if not calibrate_param2:
            raise RuntimeError(f'{gdir.rgi_id}: ref mb not matched. '
                               f'Try to set calibrate_param2.')

        # Check which direction we need to go
        diff_1 = to_minimize(min_range, calibrate_param1)
        diff_2 = to_minimize(max_range, calibrate_param1)
        optim_param1 = min_range if abs(diff_1) < abs(diff_2) else max_range
        setattr(mb_mod, calibrate_param1, optim_param1)

        # Second step
        if calibrate_param2 == 'melt_f':
            min_range, max_range = melt_f_min, melt_f_max
        elif calibrate_param2 == 'prcp_fac':
            min_range, max_range = prcp_fac_min, prcp_fac_max
        elif calibrate_param2 == 'temp_bias':
            min_range, max_range = temp_bias_min, temp_bias_max
        else:
            raise InvalidParamsError("calibrate_param2 must be one of "
                                     "['melt_f', 'prcp_fac', 'temp_bias']")
        try:
            optim_param2 = optimize.brentq(to_minimize,
                                           min_range, max_range,
                                           args=(calibrate_param2,)
                                           )
        except ValueError:
            # Third step
            if not calibrate_param3:
                raise RuntimeError(f'{gdir.rgi_id}: ref mb not matched. '
                                   f'Try to set calibrate_param3.')

            # Check which direction we need to go
            diff_1 = to_minimize(min_range, calibrate_param2)
            diff_2 = to_minimize(max_range, calibrate_param2)
            optim_param2 = min_range if abs(diff_1) < abs(diff_2) else max_range
            setattr(mb_mod, calibrate_param2, optim_param2)

            # Third step
            if calibrate_param3 == 'melt_f':
                min_range, max_range = melt_f_min, melt_f_max
            elif calibrate_param3 == 'prcp_fac':
                min_range, max_range = prcp_fac_min, prcp_fac_max
            elif calibrate_param3 == 'temp_bias':
                min_range, max_range = temp_bias_min, temp_bias_max
            else:
                raise InvalidParamsError("calibrate_param3 must be one of "
                                         "['melt_f', 'prcp_fac', 'temp_bias']")
            try:
                optim_param3 = optimize.brentq(to_minimize,
                                               min_range, max_range,
                                               args=(calibrate_param3,)
                                               )
            except ValueError:
                raise RuntimeError(f'{gdir.rgi_id}: we tried very hard but we '
                                   f'could not find a combination of '
                                   f'parameters that works for this ref mb.')

            if calibrate_param3 == 'melt_f':
                melt_f = optim_param3
            elif calibrate_param3 == 'prcp_fac':
                prcp_fac = optim_param3
            elif calibrate_param3 == 'temp_bias':
                temp_bias = optim_param3

        if calibrate_param2 == 'melt_f':
            melt_f = optim_param2
        elif calibrate_param2 == 'prcp_fac':
            prcp_fac = optim_param2
        elif calibrate_param2 == 'temp_bias':
            temp_bias = optim_param2

    if calibrate_param1 == 'melt_f':
        melt_f = optim_param1
    elif calibrate_param1 == 'prcp_fac':
        prcp_fac = optim_param1
    elif calibrate_param1 == 'temp_bias':
        temp_bias = optim_param1

    # Store parameters
    df = {}
    df['rgi_id'] = gdir.rgi_id
    df['bias'] = 0
    df['melt_f'] = melt_f
    df['prcp_fac'] = prcp_fac
    df['temp_bias'] = temp_bias
    # What did we try to match?
    df['reference_mb'] = ref_mb
    df['reference_mb_err'] = ref_mb_err
    df['reference_period'] = ref_mb_period

    # Add the climate related params to the GlacierDir to make sure
    # other tools cannot fool around without re-calibration
<<<<<<< HEAD
    df['mb_global_params'] = {k: getattr(mb_mod, k) for k in MB_GLOBAL_PARAMS}
=======
    df['mb_global_params'] = {k: gdir.settings[k] for k in MB_GLOBAL_PARAMS}
>>>>>>> 49a1f9aa
    df['baseline_climate_source'] = gdir.get_climate_info(
        filename=mb_mod.filename, input_filesuffix=mb_mod.input_filesuffix
    )['baseline_climate_source']

    # Write
    if write_to_gdir:
        if any(key in gdir.settings
               for key in ['melt_f', 'prcp_fac', 'temp_bias']) and not overwrite_gdir:
            raise InvalidWorkflowError('Their are already mass balance parameters '
                                       'stored in the settings file. Set '
                                       '`overwrite_gdir` to True if you want to '
                                       'overwrite a previous calibration.')
        for key in ['rgi_id', 'bias', 'melt_f', 'prcp_fac', 'temp_bias',
                    'reference_mb', 'reference_mb_err', 'reference_period',
                    'mb_global_params', 'baseline_climate_source']:
            gdir.settings[key] = df[key]

    return df


@entity_task(log, writes=['mb_calib'])
def perturbate_mb_params(gdir, perturbation=None, reset_default=False, filesuffix=''):
    """Replaces pre-calibrated MB params with perturbed ones for this glacier.

    It simply replaces the existing `mb_calib.json` file with an
    updated one with perturbed parameters. The original ones
    are stored in the file for re-use after perturbation.

    Users can change the following 4 parameters:
        - **melt_f': unit [kg m-2 day-1 K-1], the melt factor.
        - **prcp_fac': unit [-], the precipitation factor.
        - **temp_bias': unit [K], the temperature correction applied to the timeseries.
        - **bias': unit [mm we yr-1], *subtracted* from the computed MB. Rarely used.

    All parameter perturbations are additive, i.e. the value
    provided by the user is added to the *precalibrated* value.
    For example, `temp_bias=1` means that the temp_bias used by the
    model will be the precalibrated one, plus 1 Kelvin.

    The only exception is prpc_fac, which is multiplicative.
    For example prcp_fac=1 will leave the precalibrated prcp_fac unchanged,
    while 2 will double it.

    Parameters
    ----------
    gdir : GlacierDirectory
        The glacier directory.
    perturbation : dict
        The parameters to change and the associated value (see doc above)
    reset_default : bool, default False
        Reset the parameters to their original value. This might be
        unnecessary if using the filesuffix mechanism.
    filesuffix : str, optional
        Write the modified parameters in a separate mb_calib.json file
        with the filesuffix appended. This can then be read by the
        MassBalanceModel for example instead of the default one.
        Note that it's always the default, precalibrated params
        file which is read to start with.
    """
    df = gdir.read_yml('settings')

    # Save original params if not there
    if 'bias_orig' not in df:
        for k in ['bias', 'melt_f', 'prcp_fac', 'temp_bias']:
            df[k + '_orig'] = df[k]

    if reset_default:
        for k in ['bias', 'melt_f', 'prcp_fac', 'temp_bias']:
            df[k] = df[k + '_orig']
        gdir.write_yml(df, 'settings', filesuffix=filesuffix)
        return df

    for k, v in perturbation.items():
        if k == 'prcp_fac':
            df[k] = df[k + '_orig'] * v
        elif k in ['bias', 'melt_f', 'temp_bias']:
            df[k] = df[k + '_orig'] + v
        else:
            raise InvalidParamsError(f'Perturbation not valid: {k}')

    gdir.write_yml(df, 'settings', filesuffix=filesuffix)
    return df


def _check_terminus_mass_flux(gdir, fls):
    # Check that we have done this correctly
    rho = gdir.settings['ice_density']
    cmb = calving_mb(gdir)

    # This variable is in "sensible" units normalized by width
    flux = fls[-1].flux_out
    aflux = flux * (gdir.grid.dx ** 2) / rho * 1e-9  # km3 ice per year

    # If not marine and a bit far from zero, warning
    if cmb == 0 and not np.allclose(flux, 0, atol=0.01):
        log.info('(%s) flux should be zero, but is: '
                 '%.4f km3 ice yr-1', gdir.rgi_id, aflux)

    # If not marine and quite far from zero, error
    if cmb == 0 and not np.allclose(flux, 0, atol=1):
        msg = ('({}) flux should be zero, but is: {:.4f} km3 ice yr-1'
               .format(gdir.rgi_id, aflux))
        raise MassBalanceCalibrationError(msg)


@entity_task(log, writes=['inversion_flowlines', 'linear_mb_params'])
def apparent_mb_from_linear_mb(gdir, settings_filesuffix:str='',
                               mb_gradient=3., ela_h=None):
    """Compute apparent mb from a linear mass balance assumption (for testing).

    This is for testing currently, but could be used as alternative method
    for the inversion quite easily.

    Parameters
    ----------
    gdir : GlacierDirectory
        The glacier directory to process.
    settings_filesuffix : str, optional
        You can use a different set of settings by providing a
        filesuffix. This is useful for sensitivity experiments.
        If not given, ``settings_filesuffix`` is set by the
        ``@entity-task`` decorator.
    """

    # Do we have a calving glacier?
    cmb = calving_mb(gdir)
    is_calving = cmb != 0.

    # Get the height and widths along the fls
    h, w = gdir.get_inversion_flowline_hw()

    # Now find the ELA till the integrated mb is zero
    from oggm.core.massbalance import LinearMassBalance

    def to_minimize(ela_h):
        mbmod = LinearMassBalance(ela_h, grad=mb_gradient)
        smb = mbmod.get_specific_mb(heights=h, widths=w)
        return smb - cmb

    if ela_h is None:
        ela_h = optimize.brentq(to_minimize, -1e5, 1e5)

    # For each flowline compute the apparent MB
    rho = gdir.settings['ice_density']
    fls = gdir.read_pickle('inversion_flowlines')
    # Reset flux
    for fl in fls:
        fl.flux = np.zeros(len(fl.surface_h))
    # Flowlines in order to be sure
    mbmod = LinearMassBalance(ela_h, grad=mb_gradient)
    for fl in fls:
        mbz = mbmod.get_annual_mb(fl.surface_h) * cfg.SEC_IN_YEAR * rho
        fl.set_apparent_mb(mbz, is_calving=is_calving)

    # Check and write
    _check_terminus_mass_flux(gdir, fls)
    gdir.write_pickle(fls, 'inversion_flowlines')
    gdir.write_pickle({'ela_h': ela_h, 'grad': mb_gradient},
                      'linear_mb_params')


@entity_task(log, writes=['inversion_flowlines'])
def apparent_mb_from_any_mb(gdir, settings_filesuffix='',
                            input_filesuffix=None,
                            output_filesuffix=None,
                            mb_model=None,
                            mb_model_class=MonthlyTIModel,
                            mb_years=None):
    """Compute apparent mb from an arbitrary mass balance profile.

    This searches for a mass balance residual to add to the mass balance
    profile so that the average specific MB is zero.

    Parameters
    ----------
    gdir : :py:class:`oggm.GlacierDirectory`
        The glacier directory to process.
    settings_filesuffix : str, optional
        You can use a different set of settings by providing a
        filesuffix. This is useful for sensitivity experiments.
        If not given, ``settings_filesuffix`` is set by the
        ``@entity-task`` decorator.
    input_filesuffix: str
        the filesuffix of the inversion flowlines which should be used (useful
        for conducting multiple experiments in the same gdir)
    output_filesuffix: str
        the filesuffix of the final inversion flowlines which are saved back
        into the gdir (useful for conducting multiple experiments in the same
        gdir)
    mb_model : :py:class:`oggm.core.massbalance.MassBalanceModel`
        the mass balance model to use - if None, will use the
        one given by mb_model_class.
    mb_model_class : MassBalanceModel, default ``MonthlyTIModel``
        The MassBalanceModel class to use.
    mb_years : array_like or tuple, default None
        The array of years over which you want to average the mass
        balance. This argument has little effect on the final result,
        but it should be a period long enough to have a representative
        mass balance gradient.
        If an array of length 2 is given, the method uses all years
        between this range, excluding the last one.
        If None, the method will use all the years from the reference
        geodetic mass balance period ``gdir.settings['geodetic_mb_period']``.
    """

    if input_filesuffix is None:
        input_filesuffix = settings_filesuffix

    if output_filesuffix is None:
        output_filesuffix = settings_filesuffix

    # Do we have a calving glacier?
    cmb = calving_mb(gdir)
    is_calving = cmb != 0

    # For each flowline compute the apparent MB
    fls = gdir.read_pickle('inversion_flowlines', filesuffix=input_filesuffix)

    if mb_model is None:
        mb_model = mb_model_class(gdir=gdir, settings_filesuffix=settings_filesuffix)

    if mb_years is None:
        mb_years = gdir.settings['geodetic_mb_period']
        y0, y1 = mb_years.split('_')
        y0 = int(y0.split('-')[0])
        y1 = int(y1.split('-')[0])
        mb_years = np.arange(y0, y1, 1)

    if len(mb_years) == 2:
        # Range
        mb_years = np.arange(*mb_years, 1)

    # Unchanged SMB
    rho = gdir.settings['ice_density']
    mb_on_fl = []
    spec_mb = []
    area_smb = []
    for fl_id, fl in enumerate(fls):
        widths = fl.widths
        try:
            # For rect and parabola don't compute spec mb
            widths = np.where(fl.thick > 0, widths, 0)
        except AttributeError:
            pass
        mbz = 0
        smb = 0
        for yr in mb_years:
            amb = mb_model.get_annual_mb(fl.surface_h, fls=fls, fl_id=fl_id, year=yr)
            amb *= mb_model.sec_in_year(year=yr) * rho
            mbz += amb
            smb += weighted_average_1d(amb, widths)
        mb_on_fl.append(mbz / len(mb_years))
        spec_mb.append(smb / len(mb_years))
        area_smb.append(np.sum(widths))

    if len(mb_on_fl) == 1:
        o_smb = spec_mb[0]
    else:
        o_smb = weighted_average_1d(spec_mb, area_smb)

    def to_minimize(residual_to_opt):
        return o_smb + residual_to_opt - cmb

    residual = optimize.brentq(to_minimize, -1e5, 1e5)

    # Reset flux
    for fl in fls:
        fl.reset_flux()

    # Flowlines in order to be sure
    for fl_id, (fl, mbz) in enumerate(zip(fls, mb_on_fl)):
        fl.set_apparent_mb(mbz + residual, is_calving=is_calving)
        if fl_id < len(fls) and fl.flux_out < -1e3:
            log.warning('({}) a tributary has a strongly negative flux. '
                        'Inversion works but is physically quite '
                        'questionable.'.format(gdir.rgi_id))

    # Check and write
    _check_terminus_mass_flux(gdir, fls)
    gdir.settings['apparent_mb_from_any_mb_residual'] = residual

    # this is only for backwards compatibility
    if settings_filesuffix == '':
        gdir.add_to_diagnostics('apparent_mb_from_any_mb_residual', residual)

    gdir.write_pickle(fls, 'inversion_flowlines', filesuffix=output_filesuffix)


@entity_task(log)
def fixed_geometry_mass_balance(gdir, settings_filesuffix='',
                                ys=None, ye=None, years=None,
                                monthly_step=False,
                                use_inversion_flowlines=True,
                                climate_filename='climate_historical',
                                climate_input_filesuffix='',
                                temperature_bias=None,
                                precipitation_factor=None,
                                mb_model_class=MonthlyTIModel):
    """Computes the mass balance with climate input from e.g. CRU or a GCM.

    Parameters
    ----------
    gdir : GlacierDirectory
        The glacier directory to process.
    settings_filesuffix : str, optional
        You can use a different set of settings by providing a filesuffix. This
        is useful for sensitivity experiments. Code-wise the settings_filesuffix
        is set in the @entity-task decorator.
    ys : int, optional
        Start year of the model run (default: from the climate file).
        date)
    ye : int, optional
        End year of the model run (default: from the climate file).
    years : array_like[int], optional
        Override ``ys`` and ``ye`` with the years of your choice.
    monthly_step : bool, default False
        Store the diagnostic data at a monthly time resolution.
        If False, stores it at an annual resolution.
    use_inversion_flowlines : bool, default True
        Use the inversion flowlines instead of the model flowlines.
    climate_filename : str, default 'climate_historical'
        Name of the climate file, e.g. 'climate_historical', 'gcm_data'.
    climate_input_filesuffix: str, optional
        Filesuffix for the input climate file.
    temperature_bias : float, optional
        Add a bias to the temperature timeseries.
    precipitation_factor: float, optional
        Multiplicative factor applied to the precipitation time series.
        If None, uses the precipitation factor from the calibration in
        ``gdir.settings['prcp_fac']``.
    mb_model_class : MassBalanceModel, default ``MonthlyTIModel``
        The MassBalanceModel class to use.
    """

    if monthly_step:
        raise NotImplementedError('monthly_step not implemented yet')

    mbmod = MultipleFlowlineMassBalance(
        gdir=gdir,
        mb_model_class=mb_model_class,
        filename=climate_filename,
        use_inversion_flowlines=use_inversion_flowlines,
        input_filesuffix=climate_input_filesuffix,
        settings_filesuffix=settings_filesuffix,
    )

    if temperature_bias is not None:
        mbmod.temp_bias = temperature_bias
    if precipitation_factor is not None:
        mbmod.prcp_fac = precipitation_factor

    if years is None:
        if ys is None:
            ys = mbmod.flowline_mb_models[0].ys
        if ye is None:
            ye = mbmod.flowline_mb_models[0].ye
        years = np.arange(ys, ye + 1)

    odf = pd.Series(data=mbmod.get_specific_mb(year=years), index=years)
    return odf


@entity_task(log)
def compute_ela(gdir, settings_filesuffix: str='',
                ys=None, ye=None, years=None, climate_filename='climate_historical',
                temperature_bias=None, precipitation_factor=None, climate_input_filesuffix='',
                mb_model_class=MonthlyTIModel):

    """Computes the ELA of a glacier for specific years and climate.

    Parameters
    ----------
    gdir : GlacierDirectory
        The glacier directory to process
    settings_filesuffix : str, optional
        You can use a different set of settings by providing a
        filesuffix. This is useful for sensitivity experiments.
        If not given, ``settings_filesuffix`` is set by the
        ``@entity-task`` decorator.
    ys : int, optional
        Start year.
    ye : int, optional
        End year.
    years : array_like[int], optional
        Override ``ys`` and ``ye`` with the years of your choice.
    climate_filename : str, default 'climate_historical'
        Name of the climate file, e.g. 'climate_historical', 'gcm_data'.
    climate_input_filesuffix: str, optional
        Filesuffix for the input climate file.
    temperature_bias : float, optional
        Add a bias to the temperature timeseries.
    precipitation_factor: float, optional
        Multiplicative factor applied to the precipitation time series.
        If None, uses the precipitation factor from the calibration in
        ``gdir.settings['prcp_fac']``.
    mb_model_class : MassBalanceModel, default ``MonthlyTIModel``
        The MassBalanceModel class to use.
    """

    mbmod = mb_model_class(
        gdir=gdir,
        settings_filesuffix=settings_filesuffix,
        filename=climate_filename,
        input_filesuffix=climate_input_filesuffix,
    )

    if temperature_bias is not None:
        mbmod.temp_bias = temperature_bias
    if precipitation_factor is not None:
        mbmod.prcp_fac = precipitation_factor

    mbmod.valid_bounds = [-10000, 20000]

    if years is None:
        years = np.arange(ys, ye+1)

    ela = []
    for yr in years:
        ela.append(mbmod.get_ela(year=yr))

    odf = pd.Series(data=ela, index=years)
    return odf<|MERGE_RESOLUTION|>--- conflicted
+++ resolved
@@ -61,10 +61,7 @@
             self.rho = cfg.PARAMS['ice_density']
         else:
             self.rho = gdir.settings['ice_density']
-<<<<<<< HEAD
             self.gdir = gdir
-=======
->>>>>>> 49a1f9aa
         self.use_leap_years = use_leap_years
 
     def __repr__(self):
@@ -551,15 +548,8 @@
 
         super(MonthlyTIModel, self).__init__(gdir=gdir,
                                              use_leap_years=use_leap_years)
-<<<<<<< HEAD
         self.valid_bounds = [-1e4, 2e4]  # in m
         self.fl_id = fl_id  # which flowline are we the model of?
-=======
-
-        self.valid_bounds = [-1e4, 2e4]  # in m
-        self.fl_id = fl_id  # which flowline are we the model of?
-        self.gdir = gdir
->>>>>>> 49a1f9aa
         self.filename = filename
         self.input_filesuffix = input_filesuffix
 
@@ -683,7 +673,6 @@
 
     # adds the possibility of changing prcp_fac
     # after instantiation with properly changing the prcp time series
-<<<<<<< HEAD
     @property
     def prcp_fac(self):
         """Precipitation factor (default: gdir.settings['prcp_fac'])
@@ -1632,8 +1621,6 @@
 
             assert self.mb_buckets_year == self.ys
 
-=======
->>>>>>> 49a1f9aa
     @property
     def mb_buckets(self):
         # returns current snow and firn buckets, but not the ice bucket,
@@ -1918,7 +1905,6 @@
             else:
                 raise NotImplementedError(f"store_buckets: {self.store_buckets}")
 
-<<<<<<< HEAD
             if store_current_bucket:
                 self.mb_buckets_stored[self.mb_buckets_year] = pd.DataFrame(
                     self.mb_buckets_np[:, :-1].copy(),
@@ -1935,37 +1921,9 @@
         is added at the top. The last bucket is the ice bucket and it is always
         set to zero before calling the aging in
         _apply_climate_step_and_aging_to_buckets (but we also check for this).
-=======
-    def _check_for_full_years(self):
-        # We check for full calendar years
-        if self.years[0] != self.years[-1]:
-            nr_of_months = (self.years[-1] - self.years[0] + 1) * 12
-        else:
-            nr_of_months = 12
-        len_data_ok = len(self.years) == nr_of_months
-        months_ok = (self.months[0] == 1) or (self.months[-1] == 12)
-        if not months_ok or not len_data_ok:
-            raise InvalidWorkflowError(
-                "We now work exclusively with full calendar years. Check "
-                "provided climate data! \n Your current selection: "
-                f"{self.months[0]:02d}.{self.years[0]:04d} - "
-                f"{self.months[-1]:02d}.{self.years[-1]:04d}\n"
-                f"Your data has {len(self.years)} timestamps, but we expect "
-                f"{nr_of_months}."
-            )
-
-    def is_year_valid(self, year: int) -> bool:
-        """Check if a year is within the climate period.
-
-        Returns
-        -------
-        bool
-            True if the year is within the climate period.
->>>>>>> 49a1f9aa
         """
         return self.ys <= year <= self.ye
 
-<<<<<<< HEAD
         mb_buckets_np = self.mb_buckets_np
 
         # check that all snow and firn buckets are positive
@@ -2131,86 +2089,6 @@
         # convert from kg m-2 to m s-1
         annual_mb = ((annual_mb - self.mbmod.bias) / self.sec_in_year(year) /
                      self.mbmod.rho)
-=======
-    def validate_year(self, year: int) -> int:
-        """Get and validate if a year is outside the data's time range.
-
-        Raises
-        ------
-        ValueError
-            If the year is outside of the data's climate period.
-        """
-        if self.repeat:
-            year = self.ys + (year - self.ys) % (self.ye - self.ys + 1)
-        if not self.is_year_valid(year):  # this is overloaded by subclasses
-            raise ValueError(
-                f'year {year} out of the valid time bounds: '
-                f'[{self.ys}, {self.ye}]'
-            )
-        return year
-
-    def _get_tempformelt(self, temp):
-        tempformelt = temp - self.temp_melt
-        clip_min(tempformelt, 0, out=tempformelt)
-        return tempformelt
-
-    def _get_prcpsol(self, prcp, temp):
-        fac = 1 - (temp - self.temp_all_solid) / (self.temp_all_liq - self.temp_all_solid)
-        return prcp * clip_array(fac, 0, 1)
-
-    def _get_climate_for_index(self, heights: ArrayLike, pok: ArrayLike
-                               ) -> tuple:
-        """Returns climate information at provided heights and time indexes.
-
-        If only one time index is provided also the climate information is
-        returned in 1D, otherwise in 2D.
-
-        Parameters
-        ----------
-        heights : array_like
-            the heights of interest in meters
-        pok : np.ndarray
-            the time indexes of interest
-
-        Returns
-        -------
-        tuple[np.ndarray]
-            Temperature, melt temperatures, total precipitation, and
-            solid precipitation for each height pixel.
-        """
-        # Read already (temperature bias and precipitation factor corrected!)
-        itemp = self.temp[pok]
-        iprcp = self.prcp[pok]
-        igrad = self.grad[pok]
-
-        # For each height pixel:
-        heights = np.asarray(heights)  # sometimes heights are passed as lists
-        npix = len(heights)
-
-        if np.size(pok) == 1:
-            # fast path for 1D data (one time index)
-            # Compute temp and tempformelt (temperature above melting threshold)
-            temp = itemp + igrad * (heights - self.ref_hgt)
-            tempformelt = self._get_tempformelt(temp)
-
-            # Compute solid precipitation from total precipitation
-            prcp = np.ones(npix) * iprcp
-            prcpsol = self._get_prcpsol(prcp, temp)
-
-            return temp, tempformelt, prcp, prcpsol
-
-        # otherwise we need to handle 2D data
-        # Compute temp and tempformelt (temperature above melting threshold)
-        grad_temp = np.atleast_2d(igrad).repeat(npix, 0)
-        grad_temp *= (heights.repeat(len(pok)).reshape(grad_temp.shape) -
-                      self.ref_hgt)
-        temp2d = np.atleast_2d(itemp).repeat(npix, 0) + grad_temp
-        temp2dformelt = self._get_tempformelt(temp2d)
-
-        # Compute solid precipitation from total precipitation
-        prcp = np.atleast_2d(iprcp).repeat(npix, 0)
-        prcpsol = self._get_prcpsol(prcp, temp2d)
->>>>>>> 49a1f9aa
 
         if add_climate:
             # because of the use of different climate resolutions we always need
@@ -2222,7 +2100,6 @@
         else:
             return annual_mb
 
-<<<<<<< HEAD
     def get_monthly_mb(self,
                        heights: ArrayLike,
                        year: float,
@@ -2231,56 +2108,6 @@
                        **kwargs,
                        ) -> np.float64 or tuple:
         """Get monthly climatic mass balance or the ice mass balance.
-=======
-    def get_monthly_climate(
-        self, heights: np.ndarray, year: float = None
-    ) -> tuple:
-        """Monthly climate information at given heights.
-
-        Note that prcp is corrected with the precipitation factor and that
-        all other model biases (temp and prcp) are applied.
-
-        Parameters
-        ----------
-        heights : np.ndarray[np.float64]
-            Heights in m.
-        year : float, optional
-            The year (in the "floating year" convention). Default None.
-
-        Returns
-        -------
-        tuple[np.ndarray]
-            Temperatures, melt temperatures, total precipitation, and
-            solid precipitation.
-        """
-        y, m = floatyear_to_date(year)
-        y = self.validate_year(year=y)
-        pok = np.where((self.years == y) & (self.months == m))[0][0]
-
-        t, tmelt, prcp, prcpsol = self._get_climate_for_index(
-            heights=heights, pok=pok,)
-
-        # get tmelt for the entire month
-        tmelt *= self.days_in_month(year=year)
-
-        return t, tmelt, prcp, prcpsol
-
-    def _get_2d_annual_climate(self, heights, year=None):
-        # Avoid code duplication with a getter routine
-        year = np.floor(year)
-        year = self.validate_year(year=year)
-        pok = np.where(self.years == year)[0]
-        if len(pok) < 1:
-            raise ValueError('Year {} not in record'.format(int(year)))
-
-        t, tmelt, prcp, prcpsol = self._get_climate_for_index(
-            heights=heights, pok=pok)
-
-        return t, tmelt, prcp, prcpsol
-
-    def get_annual_climate(self, heights, year=None):
-        """Annual climate information at given heights.
->>>>>>> 49a1f9aa
 
         The ice mass balance is important for ice dynamics.
 
@@ -2307,7 +2134,6 @@
 
         Returns
         -------
-<<<<<<< HEAD
         np.ndarray[np.float64] or tuple[np.ndarray]
             Monthly climatic mass balance or ice mass balance in metres of ice
             per second. If ``add_climate`` is True, also returns mean
@@ -2387,78 +2213,11 @@
             either through fl or hbins at initialisation.
         year : float
             Year in calendar float year
-=======
-        tuple
-            Mean temperature, and sums of melt temperature,
-            precipitation, and solid precipitation.
-        """
-        t, tmelt, prcp, prcpsol = self._get_2d_annual_climate(
-            heights=heights, year=year)
-        myr = date_to_floatyear(np.repeat(int(np.floor(year)), 12),
-                                np.arange(1, 13))
-        days_of_month = [self.days_in_month(year=yr) for yr in myr]
-        # get tmelt for the entire month
-        tmelt *= days_of_month
-
-        return (t.mean(axis=1), tmelt.sum(axis=1),
-                prcp.sum(axis=1), prcpsol.sum(axis=1))
-
-    def get_monthly_mb(self,
-                       heights: np.ndarray,
-                       year: float = None,
-                       add_climate: bool = False,
-                       **kwargs,
-                       ) -> np.float64 or tuple:
-        """Get monthly mass balance.
-
-        Parameters
-        ----------
-        heights : array_like
-            Heights in m.
-        year : float, optional
-            The year (in the "floating year" convention). Default None.
         add_climate : bool, default False
             Additionally returns mean temperature and the sums of melt
             temperature, total precipitation, and solid precipitation.
             Avoids recalculating climatology later in some workflows,
             e.g. ``run_with_hydro``.
-        **kwargs
-            Extra arguments passed to subclasses of this method.
-
-        Returns
-        -------
-        np.ndarray[np.float64] or tuple[np.ndarray]
-            Monthly mass balance in metres of ice per second. If
-            ``add_climate`` is True, also returns mean temperature and
-            the sums of melt temperature, total precipitation, and
-            solid precipitation.
-        """
-        t, tmelt, prcp, prcpsol = self.get_monthly_climate(heights, year=year)
-
-        # lenght of the month in days already considered in tmelt in get_monhtly_climate
-        mb_month = prcpsol - self.melt_f * tmelt
-        sec_in_month = self.sec_in_month(year=year)
-        mb_month -= (self.bias * sec_in_month / self.sec_in_year(year=year))
-        if add_climate:
-            return mb_month / sec_in_month / self.rho, t, tmelt, prcp, prcpsol
-        return mb_month / sec_in_month / self.rho
-
-    def get_annual_mb(self, heights, year=None, add_climate=False, **kwargs):
-        """Get annual mass balance.
-
-        Parameters
-        ----------
-        heights : array_like
-            Heights in m.
-        year : float, optional
-            The year (in the "floating year" convention). Default None.
->>>>>>> 49a1f9aa
-        add_climate : bool, default False
-            Additionally returns mean temperature and the sums of melt
-            temperature, total precipitation, and solid precipitation.
-            Avoids recalculating climatology later in some workflows,
-            e.g. ``run_with_hydro``.
-<<<<<<< HEAD
         climatic_mb_or_ice_mb : str, default 'climatic_mb'
             Defines if you want to retrive the climatic mass balance or the mass
             balance only for ice. The later one is meant to be used together
@@ -2503,360 +2262,6 @@
                      self.mbmod.bias / self.sec_in_year(year)) /
                     self.mbmod.rho)
 
-=======
-        **kwargs
-            Extra arguments passed to subclasses of this method.
-
-        Returns
-        -------
-        np.ndarray[np.float64] or tuple[np.ndarray]
-            Annual mass balance in metres of ice per second. If
-            ``add_climate`` is True, also returns mean temperature and
-            the sums of melt temperature, total precipitation, and
-            solid precipitation.
-        """
-        t, tmelt, prcp, prcpsol = self._get_2d_annual_climate(heights, year)
-        myr = date_to_floatyear(np.repeat(int(np.floor(year)), 12),
-                                np.arange(1, 13))
-        days_of_month = [self.days_in_month(year=yr) for yr in myr]
-        # get tmelt for the entire month
-        tmelt *= days_of_month
-
-        mb_annual = np.sum(prcpsol - self.melt_f * tmelt, axis=1)
-        mb_annual = ((mb_annual - self.bias) / self.sec_in_year(year=year) /
-                     self.rho)
-        if add_climate:
-            return (mb_annual, t.mean(axis=1), tmelt.sum(axis=1),
-                    prcp.sum(axis=1), prcpsol.sum(axis=1))
-        return mb_annual
-
-
-class DailyTIModel(MonthlyTIModel):
-    """Daily temperature index model."""
-
-    def __init__(
-        self,
-        gdir,
-        filename: str = 'climate_historical_daily',
-        input_filesuffix: str = '',
-        settings_filesuffix: str = '',
-        fl_id: int = None,
-        melt_f: float = None,
-        temp_bias: float = None,
-        prcp_fac: float = None,
-        bias: float = 0.0,
-        temp_melt: float = 0.0,
-        ys: int = None,
-        ye: int = None,
-        repeat: bool = False,
-        check_calib_params: bool = True,
-        check_climate_data: bool = True,
-        use_leap_years: bool = True,
-    ):
-        """Inherits from MonthlyTIModel.
-
-        Parameters
-        ----------
-        gdir : GlacierDirectory
-            The glacier directory.
-        filename : str, default 'climate_historical_daily'
-            Set to a different BASENAME if you want to use alternative
-            climate data.
-        input_filesuffix : str, optional
-            Append a suffix to the climate input filename (useful for
-            GCM runs).
-        settings_filesuffix : str, optional
-            Append a suffix to the settings file (useful for sensitivity
-            runs).
-        fl_id : int, optional
-            If this flowline has been calibrated alone and has specific
-            model parameters.
-        melt_f : float, optional
-            The value of the melt factor you want to use, here the unit
-            is kg m-2 day-1 K-1. Defaults to the calibrated value.
-        temp_bias : float, optional
-            The value of the temperature bias. Defaults to the
-            calibrated value.
-        prcp_fac : float, optional
-            The value of the precipitation factor. Defaults to the
-            calibrated value.
-        bias : float, default 0.0
-            The value of the calibration bias [mm we yr-1]. Defaults to
-            the calibrated value. Note that this bias is *subtracted*
-            from the computed MB. Indeed:
-            BIAS = MODEL_MB - REFERENCE_MB.
-        temp_melt : float, default 0.0
-            The threshold for the air temperature above which ice melt is
-            assumed to occur (0°C the default for daily mb models).
-        ys : int, optional
-            The end of the climate period where the MB model is valid.
-            Defaults to the period with available data.
-        ye : int, optional
-            The end of the climate period where the MB model is valid.
-            Defaults to the period with available data.
-        repeat : bool, default False
-            Whether the climate period given by [ys, ye] should be
-            repeated indefinitely in a circular way.
-        check_calib_params : bool, default True
-            OGGM will try hard not to use wrongly calibrated parameters
-            by checking the global parameters used during calibration
-            and the ones you are using at run time. If they don't
-            match, it will raise an error. Set to ``False`` to suppress
-            this check.
-        check_climate_data : bool, default True
-            If True the climate input data is checked if it is provided in total
-            years and that the length matches.
-        use_leap_years : bool, default False
-            If the calendar should use leap years
-        """
-
-        self.settings_filesuffix = settings_filesuffix
-        gdir.settings_filesuffix = settings_filesuffix
-
-        # Do not pass kwargs to prevent subclasses passing illegal args
-        # to MonthlyTIModel.
-        super(DailyTIModel, self).__init__(
-            gdir=gdir,
-            filename=filename,
-            input_filesuffix=input_filesuffix,
-            settings_filesuffix=settings_filesuffix,
-            fl_id=fl_id,
-            melt_f=melt_f,
-            temp_bias=temp_bias,
-            prcp_fac=prcp_fac,
-            bias=bias,
-            temp_melt=temp_melt,
-            ys=ys,
-            ye=ye,
-            repeat=repeat,
-            check_calib_params=check_calib_params,
-            check_climate_data=check_climate_data,
-            use_leap_years=use_leap_years,
-        )
-
-    def _check_for_full_years(self):
-        # We check for full calendar years
-        nr_of_days = 0
-        for yr in np.arange(self.years[0], self.years[-1] + 1):
-            nr_of_days += self.days_in_year(yr)
-        len_data_ok = len(self.years) == nr_of_days
-        months_ok = (self.months[0] == 1) and (self.months[-1] == 12)
-        days_ok = (self.days[0] == 1) and (self.days[-1] == 31)
-        if not months_ok or not days_ok or not len_data_ok:
-            raise InvalidWorkflowError(
-                "We now work exclusively with full calendar years (01.01. - "
-                "31.12.). Check provided climate data!\nYour current selection: "
-                f"{self.days[0]:02d}.{self.months[0]:02d}.{self.years[0]:04d} - "
-                f"{self.days[-1]:02d}.{self.months[-1]:02d}.{self.years[-1]:04d}"
-                f"\nYour data has {len(self.years)} timestamps, but we expect "
-                f"{nr_of_days}."
-            )
-
-    def get_annual_climate(self, heights, year=None):
-        t, tmelt, prcp, prcpsol = self._get_2d_annual_climate(heights, year)
-
-        return (t.mean(axis=1), tmelt.sum(axis=1),
-                prcp.sum(axis=1), prcpsol.sum(axis=1))
-
-    def _get_2d_monthly_climate(
-        self, heights: np.ndarray, year: float = None
-    ) -> tuple:
-        y, m = floatyear_to_date(year)
-        y = self.validate_year(year=y)
-        pok = np.where((self.years == y) & (self.months == m))[0]
-
-        t, tmelt, prcp, prcpsol = self._get_climate_for_index(
-            heights=heights, pok=pok)
-
-        return t, tmelt, prcp, prcpsol
-
-    def get_monthly_climate(
-        self, heights: np.ndarray, year: float = None
-    ) -> tuple:
-        """Monthly climate information at given heights.
-
-        Note that prcp is corrected with the precipitation factor and that
-        all other model biases (temp and prcp) are applied.
-
-        Parameters
-        ----------
-        heights : np.ndarray[np.float64]
-            Heights in m.
-        year : float, optional
-            The year (in the "floating year" convention). Default None.
-
-        Returns
-        -------
-        tuple[np.ndarray]
-            Temperatures, melt temperatures, total precipitation, and
-            solid precipitation.
-        """
-
-        t, tmelt, prcp, prcpsol = self._get_2d_monthly_climate(heights, year)
-
-        return (t.mean(axis=1), tmelt.sum(axis=1),
-                prcp.sum(axis=1), prcpsol.sum(axis=1))
-
-    def get_daily_climate(self,
-                          heights: np.ndarray,
-                          year: float = None,
-                          ) -> tuple:
-        """Daily climate information at given heights.
-
-        Note that prcp is corrected with the precipitation factor and that
-        all other model biases (temp and prcp) are applied.
-
-        Parameters
-        ----------
-        heights : np.ndarray[np.float64]
-            Heights in m.
-        year : float, optional
-            The year (in the "floating year" convention). Default None.
-
-        Returns
-        -------
-        tuple[np.ndarray]
-            Temperatures, melt temperatures, total precipitation, and
-            solid precipitation.
-        """
-        y, m, d = floatyear_to_date(year, months_only=False)
-        y = self.validate_year(year=y)
-        pok = np.where((self.years == y) &
-                       (self.months == m) &
-                       (self.days == d))[0][0]
-
-        t, tmelt, prcp, prcpsol = self._get_climate_for_index(
-            heights=heights, pok=pok, )
-
-        return t, tmelt, prcp, prcpsol
-
-    def get_daily_mb(self,
-                     heights: np.ndarray,
-                     year: int = None,
-                     add_climate: bool = False,
-                     **kwargs,
-                     ) -> np.float64 or tuple:
-        """Get daily mass balance.
-
-        Accounts for leap years by default.
-
-        Parameters
-        ----------
-        heights : array_like
-            Heights in m.
-        year : int, optional
-            The year (in the "floating year" convention). Default None.
-        add_climate : bool, default False
-            Additionally returns mean temperature and the sums of melt
-            temperature, total precipitation, and solid precipitation.
-            Avoids recalculating climatology later in some workflows,
-            e.g. ``run_with_hydro``.
-        **kwargs
-            Extra arguments passed to subclasses of this method.
-
-        Returns
-        -------
-        np.ndarray[np.float64] or tuple[np.ndarray]
-            Daily mass balance in metres of ice per second. If
-            ``add_climate`` is True, also returns mean temperature and
-            the sums of melt temperature, total precipitation, and
-            solid precipitation.
-        """
-        t, tmelt, prcp, prcpsol = self.get_daily_climate(heights, year=year)
-
-        mb_daily = prcpsol - self.melt_f * tmelt
-        mb_daily -= (self.bias * SEC_IN_DAY / self.sec_in_year(year=year))
-
-        if add_climate:
-            return (mb_daily / SEC_IN_DAY / self.rho,
-                    t, tmelt, prcp, prcpsol)
-        return mb_daily / SEC_IN_DAY / self.rho
-
-    def get_monthly_mb(self,
-                       heights: np.ndarray,
-                       year: float = None,
-                       add_climate: bool = False,
-                       **kwargs,
-                       ) -> np.float64 or tuple:
-        """Get monthly mass balance.
-
-        Parameters
-        ----------
-        heights : np.ndarray
-            Heights in m.
-        year : float, optional
-            The year (in the "floating year" convention). Default None.
-        add_climate : bool, default False
-            Additionally returns mean temperature and the sums of melt
-            temperature, total precipitation, and solid precipitation.
-            Avoids recalculating climatology later in some workflows,
-            e.g. ``run_with_hydro``.
-        **kwargs
-            Extra arguments passed to subclass implementations of this
-            method.
-
-
-        Returns
-        -------
-        np.float64 or tuple[np.ndarray]
-            Monthly mass balance in metres of ice per second. If
-            ``add_climate`` is True, also returns mean temperature and
-            the sums of melt temperature, total precipitation, and
-            solid precipitation.
-        """
-        t, tmelt, prcp, prcpsol = self._get_2d_monthly_climate(heights, year)
-
-        mb_month = np.sum(prcpsol - self.melt_f * tmelt,
-                          axis=1)
-        sec_in_month = self.sec_in_month(year=year)
-        mb_month -= (self.bias * sec_in_month / self.sec_in_year(year=year))
-
-        if add_climate:
-            return (mb_month / sec_in_month / self.rho, t.mean(axis=1),
-                    tmelt.sum(axis=1), prcp.sum(axis=1), prcpsol.sum(axis=1))
-
-        return mb_month / sec_in_month / self.rho
-
-    def get_annual_mb(self,
-                      heights: np.ndarray,
-                      year: float = None,
-                      add_climate: bool = False,
-                      **kwargs,
-                      ) -> np.float64 or tuple:
-        """Get annual mass balance.
-
-        This is equivalent to taking the sum of ``get_daily_mb``.
-
-        Parameters
-        ----------
-        heights : array_like
-            Heights in m.
-        year : float, optional
-            The year (in the "floating year" convention). Default None.
-        add_climate : bool, default False
-            Additionally returns mean temperature and the sums of melt
-            temperature, total precipitation, and solid precipitation.
-            Avoids recalculating climatology later in some workflows,
-            e.g. ``run_with_hydro``.
-        **kwargs
-            Extra arguments passed to ``get_2d_temperature``.
-
-        Returns
-        -------
-        np.ndarray[np.float64] or tuple[np.ndarray]
-            Annual mass balance in metres of ice per second. If
-            ``add_climate`` is True, also returns mean temperature and
-            the sums of melt temperature, total precipitation, and
-            solid precipitation.
-        """
-        t, tmelt, prcp, prcpsol = self._get_2d_annual_climate(heights, year)
-
-        mb_annual = np.sum(prcpsol - self.melt_f * tmelt,
-                           axis=1)
-        mb_annual = ((mb_annual - self.bias) / self.sec_in_year(year=year) /
-                     self.rho)
-
->>>>>>> 49a1f9aa
         if add_climate:
             # because of the use of different climate resolutions we always need
             # to make a distinct call here, even it is potentially already
@@ -3710,12 +3115,6 @@
     ----------
     gdir : GlacierDirectory
         the glacier directory to process
-<<<<<<< HEAD
-    settings_filesuffix : str, optional
-        You can use a different set of settings by providing a
-        filesuffix. This is useful for sensitivity experiments.
-        The settings_filesuffix is set by the @entity-task decorator.
-=======
     settings_filesuffix: str
         You can use a different set of settings by providing a filesuffix. This
         is useful for sensitivity experiments. Code-wise the settings_filesuffix
@@ -3724,7 +3123,6 @@
         The observations filesuffix, where the used calibration data will be
         stored. Code-wise the observations_filesuffix is set in the @entity-task
         decorater.
->>>>>>> 49a1f9aa
     **kwargs : any kwarg accepted by mb_calibration_from_scalar_mb
     except `ref_mb` and `ref_mb_years`
     """
@@ -3783,15 +3181,6 @@
 
     Parameters
     ----------
-<<<<<<< HEAD
-    gdir : GlacierDirectory
-        the glacier directory to calibrate.
-    settings_filesuffix : str, optional
-        You can use a different set of settings by providing a
-        filesuffix. This is useful for sensitivity experiments.
-        The settings_filesuffix is set by the @entity-task decorator.
-    ref_period : str, default: PARAMS['geodetic_mb_period']
-=======
     gdir : :py:class:`oggm.GlacierDirectory`
         the glacier directory to calibrate
     settings_filesuffix: str
@@ -3808,7 +3197,6 @@
         function you can set this to True. This can be useful for sensitivity
         tests. Default is False.
     ref_mb_period : str, default: PARAMS['geodetic_mb_period']
->>>>>>> 49a1f9aa
         one of '2000-01-01_2010-01-01', '2010-01-01_2020-01-01',
         '2000-01-01_2020-01-01'. If `ref_mb` is set, this should still match
         the same format but can be any date.
@@ -3966,13 +3354,9 @@
 
 @entity_task(log, writes=['mb_calib'])
 def mb_calibration_from_scalar_mb(gdir, *,
-<<<<<<< HEAD
-                                  settings_filesuffix: str ='',
-=======
                                   settings_filesuffix='',
                                   observations_filesuffix='',
                                   overwrite_observations=False,
->>>>>>> 49a1f9aa
                                   ref_mb=None,
                                   ref_mb_err=None,
                                   ref_mb_period=None,
@@ -3993,10 +3377,6 @@
                                   temp_bias_min=None,
                                   temp_bias_max=None,
                                   mb_model_class=MonthlyTIModel,
-<<<<<<< HEAD
-                                  baseline_climate_suffix:str=None,
-=======
->>>>>>> 49a1f9aa
                                   **kwargs: dict,
                                   ):
     """Determine the mass balance parameters from a scalar mass-balance value.
@@ -4022,15 +3402,6 @@
 
     Parameters
     ----------
-<<<<<<< HEAD
-    gdir : GlacierDirectory
-        the glacier directory to calibrate.
-    settings_filesuffix : str, optional
-        You can use a different set of settings by providing a
-        filesuffix. This is useful for sensitivity experiments.
-        If not given, ``settings_filesuffix`` is set by the
-        ``@entity-task`` decorator.
-=======
     gdir : :py:class:`oggm.GlacierDirectory`
         the glacier directory to calibrate
     settings_filesuffix: str
@@ -4047,7 +3418,6 @@
     overwrite_observations : bool
         If you want to overwrite already existing observation values in the
         provided observations file set this to True. Default is False.
->>>>>>> 49a1f9aa
     ref_mb : float, required
         the reference mass balance to match (units: kg m-2 yr-1)
         It is required here - if you want to use available observations,
@@ -4266,10 +3636,6 @@
         prcp_fac=prcp_fac,
         check_calib_params=False,
         settings_filesuffix=settings_filesuffix,
-<<<<<<< HEAD
-        input_filesuffix=baseline_climate_suffix,
-=======
->>>>>>> 49a1f9aa
         **kwargs
     )
 
@@ -4396,11 +3762,7 @@
 
     # Add the climate related params to the GlacierDir to make sure
     # other tools cannot fool around without re-calibration
-<<<<<<< HEAD
-    df['mb_global_params'] = {k: getattr(mb_mod, k) for k in MB_GLOBAL_PARAMS}
-=======
     df['mb_global_params'] = {k: gdir.settings[k] for k in MB_GLOBAL_PARAMS}
->>>>>>> 49a1f9aa
     df['baseline_climate_source'] = gdir.get_climate_info(
         filename=mb_mod.filename, input_filesuffix=mb_mod.input_filesuffix
     )['baseline_climate_source']

"""Flowline modelling: bed shapes and model numerics.


"""
# Builtins
import logging
import copy
from collections import OrderedDict
from time import gmtime, strftime
import os
import shutil

# External libs
import numpy as np
import shapely.geometry as shpg
import xarray as xr

# Optional libs
try:
    import salem
except ImportError:
    pass

# Locals
from oggm import __version__
import oggm.cfg as cfg
from oggm import utils
from oggm import entity_task
from oggm.exceptions import InvalidParamsError
from oggm.core.massbalance import (MultipleFlowlineMassBalance,
                                   ConstantMassBalance,
                                   PastMassBalance,
                                   RandomMassBalance)
from oggm.core.centerlines import Centerline, line_order
from oggm.core.inversion import find_sia_flux_from_thickness

# Constants
from oggm.cfg import SEC_IN_DAY, SEC_IN_YEAR
from oggm.cfg import G, GAUSSIAN_KERNEL

# Module logger
log = logging.getLogger(__name__)


class Flowline(Centerline):
    """Common logic for different types of flowlines used as input to the model


    """

    def __init__(self, line=None, dx=1, map_dx=None,
                 surface_h=None, bed_h=None, rgi_id=None):
        """ Initialize a Flowline

        Parameters
        ----------
        line : :py:class:`shapely.geometry.LineString`
            the geometrical line of a :py:class:`oggm.Centerline`
        dx : float
            Grid spacing in pixel coordinates
        map_dx : float
            DEM grid spacing in meters
        surface_h: :py:class:`numpy.ndarray`
            elevation [m] of the flowline grid points
        bed_h: :py:class:`numpy.ndarray`
            elevation[m] of the bedrock at the flowline grid points
        rgi_id : str
            The glacier's RGI identifier
        """

        # This is do add flexibility for testing. I have no time for fancier
        # stuff right now, but I will do this better one day:
        if dx is None:
            dx = 1.
        if line is None:
            coords = np.arange(0, len(surface_h)-0.5, dx)
            line = shpg.LineString(np.vstack([coords, coords*0.]).T)

        super(Flowline, self).__init__(line, dx, surface_h)

        self._thick = utils.clip_min(surface_h - bed_h, 0.)
        self.map_dx = map_dx
        self.dx_meter = map_dx * self.dx
        self.bed_h = bed_h
        self.rgi_id = rgi_id

        # volume not yet removed from the flowline
        self.calving_bucket_m3 = 0

    def has_ice(self):
        return np.any(self.thick > 0)

    @Centerline.widths.getter
    def widths(self):
        """Compute the widths out of H and shape"""
        return self.widths_m / self.map_dx

    @property
    def thick(self):
        """Needed for overriding later"""
        return self._thick

    @thick.setter
    def thick(self, value):
        self._thick = utils.clip_min(value, 0)

    @Centerline.surface_h.getter
    def surface_h(self):
        return self._thick + self.bed_h

    @surface_h.setter
    def surface_h(self, value):
        self.thick = value - self.bed_h

    @property
    def bin_area_m2(self):
        # area of the grid point
        # this takes the ice thickness into account
        return np.where(self.thick > 0, self.widths_m, 0) * self.dx_meter

    @property
    def length_m(self):
        # We define the length a bit differently: but more robust
        # TODO: take calving bucket into account
        pok = np.where(self.thick > 0.)[0]
        return len(pok) * self.dx_meter

    @property
    def volume_m3(self):
        return (np.sum(self.section * self.dx_meter) -
                getattr(self, 'calving_bucket_m3', 0))

    @property
    def volume_km3(self):
        return self.volume_m3 * 1e-9

    @property
    def area_m2(self):
<<<<<<< HEAD
        # TODO: take calving bucket into account
        return np.sum(self.widths_m * self.dx_meter)
=======
        return np.sum(self.bin_area_m2)
>>>>>>> a862397e

    @property
    def area_km2(self):
        return self.area_m2 * 1e-6

    def _add_attrs_to_dataset(self, ds):
        """Add bed specific parameters."""
        raise NotImplementedError()

    def to_dataset(self):
        """Makes an xarray Dataset out of the flowline."""

        h = self.surface_h
        nx = len(h)
        ds = xr.Dataset()
        ds.coords['x'] = np.arange(nx)
        ds.coords['c'] = [0, 1]
        ds['linecoords'] = (['x', 'c'], np.asarray(self.line.coords))
        ds['surface_h'] = (['x'],  h)
        ds['bed_h'] = (['x'],  self.bed_h)
        ds.attrs['class'] = type(self).__name__
        ds.attrs['map_dx'] = self.map_dx
        ds.attrs['dx'] = self.dx
        self._add_attrs_to_dataset(ds)
        return ds


class ParabolicBedFlowline(Flowline):
    """A parabolic shaped Flowline with one degree of freedom
    """

    def __init__(self, line=None, dx=None, map_dx=None,
                 surface_h=None, bed_h=None, bed_shape=None, rgi_id=None):
        """ Instanciate.

        Parameters
        ----------
        line : :py:class:`shapely.geometry.LineString`
            the geometrical line of a :py:class:`oggm.Centerline`

        Properties
        ----------
        #TODO: document properties
        """
        super(ParabolicBedFlowline, self).__init__(line, dx, map_dx,
                                                   surface_h, bed_h,
                                                   rgi_id=rgi_id)

        assert np.all(np.isfinite(bed_shape))
        self.bed_shape = bed_shape

    @property
    def widths_m(self):
        """Compute the widths out of H and shape"""
        return np.sqrt(4*self.thick/self.bed_shape)

    @property
    def section(self):
        return 2./3. * self.widths_m * self.thick

    @section.setter
    def section(self, val):
        self.thick = (0.75 * val * np.sqrt(self.bed_shape))**(2./3.)

    @utils.lazy_property
    def shape_str(self):
        """The bed shape in text (for debug and other things)"""
        return np.repeat('parabolic', self.nx)

    def _add_attrs_to_dataset(self, ds):
        """Add bed specific parameters."""
        ds['bed_shape'] = (['x'],  self.bed_shape)


class RectangularBedFlowline(Flowline):
    """Simple shaped Flowline, glacier width does not change with ice thickness

    """

    def __init__(self, line=None, dx=None, map_dx=None,
                 surface_h=None, bed_h=None, widths=None, rgi_id=None):
        """ Instanciate.

        Parameters
        ----------
        line : :py:class:`shapely.geometry.LineString`
            the geometrical line of a :py:class:`oggm.Centerline`

        Properties
        ----------
        #TODO: document properties
        """
        super(RectangularBedFlowline, self).__init__(line, dx, map_dx,
                                                     surface_h, bed_h,
                                                     rgi_id=rgi_id)

        self._widths = widths

    @property
    def widths_m(self):
        """Compute the widths out of H and shape"""
        return self._widths * self.map_dx

    @property
    def section(self):
        return self.widths_m * self.thick

    @section.setter
    def section(self, val):
        self.thick = val / self.widths_m

    @utils.lazy_property
    def shape_str(self):
        """The bed shape in text (for debug and other things)"""
        return np.repeat('rectangular', self.nx)

    def _add_attrs_to_dataset(self, ds):
        """Add bed specific parameters."""
        ds['widths'] = (['x'],  self._widths)


class TrapezoidalBedFlowline(Flowline):
    """A Flowline with trapezoidal shape and two degrees of freedom
    """

    def __init__(self, line=None, dx=None, map_dx=None, surface_h=None,
                 bed_h=None, widths=None, lambdas=None, rgi_id=None):
        """ Instanciate.

        Parameters
        ----------
        line : :py:class:`shapely.geometry.LineString`
            the geometrical line of a :py:class:`oggm.Centerline`

        Properties
        ----------
        #TODO: document properties
        """
        super(TrapezoidalBedFlowline, self).__init__(line, dx, map_dx,
                                                     surface_h, bed_h,
                                                     rgi_id=rgi_id)

        self._w0_m = widths * self.map_dx - lambdas * self.thick

        if np.any(self._w0_m <= 0):
            raise ValueError('Trapezoid beds need to have origin widths > 0.')

        self._prec = np.where(lambdas == 0)[0]

        self._lambdas = lambdas

    @property
    def widths_m(self):
        """Compute the widths out of H and shape"""
        return self._w0_m + self._lambdas * self.thick

    @property
    def section(self):
        return (self.widths_m + self._w0_m) / 2 * self.thick

    @section.setter
    def section(self, val):
        b = 2 * self._w0_m
        a = 2 * self._lambdas
        with np.errstate(divide='ignore', invalid='ignore'):
            thick = (np.sqrt(b**2 + 4 * a * val) - b) / a
        thick[self._prec] = val[self._prec] / self._w0_m[self._prec]
        self.thick = thick

    @utils.lazy_property
    def shape_str(self):
        """The bed shape in text (for debug and other things)"""
        return np.repeat('trapezoid', self.nx)

    def _add_attrs_to_dataset(self, ds):
        """Add bed specific parameters."""
        ds['widths'] = (['x'],  self.widths)
        ds['lambdas'] = (['x'],  self._lambdas)


class MixedBedFlowline(Flowline):
    """A Flowline which can take a combination of different shapes (default)

    The default shape is parabolic. At ice divides a rectangular shape is used.
    And if the parabola gets to flat a trapezoidal shape is used.
    """

    def __init__(self, *, line=None, dx=None, map_dx=None, surface_h=None,
                 bed_h=None, section=None, bed_shape=None,
                 is_trapezoid=None, lambdas=None, widths_m=None, rgi_id=None):
        """ Instanciate.

        Parameters
        ----------
        line : :py:class:`shapely.geometry.LineString`
            the geometrical line of a :py:class:`oggm.Centerline`

        Properties
        ----------
        #TODO: document properties
        width_m is optional - for thick=0
        """

        super(MixedBedFlowline, self).__init__(line=line, dx=dx, map_dx=map_dx,
                                               surface_h=surface_h.copy(),
                                               bed_h=bed_h.copy(),
                                               rgi_id=rgi_id)

        # To speedup calculations if no trapezoid bed is present
        self._do_trapeze = np.any(is_trapezoid)

        # Parabolic
        assert len(bed_shape) == self.nx
        self.bed_shape = bed_shape.copy()
        self._sqrt_bed = np.sqrt(bed_shape)

        # Trapeze
        assert len(lambdas) == self.nx
        assert len(is_trapezoid) == self.nx
        self._lambdas = lambdas.copy()
        self._ptrap = np.where(is_trapezoid)[0]
        self.is_trapezoid = is_trapezoid
        self.is_rectangular = self.is_trapezoid & (self._lambdas == 0)

        # Sanity
        self.bed_shape[is_trapezoid] = np.NaN
        self._lambdas[~is_trapezoid] = np.NaN

        # Here we have to compute the widths out of section and lambda
        thick = surface_h - bed_h
        with np.errstate(divide='ignore', invalid='ignore'):
            self._w0_m = section / thick - lambdas * thick / 2

        assert np.all(section >= 0)
        need_w = (section == 0) & is_trapezoid
        if np.any(need_w):
            if widths_m is None:
                raise ValueError('We need a non-zero section for trapezoid '
                                 'shapes unless you provide widths_m.')
            self._w0_m[need_w] = widths_m[need_w]

        self._w0_m[~is_trapezoid] = np.NaN

        if (np.any(self._w0_m[self._ptrap] <= 0) or
                np.any(~np.isfinite(self._w0_m[self._ptrap]))):
            raise ValueError('Trapezoid beds need to have origin widths > 0.')

        assert np.all(self.bed_shape[~is_trapezoid] > 0)

        self._prec = np.where(is_trapezoid & (lambdas == 0))[0]

        assert np.allclose(section, self.section)

    @property
    def widths_m(self):
        """Compute the widths out of H and shape"""
        out = np.sqrt(4*self.thick/self.bed_shape)
        if self._do_trapeze:
            out[self._ptrap] = (self._w0_m[self._ptrap] +
                                self._lambdas[self._ptrap] *
                                self.thick[self._ptrap])
        return out

    @property
    def section(self):
        out = 2./3. * self.widths_m * self.thick
        if self._do_trapeze:
            out[self._ptrap] = ((self.widths_m[self._ptrap] +
                                 self._w0_m[self._ptrap]) / 2 *
                                self.thick[self._ptrap])
        return out

    @section.setter
    def section(self, val):
        out = (0.75 * val * self._sqrt_bed)**(2./3.)
        if self._do_trapeze:
            b = 2 * self._w0_m[self._ptrap]
            a = 2 * self._lambdas[self._ptrap]
            with np.errstate(divide='ignore', invalid='ignore'):
                out[self._ptrap] = ((np.sqrt(b ** 2 + 4 * a * val[self._ptrap])
                                     - b) / a)
            out[self._prec] = val[self._prec] / self._w0_m[self._prec]
        self.thick = out

    @utils.lazy_property
    def shape_str(self):
        """The bed shape in text (for debug and other things)"""
        out = np.repeat('rectangular', self.nx)
        out[~ self.is_trapezoid] = 'parabolic'
        out[self.is_trapezoid & ~ self.is_rectangular] = 'trapezoid'
        return out

    def _add_attrs_to_dataset(self, ds):
        """Add bed specific parameters."""

        ds['section'] = (['x'],  self.section)
        ds['bed_shape'] = (['x'],  self.bed_shape)
        ds['is_trapezoid'] = (['x'], self.is_trapezoid)
        ds['widths_m'] = (['x'], self._w0_m)
        ds['lambdas'] = (['x'],  self._lambdas)


class FlowlineModel(object):
    """Interface to the actual model"""

    def __init__(self, flowlines, mb_model=None, y0=0., glen_a=None,
                 fs=None, inplace=False, is_tidewater=False,
                 is_lake_terminating=False,
                 mb_elev_feedback='annual', check_for_boundaries=True):
        """Create a new flowline model from the flowlines and a MB model.

        Parameters
        ----------
        flowlines : list
            a list of :py:class:`oggm.Flowline` instances, sorted by order
        mb_model : :py:class:`oggm.core.massbalance.MassBalanceModel`
            the MB model to use
        y0 : int
            the starting year of the simulation
        glen_a : float
            glen's parameter A
        fs: float
            sliding parameter
        inplace : bool
            whether or not to make a copy of the flowline objects for the run
            setting to True implies that your objects will be modified at run
            time by the model (can help to spare memory)
        is_tidewater: bool, default: False
            is this a tidewater glacier?
        is_lake_terminating: bool, default: False
            is this a lake terminating glacier?
        mb_elev_feedback : str, default: 'annual'
            'never', 'always', 'annual', or 'monthly': how often the
            mass-balance should be recomputed from the mass balance model.
            'Never' is equivalent to 'annual' but without elevation feedback
            at all (the heights are taken from the first call).
        check_for_boundaries : bool
            whether the model should raise an error when the glacier exceeds
            the domain boundaries.
        """

        self.is_tidewater = is_tidewater
        self.is_lake_terminating = is_lake_terminating

        # Mass balance
        self.mb_elev_feedback = mb_elev_feedback.lower()
        if self.mb_elev_feedback in ['never', 'annual']:
            self.mb_step = 'annual'
        elif self.mb_elev_feedback in ['always', 'monthly']:
            self.mb_step = 'monthly'
        self.mb_model = mb_model

        # Defaults
        if glen_a is None:
            glen_a = cfg.PARAMS['glen_a']
        if fs is None:
            fs = cfg.PARAMS['fs']
        self.glen_a = glen_a
        self.fs = fs
        self.glen_n = cfg.PARAMS['glen_n']
        self.rho = cfg.PARAMS['ice_density']

        self.check_for_boundaries = check_for_boundaries

        # we keep glen_a as input, but for optimisation we stick to "fd"
        self._fd = 2. / (cfg.PARAMS['glen_n']+2) * self.glen_a

        # Calving shenanigans
        self.calving_m3_since_y0 = 0.  # total calving since time y0

        self.y0 = None
        self.t = None
        self.reset_y0(y0)

        self.fls = None
        self._tributary_indices = None
        self.reset_flowlines(flowlines, inplace=inplace)

    @property
    def mb_model(self):
        return self._mb_model

    @mb_model.setter
    def mb_model(self, value):
        # We need a setter because the MB func is stored as an attr too
        _mb_call = None
        if value:
            if self.mb_elev_feedback in ['always', 'monthly']:
                _mb_call = value.get_monthly_mb
            elif self.mb_elev_feedback in ['annual', 'never']:
                _mb_call = value.get_annual_mb
            else:
                raise ValueError('mb_elev_feedback not understood')
        self._mb_model = value
        self._mb_call = _mb_call
        self._mb_current_date = None
        self._mb_current_out = dict()
        self._mb_current_heights = dict()

    def reset_y0(self, y0):
        """Reset the initial model time"""
        self.y0 = y0
        self.t = 0

    def reset_flowlines(self, flowlines, inplace=False):
        """Reset the initial model flowlines"""

        if not inplace:
            flowlines = copy.deepcopy(flowlines)

        try:
            len(flowlines)
        except TypeError:
            flowlines = [flowlines]

        self.fls = flowlines

        # list of tributary coordinates and stuff
        trib_ind = []
        for fl in self.fls:
            if fl.flows_to is None:
                trib_ind.append((None, None, None, None))
                continue
            idl = self.fls.index(fl.flows_to)
            ide = fl.flows_to_indice
            if fl.flows_to.nx >= 9:
                gk = GAUSSIAN_KERNEL[9]
                id0 = ide-4
                id1 = ide+5
            elif fl.flows_to.nx >= 7:
                gk = GAUSSIAN_KERNEL[7]
                id0 = ide-3
                id1 = ide+4
            elif fl.flows_to.nx >= 5:
                gk = GAUSSIAN_KERNEL[5]
                id0 = ide-2
                id1 = ide+3
            trib_ind.append((idl, id0, id1, gk))
        self._tributary_indices = trib_ind

    @property
    def yr(self):
        return self.y0 + self.t / SEC_IN_YEAR

    @property
    def area_m2(self):
        return np.sum([f.area_m2 for f in self.fls])

    @property
    def volume_m3(self):
        return np.sum([f.volume_m3 for f in self.fls])

    @property
    def volume_km3(self):
        return self.volume_m3 * 1e-9

    @property
    def area_km2(self):
        return self.area_m2 * 1e-6

    @property
    def length_m(self):
        return self.fls[-1].length_m

    def get_mb(self, heights, year=None, fl_id=None, fls=None):
        """Get the mass balance at the requested height and time.

        Optimized so that no mb model call is necessary at each step.
        """

        # Do we even have to optimise?
        if self.mb_elev_feedback == 'always':
            return self._mb_call(heights, year=year, fl_id=fl_id, fls=fls)

        # Ok, user asked for it
        if fl_id is None:
            raise ValueError('Need fls_id')

        if self.mb_elev_feedback == 'never':
            # The very first call we take the heights
            if fl_id not in self._mb_current_heights:
                # We need to reset just this tributary
                self._mb_current_heights[fl_id] = heights
            # All calls we replace
            heights = self._mb_current_heights[fl_id]

        date = utils.floatyear_to_date(year)
        if self.mb_elev_feedback in ['annual', 'never']:
            # ignore month changes
            date = (date[0], date[0])

        if self._mb_current_date == date:
            if fl_id not in self._mb_current_out:
                # We need to reset just this tributary
                self._mb_current_out[fl_id] = self._mb_call(heights,
                                                            year=year,
                                                            fl_id=fl_id,
                                                            fls=fls)
        else:
            # We need to reset all
            self._mb_current_date = date
            self._mb_current_out = dict()
            self._mb_current_out[fl_id] = self._mb_call(heights,
                                                        year=year,
                                                        fl_id=fl_id,
                                                        fls=fls)

        return self._mb_current_out[fl_id]

    def to_netcdf(self, path):
        """Creates a netcdf group file storing the state of the model."""

        flows_to_id = []
        for trib in self._tributary_indices:
            flows_to_id.append(trib[0] if trib[0] is not None else -1)

        ds = xr.Dataset()
        try:
            ds.attrs['description'] = 'OGGM model output'
            ds.attrs['oggm_version'] = __version__
            ds.attrs['calendar'] = '365-day no leap'
            ds.attrs['creation_date'] = strftime("%Y-%m-%d %H:%M:%S", gmtime())
            ds['flowlines'] = ('flowlines', np.arange(len(flows_to_id)))
            ds['flows_to_id'] = ('flowlines', flows_to_id)
            ds.to_netcdf(path)
            for i, fl in enumerate(self.fls):
                ds = fl.to_dataset()
                ds.to_netcdf(path, 'a', group='fl_{}'.format(i))
        finally:
            ds.close()

    def check_domain_end(self):
        """Returns False if the glacier reaches the domains bound."""
        return np.isclose(self.fls[-1].thick[-1], 0)

    def step(self, dt):
        """Advance the numerical simulation of one single step.

        Important: the step dt is a maximum boundary that is *not* guaranteed
        to be met if dt is too large for the underlying numerical
        implementation. However, ``step(dt)`` should never cross the desired
        time step, i.e. if dt is small enough to ensure stability, step
        should match it.

        The caller will know how much has been actually advanced by looking
        at the output of ``step()`` or by monitoring ``self.t`` or `self.yr``

        Parameters
        ----------
        dt : float
             the step length in seconds

        Returns
        -------
        the actual dt chosen by the numerical implementation. Guaranteed to
        be dt or lower.
        """
        raise NotImplementedError

    def run_until(self, y1):
        """Runs the model from the current year up to a given year date y1.

        This function runs the model for the time difference y1-self.y0
        If self.y0 has not been specified at some point, it is 0 and y1 will
        be the time span in years to run the model for.

        Parameters
        ----------
        y1 : float
            Upper time span for how long the model should run
        """

        # We force timesteps to monthly frequencies for consistent results
        # among use cases (monthly or yearly output) and also to prevent
        # "too large" steps in the adaptive scheme.
        ts = utils.monthly_timeseries(self.yr, y1)

        # Add the last date to be sure we end on it
        ts = np.append(ts, y1)

        # Loop over the steps we want to meet
        for y in ts:
            t = (y - self.y0) * SEC_IN_YEAR
            # because of CFL, step() doesn't ensure that the end date is met
            # lets run the steps until we reach our desired date
            while self.t < t:
                self.step(t-self.t)

            # Check for domain bounds
            if self.check_for_boundaries:
                if self.fls[-1].thick[-1] > 10:
                    raise RuntimeError('Glacier exceeds domain boundaries, '
                                       'at year: {}'.format(self.yr))

            # Check for NaNs
            for fl in self.fls:
                if np.any(~np.isfinite(fl.thick)):
                    raise FloatingPointError('NaN in numerical solution, '
                                             'at year: {}'.format(self.yr))

    def run_until_and_store(self, y1, run_path=None, diag_path=None,
                            store_monthly_step=None):
        """Runs the model and returns intermediate steps in xarray datasets.

        This function repeatedly calls FlowlineModel.run_until for either
        monthly or yearly time steps up till the upper time boundary y1.

        Parameters
        ----------
        y1 : int
            Upper time span for how long the model should run (needs to be
            a full year)
        run_path : str
            Path and filename where to store the model run dataset
        diag_path : str
            Path and filename where to store the model diagnostics dataset
        store_monthly_step : Bool
            If True (False)  model diagnostics will be stored monthly (yearly).
            If unspecified, we follow the update of the MB model, which
            defaults to yearly (see __init__).

        Returns
        -------
        run_ds : xarray.Dataset
            stores the entire glacier geometry. It is useful to visualize the
            glacier geometry or to restart a new run from a modelled geometry.
            The glacier state is stored at the begining of each hydrological
            year (not in between in order to spare disk space).
        diag_ds : xarray.Dataset
            stores a few diagnostic variables such as the volume, area, length
            and ELA of the glacier.
        """

        if int(y1) != y1:
            raise InvalidParamsError('run_until_and_store only accepts '
                                     'integer year dates.')

        if not self.mb_model.hemisphere:
            raise InvalidParamsError('run_until_and_store needs a '
                                     'mass-balance model with an unambiguous '
                                     'hemisphere.')
        # time
        yearly_time = np.arange(np.floor(self.yr), np.floor(y1)+1)

        if store_monthly_step is None:
            store_monthly_step = self.mb_step == 'monthly'

        if store_monthly_step:
            monthly_time = utils.monthly_timeseries(self.yr, y1)
        else:
            monthly_time = np.arange(np.floor(self.yr), np.floor(y1)+1)

        sm = cfg.PARAMS['hydro_month_' + self.mb_model.hemisphere]

        yrs, months = utils.floatyear_to_date(monthly_time)
        cyrs, cmonths = utils.hydrodate_to_calendardate(yrs, months,
                                                        start_month=sm)

        # init output
        if run_path is not None:
            self.to_netcdf(run_path)
        ny = len(yearly_time)
        if ny == 1:
            yrs = [yrs]
            cyrs = [cyrs]
            months = [months]
            cmonths = [cmonths]
        nm = len(monthly_time)
        sects = [(np.zeros((ny, fl.nx)) * np.NaN) for fl in self.fls]
        widths = [(np.zeros((ny, fl.nx)) * np.NaN) for fl in self.fls]
        diag_ds = xr.Dataset()

        # Global attributes
        diag_ds.attrs['description'] = 'OGGM model output'
        diag_ds.attrs['oggm_version'] = __version__
        diag_ds.attrs['calendar'] = '365-day no leap'
        diag_ds.attrs['creation_date'] = strftime("%Y-%m-%d %H:%M:%S",
                                                  gmtime())
        diag_ds.attrs['hemisphere'] = self.mb_model.hemisphere

        # Coordinates
        diag_ds.coords['time'] = ('time', monthly_time)
        diag_ds.coords['hydro_year'] = ('time', yrs)
        diag_ds.coords['hydro_month'] = ('time', months)
        diag_ds.coords['calendar_year'] = ('time', cyrs)
        diag_ds.coords['calendar_month'] = ('time', cmonths)

        diag_ds['time'].attrs['description'] = 'Floating hydrological year'
        diag_ds['hydro_year'].attrs['description'] = 'Hydrological year'
        diag_ds['hydro_month'].attrs['description'] = 'Hydrological month'
        diag_ds['calendar_year'].attrs['description'] = 'Calendar year'
        diag_ds['calendar_month'].attrs['description'] = 'Calendar month'

        # Variables and attributes
        diag_ds['volume_m3'] = ('time', np.zeros(nm) * np.NaN)
        diag_ds['volume_m3'].attrs['description'] = 'Total glacier volume'
        diag_ds['volume_m3'].attrs['unit'] = 'm 3'
        diag_ds['area_m2'] = ('time', np.zeros(nm) * np.NaN)
        diag_ds['area_m2'].attrs['description'] = 'Total glacier area'
        diag_ds['area_m2'].attrs['unit'] = 'm 2'
        diag_ds['length_m'] = ('time', np.zeros(nm) * np.NaN)
        diag_ds['length_m'].attrs['description'] = 'Glacier length'
        diag_ds['length_m'].attrs['unit'] = 'm 3'
        diag_ds['ela_m'] = ('time', np.zeros(nm) * np.NaN)
        diag_ds['ela_m'].attrs['description'] = ('Annual Equilibrium Line '
                                                 'Altitude  (ELA)')
        diag_ds['ela_m'].attrs['unit'] = 'm a.s.l'
        if self.is_tidewater:
            diag_ds['calving_m3'] = ('time', np.zeros(nm) * np.NaN)
            diag_ds['calving_m3'].attrs['description'] = ('Total accumulated '
                                                          'calving flux')
            diag_ds['calving_m3'].attrs['unit'] = 'm 3'

        # Run
        j = 0
        for i, (yr, mo) in enumerate(zip(monthly_time, months)):
            self.run_until(yr)
            # Model run
            if mo == 1:
                for s, w, fl in zip(sects, widths, self.fls):
                    s[j, :] = fl.section
                    w[j, :] = fl.widths_m
                j += 1
            # Diagnostics
            diag_ds['volume_m3'].data[i] = self.volume_m3
            diag_ds['area_m2'].data[i] = self.area_m2
            diag_ds['length_m'].data[i] = self.length_m
            try:
                ela_m = self.mb_model.get_ela(year=yr, fls=self.fls,
                                              fl_id=len(self.fls)-1)
                diag_ds['ela_m'].data[i] = ela_m
            except BaseException:
                # We really don't want to stop the model for some ELA issues
                diag_ds['ela_m'].data[i] = np.NaN

            if self.is_tidewater:
                diag_ds['calving_m3'].data[i] = self.calving_m3_since_y0

        # to datasets
        run_ds = []
        for (s, w) in zip(sects, widths):
            ds = xr.Dataset()
            ds.attrs['description'] = 'OGGM model output'
            ds.attrs['oggm_version'] = __version__
            ds.attrs['calendar'] = '365-day no leap'
            ds.attrs['creation_date'] = strftime("%Y-%m-%d %H:%M:%S",
                                                 gmtime())
            ds.coords['time'] = yearly_time
            ds['time'].attrs['description'] = 'Floating hydrological year'
            varcoords = OrderedDict(time=('time', yearly_time),
                                    year=('time', yearly_time))
            ds['ts_section'] = xr.DataArray(s, dims=('time', 'x'),
                                            coords=varcoords)
            ds['ts_width_m'] = xr.DataArray(w, dims=('time', 'x'),
                                            coords=varcoords)
            run_ds.append(ds)

        # write output?
        if run_path is not None:
            encode = {'ts_section': {'zlib': True, 'complevel': 5},
                      'ts_width_m': {'zlib': True, 'complevel': 5},
                      }
            for i, ds in enumerate(run_ds):
                ds.to_netcdf(run_path, 'a', group='fl_{}'.format(i),
                             encoding=encode)
        if diag_path is not None:
            diag_ds.to_netcdf(diag_path)

        return run_ds, diag_ds

    def run_until_equilibrium(self, rate=0.001, ystep=5, max_ite=200):
        """ Runs the model until an equilibrium state is reached.

        Be careful: This only works for CONSTANT (not time-dependant)
        mass-balance models.
        Otherwise the returned state will not be in equilibrium! Don't try to
        calculate an equilibrium state with a RandomMassBalance model!
        """

        ite = 0
        was_close_zero = 0
        t_rate = 1
        while (t_rate > rate) and (ite <= max_ite) and (was_close_zero < 5):
            ite += 1
            v_bef = self.volume_m3
            self.run_until(self.yr + ystep)
            v_af = self.volume_m3
            if np.isclose(v_bef, 0., atol=1):
                t_rate = 1
                was_close_zero += 1
            else:
                t_rate = np.abs(v_af - v_bef) / v_bef
        if ite > max_ite:
            raise RuntimeError('Did not find equilibrium.')


class FluxBasedModel(FlowlineModel):
    """The flowline model used by OGGM in production.

    It solves for the SIA along the flowline(s) using a staggered grid. It
    computes the *ice flux* between grid points and transports the mass
    accordingly (also between flowlines).

    This model is numerically less stable than fancier schemes, but it
    is fast and works with multiple flowlines of any bed shape (rectangular,
    parabolic, trapeze, and any combination of them).

    We test that it conserves mass in most cases, but not on very stiff cliffs.
    """

    def __init__(self, flowlines, mb_model=None, y0=0., glen_a=None,
                 fs=0., inplace=False, fixed_dt=None, cfl_number=None,
                 min_dt=None, flux_gate_thickness=None,
                 flux_gate=None, flux_gate_build_up=100,
                 do_kcalving=None, calving_k=None, calving_use_limiter=None,
                 calving_limiter_frac=None, calving_water_level=None,
                 **kwargs):
        """Instanciate the model.

        Parameters
        ----------
        flowlines : list
            the glacier flowlines
        mb_model : MassBakanceModel
            the mass-balance model
        y0 : int
            initial year of the simulation
        glen_a : float
            Glen's creep parameter
        fs : float
            Oerlemans sliding parameter
        inplace : bool
            whether or not to make a copy of the flowline objects for the run
            setting to True implies that your objects will be modified at run
            time by the model (can help to spare memory)
        fixed_dt : float
            set to a value (in seconds) to prevent adaptive time-stepping.
        cfl_number : float
            Defaults to cfg.PARAMS['cfl_number'].
            For adaptive time stepping (the default), dt is chosen from the
            CFL criterion (dt = cfl_number * dx / max_u).
            To choose the "best" CFL number we would need a stability
            analysis - we used an empirical analysis (see blog post) and
            settled on 0.02 for the default cfg.PARAMS['cfl_number'].
        min_dt : float
            Defaults to cfg.PARAMS['cfl_min_dt'].
            At high velocities, time steps can become very small and your
            model might run very slowly. In production, it might be useful to
            set a limit below which the model will just error.
        is_tidewater: bool, default: False
            is this a tidewater glacier?
        is_lake_terminating: bool, default: False
            is this a lake terminating glacier?
        mb_elev_feedback : str, default: 'annual'
            'never', 'always', 'annual', or 'monthly': how often the
            mass-balance should be recomputed from the mass balance model.
            'Never' is equivalent to 'annual' but without elevation feedback
            at all (the heights are taken from the first call).
        check_for_boundaries: bool, default: True
            raise an error when the glacier grows bigger than the domain
            boundaries
        flux_gate_thickness : float or array
            flux of ice from the left domain boundary (and tributaries).
            Units of m of ice thickness. Note that unrealistic values won't be
            met by the model, so this is really just a rough guidance.
            It's better to use `flux_gate` instead.
        flux_gate : float or array
            flux of ice from the left domain boundary (and tributaries)
            (unit: m3 of ice per second). If set to a high value,
            the model will slowly build it up in order not to force the model
            too much. This is overriden by `flux_gate_thickness` if provided.
        flux_gate_buildup : int
            number of years used to build up the flux gate to full value
        do_kcalving : bool
            switch on the k-calving parameterisation. Ignored if not a
            tidewater glacier. Use the option from PARAMS per default
        calving_k : float
            the calving proportionality constant (units: yr-1). Use the
            one from PARAMS per default
        calving_use_limiter : bool
            whether to switch on the calving limiter on the parameterisation
            makes the calving fronts thicker but the model is more stable
        calving_limiter_frac : float
            limit the front slope to a fraction of the calving front.
            "3" means 1/3. Setting it to 0 limits the slope to sea-level.
        calving_water_level : float
            for lake terminating glaciers, knowing the water level is hard.
            The default is to pick the elevation of the last glaciated grid
            point minus 1 meter. You can use this to fix it to a given value.
        """
        super(FluxBasedModel, self).__init__(flowlines, mb_model=mb_model,
                                             y0=y0, glen_a=glen_a, fs=fs,
                                             inplace=inplace, **kwargs)

        self.fixed_dt = fixed_dt
        if min_dt is None:
            min_dt = cfg.PARAMS['cfl_min_dt']
        if cfl_number is None:
            cfl_number = cfg.PARAMS['cfl_number']
        self.min_dt = min_dt
        self.cfl_number = cfl_number

        # Do we want to use shape factors?
        self.sf_func = None
        use_sf = cfg.PARAMS.get('use_shape_factor_for_fluxbasedmodel')
        if use_sf == 'Adhikari' or use_sf == 'Nye':
            self.sf_func = utils.shape_factor_adhikari
        elif use_sf == 'Huss':
            self.sf_func = utils.shape_factor_huss

        # Calving params
        if do_kcalving is None:
            do_kcalving = cfg.PARAMS['use_kcalving_param']
        self.do_calving = do_kcalving and self.is_tidewater
        if calving_k is None:
            calving_k = cfg.PARAMS['calving_k']
        self.calving_k = calving_k / cfg.SEC_IN_YEAR
        if calving_use_limiter is None:
            calving_use_limiter = cfg.PARAMS['calving_use_limiter']
        self.calving_use_limiter = calving_use_limiter
        if calving_limiter_frac is None:
            calving_limiter_frac = cfg.PARAMS['calving_limiter_frac']
        if calving_limiter_frac > 0:
            raise NotImplementedError('calving limiter other than 0 not '
                                      'implemented yet')
        self.calving_limiter_frac = calving_limiter_frac
        if calving_water_level is None:
            self.water_level = 0
            if self.is_lake_terminating:
                if not self.fls[-1].has_ice():
                    raise InvalidParamsError('Cannot decide on water level '
                                             'for lake terminating glacier '
                                             'without ice.')
                # Arbitrary water level 1m below last grid points elevation
                min_h = self.fls[-1].surface_h[self.fls[-1].thick > 0][-1]
                self.water_level = min_h - 1
        else:
            self.water_level = calving_water_level

        # Flux gate
        self.flux_gate = utils.tolist(flux_gate, length=len(self.fls))
        self.flux_gate_yr = flux_gate_build_up
        self.flux_gate_m3_since_y0 = 0.
        if flux_gate_thickness is not None:
            # Compute the theoretical ice flux from the slope at the top
            flux_gate_thickness = utils.tolist(flux_gate_thickness,
                                               length=len(self.fls))
            self.flux_gate = []
            for fl, fgt in zip(self.fls, flux_gate_thickness):
                # We set the thickness to the desired value so that
                # the widths work ok
                fl = copy.deepcopy(fl)
                fl.thick = fl.thick * 0 + fgt
                slope = (fl.surface_h[0] - fl.surface_h[1]) / fl.dx_meter
                if slope == 0:
                    raise ValueError('I need a slope to compute the flux')
                flux = find_sia_flux_from_thickness(slope,
                                                    fl.widths_m[0],
                                                    fgt,
                                                    shape=fl.shape_str[0],
                                                    glen_a=self.glen_a,
                                                    fs=self.fs)
                self.flux_gate.append(flux)

        # Optim
        self.slope_stag = []
        self.thick_stag = []
        self.section_stag = []
        self.u_stag = []
        self.shapefac_stag = []
        self.flux_stag = []
        self.trib_flux = []
        for fl, trib in zip(self.fls, self._tributary_indices):
            nx = fl.nx
            # This is not staggered
            self.trib_flux.append(np.zeros(nx))
            # We add an additional fake grid point at the end of tributaries
            if trib[0] is not None:
                nx = fl.nx + 1
            # +1 is for the staggered grid
            self.slope_stag.append(np.zeros(nx+1))
            self.thick_stag.append(np.zeros(nx+1))
            self.section_stag.append(np.zeros(nx+1))
            self.u_stag.append(np.zeros(nx+1))
            self.shapefac_stag.append(np.ones(nx+1))  # beware the ones!
            self.flux_stag.append(np.zeros(nx+1))

    def step(self, dt):
        """Advance one step."""

        # Just a check to avoid useless computations
        if dt <= 0:
            raise InvalidParamsError('dt needs to be strictly positive')

        # Simple container
        mbs = []

        # Loop over tributaries to determine the flux rate
        for fl_id, fl in enumerate(self.fls):

            # This is possibly less efficient than zip() but much clearer
            trib = self._tributary_indices[fl_id]
            slope_stag = self.slope_stag[fl_id]
            thick_stag = self.thick_stag[fl_id]
            section_stag = self.section_stag[fl_id]
            sf_stag = self.shapefac_stag[fl_id]
            flux_stag = self.flux_stag[fl_id]
            trib_flux = self.trib_flux[fl_id]
            u_stag = self.u_stag[fl_id]

            # Flowline state
            surface_h = fl.surface_h
            thick = fl.thick
            section = fl.section
            dx = fl.dx_meter

            # If it is a tributary, we use the branch it flows into to compute
            # the slope of the last grid point
            is_trib = trib[0] is not None
            if is_trib:
                fl_to = self.fls[trib[0]]
                ide = fl.flows_to_indice
                surface_h = np.append(surface_h, fl_to.surface_h[ide])
                thick = np.append(thick, thick[-1])
                section = np.append(section, section[-1])
            elif self.do_calving and self.calving_use_limiter:
                # We lower the max possible ice deformation
                # by clipping the surface slope here. It is completely
                # arbitrary but reduces ice deformation at the calving front.
                # I think that in essence, it is also partly
                # a "calving process", because this ice deformation must
                # be less at the calving front. The result is that calving
                # front "free boards" are quite high.
                # Note that 0 is arbitrary, it could be any value below SL
                surface_h = utils.clip_min(surface_h, self.water_level)

            # Staggered gradient
            slope_stag[0] = 0
            slope_stag[1:-1] = (surface_h[0:-1] - surface_h[1:]) / dx
            slope_stag[-1] = slope_stag[-2]

            # Staggered thick
            thick_stag[1:-1] = (thick[0:-1] + thick[1:]) / 2.
            thick_stag[[0, -1]] = thick[[0, -1]]

            if self.sf_func is not None:
                # TODO: maybe compute new shape factors only every year?
                sf = self.sf_func(fl.widths_m, fl.thick, fl.is_rectangular)
                if is_trib:
                    # for inflowing tributary, the sf makes no sense
                    sf = np.append(sf, 1.)
                sf_stag[1:-1] = (sf[0:-1] + sf[1:]) / 2.
                sf_stag[[0, -1]] = sf[[0, -1]]

            # Staggered velocity (Deformation + Sliding)
            # _fd = 2/(N+2) * self.glen_a
            N = self.glen_n
            rhogh = (self.rho*G*slope_stag)**N
            u_stag[:] = (thick_stag**(N+1)) * self._fd * rhogh * sf_stag**N + \
                        (thick_stag**(N-1)) * self.fs * rhogh

            # Staggered section
            section_stag[1:-1] = (section[0:-1] + section[1:]) / 2.
            section_stag[[0, -1]] = section[[0, -1]]

            # Staggered flux rate
            flux_stag[:] = u_stag * section_stag

            # Add boundary condition
            if self.flux_gate[fl_id] is not None:
                fac = 1 - (self.flux_gate_yr - self.yr) / self.flux_gate_yr
                flux_stag[0] = self.flux_gate[fl_id] * utils.clip_scalar(fac,
                                                                         0, 1)

            # CFL condition
            if not self.fixed_dt:
                maxu = np.max(np.abs(u_stag))
                if maxu > 0.:
                    cfl_dt = self.cfl_number * dx / maxu
                else:
                    cfl_dt = dt

                # Update dt only if necessary
                if cfl_dt < dt:
                    dt = cfl_dt
                    if cfl_dt < self.min_dt:
                        raise RuntimeError(
                            'CFL error: required time step smaller '
                            'than the minimum allowed: '
                            '{:.1f}s vs {:.1f}s.'.format(cfl_dt, self.min_dt))

            # Since we are in this loop, reset the tributary flux
            trib_flux[:] = 0

            # We compute MB in this loop, before mass-redistribution occurs,
            # so that MB models which rely on glacier geometry to decide things
            # (like PyGEM) can do wo with a clean glacier state
            mbs.append(self.get_mb(fl.surface_h, self.yr,
                                   fl_id=fl_id, fls=self.fls))

        # Time step
        if self.fixed_dt:
            # change only if step dt is larger than the chosen dt
            if self.fixed_dt < dt:
                dt = self.fixed_dt

        # A second loop for the mass exchange
        for fl_id, fl in enumerate(self.fls):

            flx_stag = self.flux_stag[fl_id]
            trib_flux = self.trib_flux[fl_id]
            tr = self._tributary_indices[fl_id]

            dx = fl.dx_meter

            is_trib = tr[0] is not None
            # For these we had an additional grid point
            if is_trib:
                flx_stag = flx_stag[:-1]

            # Mass-balance
            widths = fl.widths_m
            mb = mbs[fl_id]
            # Allow parabolic beds to grow
            mb = dt * mb * np.where((mb > 0.) & (widths == 0), 10., widths)

            # Update section with ice flow and mass balance
            new_section = (fl.section + (flx_stag[0:-1] - flx_stag[1:])*dt/dx +
                           trib_flux*dt/dx + mb)

            # Keep positive values only and store
            fl.section = utils.clip_min(new_section, 0)

            # Add the last flux to the tributary
            # this works because the lines are sorted in order
            if is_trib:
                # tr tuple: line_index, start, stop, gaussian_kernel
                self.trib_flux[tr[0]][tr[1]:tr[2]] += \
                    utils.clip_min(flx_stag[-1], 0) * tr[3]

            # If we use a flux-gate, store the total volume that came in
            self.flux_gate_m3_since_y0 += flx_stag[0] * dt

            # --- The rest is for calving only ---

            # No need to do calving in these cases
            if is_trib or not self.do_calving or not fl.has_ice():
                continue

            # We do calving only if the last glacier bed pixel is below water
            # (this is to avoid calving elsewhere than at the front)
            if fl.bed_h[fl.thick > 0][-1] > self.water_level:
                continue

            # We do calving only if there is some ice above wl
            last_above_wl = np.nonzero((fl.surface_h > self.water_level) &
                                       (fl.thick > 0))[0][-1]
            if fl.bed_h[last_above_wl] > self.water_level:
                continue

            # OK, we're really calving
            section = fl.section

            # Calving law
            h = fl.thick[last_above_wl]
            d = h - (fl.surface_h[last_above_wl] - self.water_level)
            k = self.calving_k
            q_calving = k * d * h * fl.widths_m[last_above_wl]
            # Add to the bucket and the counter
            fl.calving_bucket_m3 += q_calving * dt
            self.calving_m3_since_y0 += q_calving * dt

            # See if we have ice below sea-water to clean out first
            below_sl = (fl.surface_h < self.water_level) & (fl.thick > 0)
            to_remove = np.sum(section[below_sl]) * fl.dx_meter
            if 0 < to_remove < fl.calving_bucket_m3:
                # This is easy, we remove everything
                section[below_sl] = 0
                fl.calving_bucket_m3 -= to_remove
            elif to_remove > 0:
                # We can only remove part of if
                section[below_sl] = 0
                section[last_above_wl+1] = ((to_remove - fl.calving_bucket_m3)
                                            / fl.dx_meter)
                fl.calving_bucket_m3 = 0

            # The rest of the bucket might calve an entire grid point
            vol_last = section[last_above_wl] * fl.dx_meter
            if fl.calving_bucket_m3 > vol_last:
                fl.calving_bucket_m3 -= vol_last
                section[last_above_wl] = 0

            # We update the glacier with our changes
            fl.section = section

        # Next step
        self.t += dt
        return dt

    def get_diagnostics(self, fl_id=-1):
        """Obtain model diagnostics in a pandas DataFrame.

        Parameters
        ----------
        fl_id : int
            the index of the flowline of interest, from 0 to n_flowline-1.
            Default is to take the last (main) one

        Returns
        -------
        a pandas DataFrame, which index is distance along flowline (m). Units:
            - surface_h, bed_h, ice_tick, section_width: m
            - section_area: m2
            - slope: -
            - ice_flux, tributary_flux: m3 of *ice* per second
            - ice_velocity: m per second (depth-section integrated)
        """

        import pandas as pd

        fl = self.fls[fl_id]
        nx = fl.nx

        df = pd.DataFrame(index=fl.dx_meter * np.arange(nx))
        df.index.name = 'distance_along_flowline'
        df['surface_h'] = fl.surface_h
        df['bed_h'] = fl.bed_h
        df['ice_thick'] = fl.thick
        df['section_width'] = fl.widths_m
        df['section_area'] = fl.section

        # Staggered
        var = self.slope_stag[fl_id]
        df['slope'] = (var[1:nx+1] + var[:nx])/2
        var = self.flux_stag[fl_id]
        df['ice_flux'] = (var[1:nx+1] + var[:nx])/2
        var = self.u_stag[fl_id]
        df['ice_velocity'] = (var[1:nx+1] + var[:nx])/2
        var = self.shapefac_stag[fl_id]
        df['shape_fac'] = (var[1:nx+1] + var[:nx])/2

        # Not Staggered
        df['tributary_flux'] = self.trib_flux[fl_id]

        return df


class MassConservationChecker(FluxBasedModel):
    """This checks if the FluxBasedModel is conserving mass."""

    def __init__(self, flowlines, **kwargs):
        """ Instanciate.

        Parameters
        ----------

        Properties
        ----------
        #TODO: document properties
        """
        super(MassConservationChecker, self).__init__(flowlines, **kwargs)
        self.total_mass = 0.

    def step(self, dt):

        mbs = []
        sections = []
        for fl in self.fls:
            # Mass balance
            widths = fl.widths_m
            mb = self.get_mb(fl.surface_h, self.yr, fl_id=id(fl))
            mbs.append(mb * widths)
            sections.append(np.copy(fl.section))
            dx = fl.dx_meter

        dt = super(MassConservationChecker, self).step(dt)

        for mb, sec in zip(mbs, sections):
            mb = dt * mb
            # there can't be more negative mb than there is section
            # this isn't an exact solution unfortunately
            # TODO: exact solution for mass conservation
            mb = utils.clip_min(mb, -sec)
            self.total_mass += np.sum(mb * dx)


class KarthausModel(FlowlineModel):
    """The actual model"""

    def __init__(self, flowlines, mb_model=None, y0=0., glen_a=None, fs=0.,
                 fixed_dt=None, min_dt=SEC_IN_DAY, max_dt=31*SEC_IN_DAY,
                 inplace=False, **kwargs):
        """ Instanciate.

        Parameters
        ----------

        Properties
        ----------
        #TODO: document properties
        #TODO: Changed from assumed N=3 to N
        """

        if len(flowlines) > 1:
            raise ValueError('Karthaus model does not work with tributaries.')

        super(KarthausModel, self).__init__(flowlines, mb_model=mb_model,
                                            y0=y0, glen_a=glen_a, fs=fs,
                                            inplace=inplace, **kwargs)
        self.dt_warning = False,
        if fixed_dt is not None:
            min_dt = fixed_dt
            max_dt = fixed_dt
        self.min_dt = min_dt
        self.max_dt = max_dt

    def step(self, dt):
        """Advance one step."""

        # Just a check to avoid useless computations
        if dt <= 0:
            raise InvalidParamsError('dt needs to be strictly positive')

        # This is to guarantee a precise arrival on a specific date if asked
        min_dt = dt if dt < self.min_dt else self.min_dt
        dt = utils.clip_scalar(dt, min_dt, self.max_dt)

        fl = self.fls[0]
        dx = fl.dx_meter
        width = fl.widths_m
        thick = fl.thick

        MassBalance = self.get_mb(fl.surface_h, self.yr, fl_id=id(fl))

        SurfaceHeight = fl.surface_h

        # Surface gradient
        SurfaceGradient = np.zeros(fl.nx)
        SurfaceGradient[1:fl.nx-1] = (SurfaceHeight[2:] -
                                      SurfaceHeight[:fl.nx-2])/(2*dx)
        SurfaceGradient[-1] = 0
        SurfaceGradient[0] = 0

        # Diffusivity
        N = self.glen_n
        Diffusivity = width * (self.rho*G)**3 * thick**3 * SurfaceGradient**2
        Diffusivity *= 2/(N+2) * self.glen_a * thick**2 + self.fs

        # on stagger
        DiffusivityStaggered = np.zeros(fl.nx)
        SurfaceGradientStaggered = np.zeros(fl.nx)

        DiffusivityStaggered[1:] = (Diffusivity[:fl.nx-1] + Diffusivity[1:])/2.
        DiffusivityStaggered[0] = Diffusivity[0]

        SurfaceGradientStaggered[1:] = (SurfaceHeight[1:] -
                                        SurfaceHeight[:fl.nx-1])/dx
        SurfaceGradientStaggered[0] = 0

        GradxDiff = SurfaceGradientStaggered * DiffusivityStaggered

        # Yo
        NewIceThickness = np.zeros(fl.nx)
        NewIceThickness[:fl.nx-1] = (thick[:fl.nx-1] + (dt/width[0:fl.nx-1]) *
                                     (GradxDiff[1:]-GradxDiff[:fl.nx-1])/dx +
                                     dt * MassBalance[:fl.nx-1])

        NewIceThickness[-1] = thick[fl.nx-2]

        fl.thick = utils.clip_min(NewIceThickness, 0)

        # Next step
        self.t += dt
        return dt


class FileModel(object):
    """Duck FlowlineModel which actually reads the stuff out of a nc file."""

    def __init__(self, path):
        """ Instanciate.

        Parameters
        ----------

        Properties
        ----------
        #TODO: document properties
        """

        self.fls = glacier_from_netcdf(path)
        dss = []
        for flid, fl in enumerate(self.fls):
            ds = xr.open_dataset(path, group='fl_{}'.format(flid))
            ds.load()
            dss.append(ds)
        self.last_yr = ds.year.values[-1]
        self.dss = dss
        self.reset_y0()

    def __enter__(self):
        return self

    def __exit__(self, exc_type, exc_value, traceback):
        for ds in self.dss:
            ds.close()

    def reset_y0(self, y0=None):
        """Reset the initial model time"""

        if y0 is None:
            y0 = self.dss[0].time[0]
        self.y0 = y0
        self.yr = y0

    @property
    def area_m2(self):
        return np.sum([f.area_m2 for f in self.fls])

    @property
    def volume_m3(self):
        return np.sum([f.volume_m3 for f in self.fls])

    @property
    def volume_km3(self):
        return self.volume_m3 * 1e-9

    @property
    def area_km2(self):
        return self.area_m2 * 1e-6

    @property
    def length_m(self):
        return self.fls[-1].length_m

    def run_until(self, year=None, month=None):
        """Mimics the model's behavior.

        Is quite slow, I must say.
        """

        if month is not None:
            for fl, ds in zip(self.fls, self.dss):
                sel = ds.ts_section.isel(time=(ds.year == year) &
                                              (ds.month == month))
                fl.section = sel.values
        else:
            for fl, ds in zip(self.fls, self.dss):
                sel = ds.ts_section.sel(time=year)
                fl.section = sel.values
        self.yr = sel.time.values

    def area_m2_ts(self, rollmin=0):
        """rollmin is the number of years you want to smooth onto"""
        sel = 0
        for fl, ds in zip(self.fls, self.dss):
            widths = ds.ts_width_m.copy()
            widths[:] = np.where(ds.ts_section > 0., ds.ts_width_m, 0.)
            sel += widths.sum(dim='x') * fl.dx_meter
        sel = sel.to_series()
        if rollmin != 0:
            sel = sel.rolling(rollmin).min()
            sel.iloc[0:rollmin] = sel.iloc[rollmin]
        return sel

    def area_km2_ts(self, **kwargs):
        return self.area_m2_ts(**kwargs) * 1e-6

    def volume_m3_ts(self):
        sel = 0
        for fl, ds in zip(self.fls, self.dss):
            sel += ds.ts_section.sum(dim='x') * fl.dx_meter
        return sel.to_series()

    def volume_km3_ts(self):
        return self.volume_m3_ts() * 1e-9

    def length_m_ts(self, rollmin=0):
        """rollmin is the number of years you want to smooth onto"""
        fl = self.fls[-1]
        ds = self.dss[-1]
        sel = ds.ts_section.copy()
        sel[:] = ds.ts_section != 0.
        sel = sel.sum(dim='x') * fl.dx_meter
        sel = sel.to_series()
        if rollmin != 0:
            sel = sel.rolling(rollmin).min()
            sel.iloc[0:rollmin] = sel.iloc[rollmin]
        return sel


def flowline_from_dataset(ds):
    """Instanciates a flowline from an xarray Dataset."""

    cl = globals()[ds.attrs['class']]
    line = shpg.LineString(ds['linecoords'].values)
    args = dict(line=line, dx=ds.dx, map_dx=ds.map_dx,
                surface_h=ds['surface_h'].values,
                bed_h=ds['bed_h'].values)

    have = {'c', 'x', 'surface_h', 'linecoords', 'bed_h', 'z', 'p', 'n',
            'time', 'month', 'year', 'ts_width_m', 'ts_section'}
    missing_vars = set(ds.variables.keys()).difference(have)
    for k in missing_vars:
        data = ds[k].values
        if ds[k].dims[0] == 'z':
            data = data[0]
        args[k] = data
    return cl(**args)


def glacier_from_netcdf(path):
    """Instanciates a list of flowlines from an xarray Dataset."""

    with xr.open_dataset(path) as ds:
        fls = []
        for flid in ds['flowlines'].values:
            with xr.open_dataset(path, group='fl_{}'.format(flid)) as _ds:
                fls.append(flowline_from_dataset(_ds))

        for i, fid in enumerate(ds['flows_to_id'].values):
            if fid != -1:
                fls[i].set_flows_to(fls[fid])

    # Adds the line level
    for fl in fls:
        fl.order = line_order(fl)

    return fls


def calving_glacier_downstream_line(line, n_points):
    """Extends a calving glacier flowline past the terminus."""

    x, y = line.coords.xy
    dx = x[-1] - x[-2]
    dy = y[-1] - y[-2]
    x = np.append(x, x[-1] + dx * np.arange(1, n_points+1))
    y = np.append(y, y[-1] + dy * np.arange(1, n_points+1))
    return shpg.LineString(np.array([x, y]).T)


@entity_task(log, writes=['model_flowlines'])
def init_present_time_glacier(gdir):
    """Merges data from preprocessing tasks. First task after inversion!

    This updates the `mode_flowlines` file and creates a stand-alone numerical
    glacier ready to run.

    Parameters
    ----------
    gdir : :py:class:`oggm.GlacierDirectory`
        the glacier directory to process
    """

    # Some vars
    map_dx = gdir.grid.dx
    def_lambda = cfg.PARAMS['trapezoid_lambdas']
    min_shape = cfg.PARAMS['mixed_min_shape']

    cls = gdir.read_pickle('inversion_flowlines')
    invs = gdir.read_pickle('inversion_output')

    # Fill the tributaries
    new_fls = []
    flows_to_ids = []
    for cl, inv in zip(cls, invs):

        # Get the data to make the model flowlines
        line = cl.line
        section = inv['volume'] / (cl.dx * map_dx)
        surface_h = cl.surface_h
        bed_h = surface_h - inv['thick']
        widths_m = cl.widths * map_dx

        assert np.all(cl.widths > 0)
        bed_shape = 4 * inv['thick'] / (cl.widths * map_dx) ** 2

        lambdas = inv['thick'] * np.NaN
        lambdas[bed_shape < min_shape] = def_lambda
        lambdas[inv['is_rectangular']] = 0.

        # Last pix of not tidewater are always parab (see below)
        if not gdir.is_tidewater and inv['is_last']:
            lambdas[-5:] = np.nan

        # Update bed_h where we now have a trapeze
        w0_m = cl.widths * map_dx - lambdas * inv['thick']
        b = 2 * w0_m
        a = 2 * lambdas
        with np.errstate(divide='ignore', invalid='ignore'):
            thick = (np.sqrt(b ** 2 + 4 * a * section) - b) / a
        ptrap = (lambdas != 0) & np.isfinite(lambdas)
        bed_h[ptrap] = cl.surface_h[ptrap] - thick[ptrap]

        # For the very last pixs of a glacier, the section might be zero after
        # the inversion, and the bedshapes are chaotic. We interpolate from
        # the downstream. This is not volume conservative
        if not gdir.is_tidewater and inv['is_last']:
            dic_ds = gdir.read_pickle('downstream_line')
            bed_shape[-5:] = np.nan

            # Interpolate
            bed_shape = utils.interp_nans(np.append(bed_shape,
                                                    dic_ds['bedshapes'][0]))
            bed_shape = utils.clip_min(bed_shape[:-1], min_shape)

            # Correct the section volume
            h = inv['thick']
            section[-5:] = (2 / 3 * h * np.sqrt(4 * h / bed_shape))[-5:]

            # Add the downstream
            bed_shape = np.append(bed_shape, dic_ds['bedshapes'])
            lambdas = np.append(lambdas, dic_ds['bedshapes'] * np.NaN)
            section = np.append(section, dic_ds['bedshapes'] * 0.)
            surface_h = np.append(surface_h, dic_ds['surface_h'])
            bed_h = np.append(bed_h, dic_ds['surface_h'])
            widths_m = np.append(widths_m, dic_ds['bedshapes'] * 0.)
            line = dic_ds['full_line']

        if gdir.is_tidewater and inv['is_last']:
            # Continue the bed a little
            n_points = cfg.PARAMS['calving_line_extension']
            cf_slope = cfg.PARAMS['calving_front_slope']
            deepening = n_points * cl.dx * map_dx * cf_slope

            line = calving_glacier_downstream_line(line, n_points=n_points)
            bed_shape = np.append(bed_shape, np.zeros(n_points))
            lambdas = np.append(lambdas, np.zeros(n_points))
            section = np.append(section, np.zeros(n_points))
            # The bed slowly deepens
            bed_down = np.linspace(bed_h[-1], bed_h[-1]-deepening, n_points)
            bed_h = np.append(bed_h, bed_down)
            surface_h = np.append(surface_h, bed_down)
            widths_m = np.append(widths_m,
                                 np.zeros(n_points) + np.mean(widths_m[-5:]))

        nfl = MixedBedFlowline(line=line, dx=cl.dx, map_dx=map_dx,
                               surface_h=surface_h, bed_h=bed_h,
                               section=section, bed_shape=bed_shape,
                               is_trapezoid=np.isfinite(lambdas),
                               lambdas=lambdas,
                               widths_m=widths_m,
                               rgi_id=cl.rgi_id)

        # Update attrs
        nfl.mu_star = cl.mu_star

        if cl.flows_to:
            flows_to_ids.append(cls.index(cl.flows_to))
        else:
            flows_to_ids.append(None)

        new_fls.append(nfl)

    # Finalize the linkages
    for fl, fid in zip(new_fls, flows_to_ids):
        if fid:
            fl.set_flows_to(new_fls[fid])

    # Adds the line level
    for fl in new_fls:
        fl.order = line_order(fl)

    # Write the data
    gdir.write_pickle(new_fls, 'model_flowlines')


def robust_model_run(gdir, output_filesuffix=None, mb_model=None,
                     ys=None, ye=None, zero_initial_glacier=False,
                     init_model_fls=None, store_monthly_step=False,
                     **kwargs):
    """Runs a model simulation with the default time stepping scheme.

    Parameters
    ----------
    gdir : :py:class:`oggm.GlacierDirectory`
        the glacier directory to process
    output_filesuffix : str
        this add a suffix to the output file (useful to avoid overwriting
        previous experiments)
    mb_model : :py:class:`core.MassBalanceModel`
        a MassBalanceModel instance
    ys : int
        start year of the model run (default: from the config file)
    ye : int
        end year of the model run (default: from the config file)
    zero_initial_glacier : bool
        if true, the ice thickness is set to zero before the simulation
    init_model_fls : []
        list of flowlines to use to initialise the model (the default is the
        present_time_glacier file from the glacier directory)
    store_monthly_step : bool
        whether to store the diagnostic data at a monthly time step or not
        (default is yearly)
    kwargs : dict
        kwargs to pass to the FluxBasedModel instance
     """

    kwargs.setdefault('fs', cfg.PARAMS['fs'])
    kwargs.setdefault('glen_a', cfg.PARAMS['glen_a'])

    run_path = gdir.get_filepath('model_run', filesuffix=output_filesuffix,
                                 delete=True)
    diag_path = gdir.get_filepath('model_diagnostics',
                                  filesuffix=output_filesuffix,
                                  delete=True)

    if init_model_fls is None:
        fls = gdir.read_pickle('model_flowlines')
    else:
        fls = copy.deepcopy(init_model_fls)
    if zero_initial_glacier:
        for fl in fls:
            fl.thick = fl.thick * 0.

    model = FluxBasedModel(fls, mb_model=mb_model, y0=ys,
                           inplace=True,
                           is_tidewater=gdir.is_tidewater,
                           is_lake_terminating=gdir.is_lake_terminating,
                           **kwargs)

    with np.warnings.catch_warnings():
        # For operational runs we ignore the warnings
        np.warnings.filterwarnings('ignore', category=RuntimeWarning)
        model.run_until_and_store(ye, run_path=run_path,
                                  diag_path=diag_path,
                                  store_monthly_step=store_monthly_step)

    return model


@entity_task(log)
def run_random_climate(gdir, nyears=1000, y0=None, halfsize=15,
                       bias=None, seed=None, temperature_bias=None,
                       store_monthly_step=False,
                       climate_filename='climate_monthly',
                       climate_input_filesuffix='',
                       output_filesuffix='', init_model_fls=None,
                       zero_initial_glacier=False,
                       unique_samples=False,
                       **kwargs):
    """Runs the random mass-balance model for a given number of years.

    This will initialize a
    :py:class:`oggm.core.massbalance.MultipleFlowlineMassBalance`,
    and run a :py:func:`oggm.core.flowline.robust_model_run`.

    Parameters
    ----------
    gdir : :py:class:`oggm.GlacierDirectory`
        the glacier directory to process
    nyears : int
        length of the simulation
    y0 : int, optional
        central year of the random climate period. The default is to be
        centred on t*.
    halfsize : int, optional
        the half-size of the time window (window size = 2 * halfsize + 1)
    bias : float
        bias of the mb model. Default is to use the calibrated one, which
        is often a better idea. For t* experiments it can be useful to set it
        to zero
    seed : int
        seed for the random generator. If you ignore this, the runs will be
        different each time. Setting it to a fixed seed accross glaciers can
        be usefull if you want to have the same climate years for all of them
    temperature_bias : float
        add a bias to the temperature timeseries
    store_monthly_step : bool
        whether to store the diagnostic data at a monthly time step or not
        (default is yearly)
    climate_filename : str
        name of the climate file, e.g. 'climate_monthly' (default) or
        'gcm_data'
    climate_input_filesuffix: str
        filesuffix for the input climate file
    output_filesuffix : str
        this add a suffix to the output file (useful to avoid overwriting
        previous experiments)
    init_model_fls : []
        list of flowlines to use to initialise the model (the default is the
        present_time_glacier file from the glacier directory)
    zero_initial_glacier : bool
        if true, the ice thickness is set to zero before the simulation
    unique_samples: bool
        if true, chosen random mass-balance years will only be available once
        per random climate period-length
        if false, every model year will be chosen from the random climate
        period with the same probability
    kwargs : dict
        kwargs to pass to the FluxBasedModel instance
    """

    mb = MultipleFlowlineMassBalance(gdir, mb_model_class=RandomMassBalance,
                                     y0=y0, halfsize=halfsize,
                                     bias=bias, seed=seed,
                                     filename=climate_filename,
                                     input_filesuffix=climate_input_filesuffix,
                                     unique_samples=unique_samples)

    if temperature_bias is not None:
        mb.temp_bias = temperature_bias

    return robust_model_run(gdir, output_filesuffix=output_filesuffix,
                            mb_model=mb, ys=0, ye=nyears,
                            store_monthly_step=store_monthly_step,
                            init_model_fls=init_model_fls,
                            zero_initial_glacier=zero_initial_glacier,
                            **kwargs)


@entity_task(log)
def run_constant_climate(gdir, nyears=1000, y0=None, halfsize=15,
                         bias=None, temperature_bias=None,
                         store_monthly_step=False,
                         output_filesuffix='',
                         climate_filename='climate_monthly',
                         climate_input_filesuffix='',
                         init_model_fls=None,
                         zero_initial_glacier=False,
                         **kwargs):
    """Runs the constant mass-balance model for a given number of years.

    This will initialize a
    :py:class:`oggm.core.massbalance.MultipleFlowlineMassBalance`,
    and run a :py:func:`oggm.core.flowline.robust_model_run`.

    Parameters
    ----------
    gdir : :py:class:`oggm.GlacierDirectory`
        the glacier directory to process
    nyears : int
        length of the simulation (default: as long as needed for reaching
        equilibrium)
    y0 : int
        central year of the requested climate period. The default is to be
        centred on t*.
    halfsize : int, optional
        the half-size of the time window (window size = 2 * halfsize + 1)
    bias : float
        bias of the mb model. Default is to use the calibrated one, which
        is often a better idea. For t* experiments it can be useful to set it
        to zero
    temperature_bias : float
        add a bias to the temperature timeseries
    store_monthly_step : bool
        whether to store the diagnostic data at a monthly time step or not
        (default is yearly)
    climate_filename : str
        name of the climate file, e.g. 'climate_monthly' (default) or
        'gcm_data'
    climate_input_filesuffix: str
        filesuffix for the input climate file
    output_filesuffix : str
        this add a suffix to the output file (useful to avoid overwriting
        previous experiments)
    zero_initial_glacier : bool
        if true, the ice thickness is set to zero before the simulation
    init_model_fls : []
        list of flowlines to use to initialise the model (the default is the
        present_time_glacier file from the glacier directory)
    kwargs : dict
        kwargs to pass to the FluxBasedModel instance
    """

    mb = MultipleFlowlineMassBalance(gdir, mb_model_class=ConstantMassBalance,
                                     y0=y0, halfsize=halfsize,
                                     bias=bias, filename=climate_filename,
                                     input_filesuffix=climate_input_filesuffix)

    if temperature_bias is not None:
        mb.temp_bias = temperature_bias

    return robust_model_run(gdir, output_filesuffix=output_filesuffix,
                            mb_model=mb, ys=0, ye=nyears,
                            store_monthly_step=store_monthly_step,
                            init_model_fls=init_model_fls,
                            zero_initial_glacier=zero_initial_glacier,
                            **kwargs)


@entity_task(log)
def run_from_climate_data(gdir, ys=None, ye=None, min_ys=None,
                          store_monthly_step=False,
                          climate_filename='climate_monthly',
                          climate_input_filesuffix='', output_filesuffix='',
                          init_model_filesuffix=None, init_model_yr=None,
                          init_model_fls=None, zero_initial_glacier=False,
                          bias=None, **kwargs):
    """ Runs a glacier with climate input from e.g. CRU or a GCM.

    This will initialize a
    :py:class:`oggm.core.massbalance.MultipleFlowlineMassBalance`,
    and run a :py:func:`oggm.core.flowline.robust_model_run`.

    Parameters
    ----------
    gdir : :py:class:`oggm.GlacierDirectory`
        the glacier directory to process
    ys : int
        start year of the model run (default: from the glacier geometry
        date)
    ye : int
        end year of the model run (no default: needs to be set)
    min_ys : int
        if you want to impose a minimum start year, regardless if the glacier
        inventory date is later.
    store_monthly_step : bool
        whether to store the diagnostic data at a monthly time step or not
        (default is yearly)
    climate_filename : str
        name of the climate file, e.g. 'climate_monthly' (default) or
        'gcm_data'
    climate_input_filesuffix: str
        filesuffix for the input climate file
    output_filesuffix : str
        for the output file
    init_model_filesuffix : str
        if you want to start from a previous model run state. Can be
        combined with `init_model_yr`
    init_model_yr : int
        the year of the initial run you want to starte from. The default
        is to take the last year of the simulation.
    init_model_fls : []
        list of flowlines to use to initialise the model (the default is the
        present_time_glacier file from the glacier directory).
        Ignored if `init_model_filesuffix` is set
    zero_initial_glacier : bool
        if true, the ice thickness is set to zero before the simulation
    bias : float
        bias of the mb model. Default is to use the calibrated one, which
        is often a better idea. For t* experiments it can be useful to set it
        to zero
    kwargs : dict
        kwargs to pass to the FluxBasedModel instance
    """

    if ys is None:
        try:
            ys = gdir.rgi_date.year
        except AttributeError:
            ys = gdir.rgi_date
    if ye is None:
        raise InvalidParamsError('Need to set the `ye` kwarg!')
    if min_ys is not None:
        ys = ys if ys < min_ys else min_ys

    if init_model_filesuffix is not None:
        fp = gdir.get_filepath('model_run', filesuffix=init_model_filesuffix)
        with FileModel(fp) as fmod:
            if init_model_yr is None:
                init_model_yr = fmod.last_yr
            fmod.run_until(init_model_yr)
            init_model_fls = fmod.fls

    mb = MultipleFlowlineMassBalance(gdir, mb_model_class=PastMassBalance,
                                     filename=climate_filename, bias=bias,
                                     input_filesuffix=climate_input_filesuffix)

    return robust_model_run(gdir, output_filesuffix=output_filesuffix,
                            mb_model=mb, ys=ys, ye=ye,
                            store_monthly_step=store_monthly_step,
                            init_model_fls=init_model_fls,
                            zero_initial_glacier=zero_initial_glacier,
                            **kwargs)


def merge_to_one_glacier(main, tribs, filename='climate_monthly',
                         input_filesuffix=''):
    """Merge multiple tributary glacier flowlines to a main glacier

    This function will merge multiple tributary glaciers to a main glacier
    and write modified `model_flowlines` to the main GlacierDirectory.
    The provided tributaries must have an intersecting downstream line.
    To be sure about this, use `intersect_downstream_lines` first.
    This function is mainly responsible to reporject the flowlines, set
    flowline attributes and to copy additional files, like the necessary climat
    files.

    Parameters
    ----------
    main : oggm.GlacierDirectory
        The new GDir of the glacier of interest
    tribs : list or dictionary containing oggm.GlacierDirectories
        true tributary glaciers to the main glacier
    filename: str
        Baseline climate file
    input_filesuffix: str
        Filesuffix to the climate file
    """

    # read flowlines of the Main glacier
    fls = main.read_pickle('model_flowlines')
    mfl = fls.pop(-1)  # remove main line from list and treat seperately

    for trib in tribs:

        # read tributary flowlines and append to list
        tfls = trib.read_pickle('model_flowlines')

        # copy climate file and local_mustar to new gdir
        # if we have a merge-merge situation we need to copy multiple files
        rgiids = set([fl.rgi_id for fl in tfls])

        for uid in rgiids:
            if len(rgiids) == 1:
                # we do not have a merge-merge situation
                in_id = ''
                out_id = trib.rgi_id
            else:
                in_id = '_' + uid
                out_id = uid

            climfile_in = filename + in_id + input_filesuffix + '.nc'
            climfile_out = filename + '_' + out_id + input_filesuffix + '.nc'
            shutil.copyfile(os.path.join(trib.dir, climfile_in),
                            os.path.join(main.dir, climfile_out))

            _m = os.path.basename(trib.get_filepath('local_mustar')).split('.')
            muin = _m[0] + in_id + '.' + _m[1]
            muout = _m[0] + '_' + out_id + '.' + _m[1]

            shutil.copyfile(os.path.join(trib.dir, muin),
                            os.path.join(main.dir, muout))

        # sort flowlines descending
        tfls.sort(key=lambda x: x.order, reverse=True)

        # loop over tributaries and reproject to main glacier
        for nr, tfl in enumerate(tfls):

            # 1. Step: Change projection to the main glaciers grid
            _line = salem.transform_geometry(tfl.line,
                                             crs=trib.grid, to_crs=main.grid)

            # 2. set new line
            tfl.set_line(_line)

            # 3. set map attributes
            dx = [shpg.Point(tfl.line.coords[i]).distance(
                shpg.Point(tfl.line.coords[i+1]))
                for i, pt in enumerate(tfl.line.coords[:-1])]  # get distance
            # and check if equally spaced
            if not np.allclose(dx, np.mean(dx), atol=1e-2):
                raise RuntimeError('Flowline is not evenly spaced.')

            tfl.dx = np.mean(dx).round(2)
            tfl.map_dx = mfl.map_dx
            tfl.dx_meter = tfl.map_dx * tfl.dx

            # 3. remove attributes, they will be set again later
            tfl.inflow_points = []
            tfl.inflows = []

            # 4. set flows to, mainly to update flows_to_point coordinates
            if tfl.flows_to is not None:
                tfl.set_flows_to(tfl.flows_to)

        # append tributary flowlines to list
        fls += tfls

    # add main flowline to the end
    fls = fls + [mfl]

    # Finally write the flowlines
    main.write_pickle(fls, 'model_flowlines')


def clean_merged_flowlines(gdir, buffer=None):
    """Order and cut merged flowlines to size.

    After matching flowlines were found and merged to one glacier directory
    this function makes them nice:
    There should only be one flowline per bed, so overlapping lines have to be
    cut, attributed to a another flowline and orderd.

    Parameters
    ----------
    gdir : oggm.GlacierDirectory
        The GDir of the glacier of interest
    buffer: float
        Buffer around the flowlines to find overlaps
    """

    # No buffer does not work
    if buffer is None:
        buffer = cfg.PARAMS['kbuffer']

    # Number of pixels to arbitrarily remove at junctions
    lid = int(cfg.PARAMS['flowline_junction_pix'])

    fls = gdir.read_pickle('model_flowlines')

    # seperate the main main flowline
    mainfl = fls.pop(-1)

    # split fls in main and tribs
    mfls = [fl for fl in fls if fl.flows_to is None]
    tfls = [fl for fl in fls if fl not in mfls]

    # --- first treat the main flowlines ---
    # sort by order and length as a second choice
    mfls.sort(key=lambda x: (x.order, len(x.inflows), x.length_m),
              reverse=False)

    merged = []

    # for fl1 in mfls:
    while len(mfls) > 0:
        fl1 = mfls.pop(0)

        ol_index = []  # list of index from first overlap

        # loop over other main lines and main main line
        for fl2 in mfls + [mainfl]:

            # calculate overlap, maybe use larger buffer here only to find it
            _overlap = fl1.line.intersection(fl2.line.buffer(buffer*2))

            # calculate indice of first overlap if overlap length > 0
            oix = 9999
            if _overlap.length > 0 and fl1 != fl2 and fl2.flows_to != fl1:
                if isinstance(_overlap, shpg.MultiLineString):
                    if _overlap[0].coords[0] == fl1.line.coords[0]:
                        # if the head of overlap is same as the first line,
                        # best guess is, that the heads are close topgether!
                        _ov1 = _overlap[1].coords[1]
                    else:
                        _ov1 = _overlap[0].coords[1]
                else:
                    _ov1 = _overlap.coords[1]
                for _i, _p in enumerate(fl1.line.coords):
                    if _p == _ov1:
                        oix = _i
                # low indices are more likely due to an wrong overlap
                if oix < 10:
                    oix = 9999
            ol_index.append(oix)

        ol_index = np.array(ol_index)
        if np.all(ol_index == 9999):
            log.warning('Glacier %s could not be merged, removed!' %
                        fl1.rgi_id)
            # remove possible tributary flowlines
            tfls = [fl for fl in tfls if fl.rgi_id != fl1.rgi_id]
            # skip rest of this while loop
            continue

        # make this based on first overlap, but consider order and or length
        minx = ol_index[ol_index <= ol_index.min()+10][-1]
        i = np.where(ol_index == minx)[0][-1]
        _olline = (mfls + [mainfl])[i]

        # 1. cut line to size
        _line = fl1.line

        bufferuse = buffer
        while bufferuse > 0:
            _overlap = _line.intersection(_olline.line.buffer(bufferuse))
            _linediff = _line.difference(_overlap)  # cut to new line

            # if the tributary flowline is longer than the main line,
            # _line will contain multiple LineStrings: only keep the first
            if isinstance(_linediff, shpg.MultiLineString):
                _linediff = _linediff[0]

            if len(_linediff.coords) < 10:
                bufferuse -= 1
            else:
                break

        if bufferuse <= 0:
            log.warning('Glacier %s would be to short after merge, removed!' %
                        fl1.rgi_id)
            # remove possible tributary flowlines
            tfls = [fl for fl in tfls if fl.rgi_id != fl1.rgi_id]
            # skip rest of this while loop
            continue

        # remove cfg.PARAMS['flowline_junction_pix'] from the _line
        # gives a bigger gap at the junction and makes sure the last
        # point is not corrupted in terms of spacing
        _line = shpg.LineString(_linediff.coords[:-lid])

        # 2. set new line
        fl1.set_line(_line)

        # 3. set flow to attributes. This also adds inflow values to other
        fl1.set_flows_to(_olline)

        # change the array size of tributary flowline attributs
        for atr, value in fl1.__dict__.items():
            if atr in ['_ptrap', '_prec']:
                # those are indices, remove those above nx
                fl1.__setattr__(atr, value[value < fl1.nx])
            elif isinstance(value, np.ndarray) and (len(value) > fl1.nx):
                # those are actual parameters on the grid
                fl1.__setattr__(atr, value[:fl1.nx])

        merged.append(fl1)
    allfls = merged + tfls

    # now check all lines for possible cut offs
    for fl in allfls:
        try:
            fl.flows_to_indice
        except AssertionError:
            mfl = fl.flows_to
            # remove it from original
            mfl.inflow_points.remove(fl.flows_to_point)
            mfl.inflows.remove(fl)

            prdis = mfl.line.project(fl.tail)
            mfl_keep = mfl

            while mfl.flows_to is not None:
                prdis2 = mfl.flows_to.line.project(fl.tail)
                if prdis2 < prdis:
                    mfl_keep = mfl
                    prdis = prdis2
                mfl = mfl.flows_to

            # we should be good to add this line here
            fl.set_flows_to(mfl_keep.flows_to)

    allfls = allfls + [mainfl]

    for fl in allfls:
        fl.inflows = []
        fl.inflow_points = []
        if hasattr(fl, '_lazy_flows_to_indice'):
            delattr(fl, '_lazy_flows_to_indice')
        if hasattr(fl, '_lazy_inflow_indices'):
            delattr(fl, '_lazy_inflow_indices')

    for fl in allfls:
        if fl.flows_to is not None:
            fl.set_flows_to(fl.flows_to)

    for fl in allfls:
        fl.order = line_order(fl)

    # order flowlines in descending way
    allfls.sort(key=lambda x: x.order, reverse=False)

    # assert last flowline is main flowline
    assert allfls[-1] == mainfl

    # Finally write the flowlines
    gdir.write_pickle(allfls, 'model_flowlines')<|MERGE_RESOLUTION|>--- conflicted
+++ resolved
@@ -136,12 +136,8 @@
 
     @property
     def area_m2(self):
-<<<<<<< HEAD
         # TODO: take calving bucket into account
-        return np.sum(self.widths_m * self.dx_meter)
-=======
         return np.sum(self.bin_area_m2)
->>>>>>> a862397e
 
     @property
     def area_km2(self):

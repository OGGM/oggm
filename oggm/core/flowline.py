--- conflicted
+++ resolved
@@ -3074,12 +3074,8 @@
 
 
 @entity_task(log, writes=['model_flowlines'])
-<<<<<<< HEAD
 def init_present_time_glacier(gdir, settings_filesuffix='',
                               input_filesuffix=None, output_filesuffix=None,
-=======
-def init_present_time_glacier(gdir, settings_filesuffix='', filesuffix='',
->>>>>>> 2f3b3efe
                               use_binned_thickness_data=False):
     """Merges data from preprocessing tasks. First task after inversion!
 
@@ -3094,19 +3090,12 @@
         You can use a different set of settings by providing a filesuffix. This
         is useful for sensitivity experiments. Code-wise the settings_filesuffix
         is set in the @entity-task decorater.
-<<<<<<< HEAD
     input_filesuffix : str
         the filesuffix of the inversion_input to use (useful for conducting many
         runs in the same gdir). If None the settings_filesuffix will be used.
     output_filesuffix : str
         append a suffix to the model_flowlines filename (useful for conducting many
         runs in the same gdir). If None the settings_filesuffix will be used.
-=======
-    filesuffix : str
-        append a suffix to the model_flowlines filename (e.g. useful for
-        dynamic melt_f calibration including an inversion, so the original
-        model_flowlines are not changed).
->>>>>>> 2f3b3efe
     use_binned_thickness_data : bool or str
         if you want to use thickness data, which was binned to the elevation
         band flowlines with tasks.elevation_band_flowine and
@@ -3126,12 +3115,9 @@
 
     map_dx = gdir.grid.dx
     def_lambda = gdir.settings['trapezoid_lambdas']
-<<<<<<< HEAD
+
     cls = gdir.read_pickle('inversion_flowlines',
                            filesuffix=input_filesuffix)
-=======
-    cls = gdir.read_pickle('inversion_flowlines')
->>>>>>> 2f3b3efe
 
     # Fill the tributaries
     new_fls = []

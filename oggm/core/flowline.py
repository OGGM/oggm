"""Flowline modelling: bed shapes and model numerics.


"""
# Builtins
import logging
import copy
from collections import OrderedDict
from functools import partial
from time import gmtime, strftime
import os
import shutil
import warnings

# External libs
import numpy as np
import shapely.geometry as shpg
import xarray as xr
from scipy.linalg import solve_banded

# Optional libs
try:
    import salem
except ImportError:
    pass
import pandas as pd

# Locals
from oggm import __version__
import oggm.cfg as cfg
from oggm import utils
from oggm import entity_task
from oggm.exceptions import InvalidParamsError, InvalidWorkflowError
from oggm.core.massbalance import (MultipleFlowlineMassBalance,
                                   ConstantMassBalance,
                                   MonthlyTIModel,
                                   RandomMassBalance)
from oggm.core.centerlines import Centerline, line_order
from oggm.core.inversion import find_sia_flux_from_thickness

# Constants
from oggm.cfg import SEC_IN_DAY, SEC_IN_YEAR
from oggm.cfg import G, GAUSSIAN_KERNEL

# Module logger
log = logging.getLogger(__name__)


class Flowline(Centerline):
    """A Centerline with additional properties: input to the FlowlineModel
    """

    def __init__(self, line=None, dx=1, map_dx=None,
                 surface_h=None, bed_h=None, rgi_id=None,
                 water_level=None, gdir=None, settings_filesuffix=''):
        """ Initialize a Flowline

        Parameters
        ----------
        line : :py:class:`shapely.geometry.LineString`
            the geometrical line of a :py:class:`oggm.Centerline`
        dx : float
            Grid spacing in pixel coordinates
        map_dx : float
            DEM grid spacing in meters
        surface_h: :py:class:`numpy.ndarray`
            elevation [m] of the flowline grid points
        bed_h: :py:class:`numpy.ndarray`
            elevation[m] of the bedrock at the flowline grid points
        rgi_id : str
            The glacier's RGI identifier
        water_level : float
            The water level (to compute volume below sea-level)
        """

        # This is to add flexibility for testing
        if dx is None:
            dx = 1.
        if line is None:
            coords = np.arange(len(surface_h)) * dx
            line = shpg.LineString(np.vstack([coords, coords * 0.]).T)

        super(Flowline, self).__init__(line, dx, surface_h)

        self._thick = utils.clip_min(surface_h - bed_h, 0.)
        self.map_dx = map_dx
        self.dx_meter = map_dx * self.dx
        self.bed_h = bed_h
        self.rgi_id = rgi_id
        self.water_level = water_level
        self._point_lons = None
        self._point_lats = None
        self.map_trafo = None
        if gdir is not None:
            gdir.settings_filesuffix = settings_filesuffix
            self.settings = gdir.settings
            self.map_trafo = partial(gdir.grid.ij_to_crs, crs=salem.wgs84)
        else:
            self.settings = cfg.PARAMS.copy()
        # volume not yet removed from the flowline
        self.calving_bucket_m3 = 0

    def has_ice(self):
        return np.any(self.thick > 0)

    @utils.lazy_property
    def water_depth(self):
        return utils.clip_min(self.water_level - self.bed_h, 0)

    @utils.lazy_property
    def bed_below_wl(self):
        return self.bed_h < self.water_level

    @Centerline.widths.getter
    def widths(self):
        """Compute the widths out of H and shape"""
        return self.widths_m / self.map_dx

    @property
    def thick(self):
        """Needed for overriding later"""
        return self._thick

    @thick.setter
    def thick(self, value):
        self._thick = utils.clip_min(value, 0)

    @Centerline.surface_h.getter
    def surface_h(self):
        return self._thick + self.bed_h

    @surface_h.setter
    def surface_h(self, value):
        self.thick = value - self.bed_h

    @property
    def bin_area_m2(self):
        # area of the grid point
        # this takes the ice thickness into account
        return np.where(self.thick > 0, self.widths_m, 0) * self.dx_meter

    @property
    def length_m(self):
        # TODO: take calving bucket into account for fine tuned length?
        try:
            lt = self.settings['min_ice_thick_for_length']
        except KeyError:
            lt = 0
        except AttributeError:
            # this is for backwards-compatibility with old gdirs
            lt = cfg.PARAMS.get('min_ice_thick_for_length', 0)

        # this is for backwards-compatibility with old gdirs
        try:
            glacier_length_method = self.settings['glacier_length_method']
        except AttributeError:
            glacier_length_method = cfg.PARAMS.get('glacier_length_method')

        if glacier_length_method == 'consecutive':
            if (self.thick > lt).all():
                nx = len(self.thick)
            else:
                nx = np.where(self.thick <= lt)[0][0]
        else:
            nx = len(np.where(self.thick > lt)[0])
        return nx * self.dx_meter

    @property
    def terminus_index(self):
        # the index of the last point with ice thickness above
        # min_ice_thick_for_length and consistent with length
        try:
            lt = self.settings['min_ice_thick_for_length']
        except KeyError:
            lt = 0
        except AttributeError:
            # this is for backwards-compatibility with old gdirs
            lt = cfg.PARAMS.get('min_ice_thick_for_length', 0)

        # this is for backwards-compatibility with old gdirs
        try:
            glacier_length_method = self.settings['glacier_length_method']
        except AttributeError:
            glacier_length_method = cfg.PARAMS.get('glacier_length_method')
        if glacier_length_method == 'consecutive':
            if (self.thick > lt).all():
                ix = len(self.thick) - 1
            else:
                ix = np.where(self.thick <= lt)[0][0] - 1
        else:
            try:
                ix = np.where(self.thick > lt)[0][-1]
            except IndexError:
                ix = -1
        return ix

    def _compute_point_lls(self):
        if getattr(self, '_point_lons', None) is None:
            if getattr(self, 'map_trafo', None) is None:
                raise AttributeError('Cannot compute lons and lats on this '
                                     'flowline. It needs to be initialized '
                                     'with a gdir kwarg.')
            lons, lats = self.map_trafo(*self.line.xy)
            self._point_lons = lons
            self._point_lats = lats

    @property
    def point_lons(self):
        self._compute_point_lls()
        return self._point_lons

    @property
    def point_lats(self):
        self._compute_point_lls()
        return self._point_lats

    @property
    def volume_m3(self):
        return utils.clip_min(np.sum(self.section * self.dx_meter) -
                              getattr(self, 'calving_bucket_m3', 0), 0)

    @property
    def volume_km3(self):
        return self.volume_m3 * 1e-9

    def _vol_below_level(self, water_level=0):

        thick = np.copy(self.thick)
        n_thick = np.copy(thick)
        bwl = (self.bed_h < water_level) & (thick > 0)
        n_thick[~bwl] = 0
        self.thick = n_thick
        vol_tot = np.sum(self.section * self.dx_meter)
        n_thick[bwl] = utils.clip_max(self.surface_h[bwl],
                                      water_level) - self.bed_h[bwl]
        self.thick = n_thick
        vol_bwl = np.sum(self.section * self.dx_meter)
        self.thick = thick
        fac = vol_bwl / vol_tot if vol_tot > 0 else 0
        return utils.clip_min(vol_bwl -
                              getattr(self, 'calving_bucket_m3', 0) * fac, 0)

    @property
    def volume_bsl_m3(self):
        return self._vol_below_level(water_level=0)

    @property
    def volume_bsl_km3(self):
        return self.volume_bsl_m3 * 1e-9

    @property
    def volume_bwl_m3(self):
        return self._vol_below_level(water_level=self.water_level)

    @property
    def volume_bwl_km3(self):
        return self.volume_bwl_m3 * 1e-9

    @property
    def area_m2(self):
        # TODO: take calving bucket into account
        return np.sum(self.bin_area_m2)

    @property
    def area_km2(self):
        return self.area_m2 * 1e-6

    def _add_attrs_to_dataset(self, ds):
        """Add bed specific parameters."""
        # This must be done by child classes
        raise NotImplementedError()

    def to_geometry_dataset(self):
        """Makes an xarray Dataset out of the flowline.

        Useful only for geometry files (FileModel / restart files),
        therefore a bit cryptic regarding dimensions.
        """

        h = self.surface_h
        nx = len(h)
        ds = xr.Dataset()
        ds.coords['x'] = np.arange(nx)
        ds.coords['c'] = [0, 1]
        try:
            ds['linecoords'] = (['x', 'c'], np.asarray(self.line.coords))
        except AttributeError:
            # squeezed lines
            pass
        ds['surface_h'] = (['x'], h)
        ds['bed_h'] = (['x'], self.bed_h)
        ds.attrs['class'] = type(self).__name__
        ds.attrs['map_dx'] = self.map_dx
        ds.attrs['dx'] = self.dx
        self._add_attrs_to_dataset(ds)
        return ds

    def to_diagnostics_dataset(self):
        """Makes an xarray Dataset out of the flowline.

        Useful for run_until_and_store's flowline diagnostics data.
        """

        h = self.bed_h
        nx = len(h)
        ds = xr.Dataset()
        ds.coords['dis_along_flowline'] = np.arange(nx) * self.map_dx * self.dx
        try:
            # This is a bit bad design, but basically if some task
            # computed to the lons of the flowlines before, use it
            # we don't have access to gdir here so we cant convert the coords
            ds['point_lons'] = (['dis_along_flowline'], self.point_lons)
            ds['point_lons'].attrs['description'] = 'Longitude along the flowline'
            ds['point_lons'].attrs['unit'] = 'deg'
            ds['point_lats'] = (['dis_along_flowline'], self.point_lats)
            ds['point_lats'].attrs['description'] = 'Latitude along the flowline'
            ds['point_lats'].attrs['unit'] = 'deg'
        except AttributeError:
            # squeezed lines or we haven't computed lons and lats yet
            pass
        ds['bed_h'] = (['dis_along_flowline'], h)
        ds['bed_h'].attrs['description'] = 'Bed elevation along the flowline'
        ds['bed_h'].attrs['unit'] = 'm'
        ds.attrs['class'] = type(self).__name__
        ds.attrs['map_dx'] = self.map_dx
        ds.attrs['dx'] = self.dx
        return ds


class ParabolicBedFlowline(Flowline):
    """A parabolic shaped Flowline with one degree of freedom
    """

    def __init__(self, line=None, dx=None, map_dx=None,
                 surface_h=None, bed_h=None, bed_shape=None, rgi_id=None,
                 water_level=None, gdir=None, settings_filesuffix=''):
        """ Instantiate.

        Parameters
        ----------
        line : :py:class:`shapely.geometry.LineString`
            the geometrical line of a :py:class:`oggm.Centerline`
        """
        super(ParabolicBedFlowline, self).__init__(line, dx, map_dx,
                                                   surface_h, bed_h,
                                                   rgi_id=rgi_id,
                                                   water_level=water_level,
                                                   gdir=gdir,
                                                   settings_filesuffix=settings_filesuffix)

        assert np.all(np.isfinite(bed_shape))
        self.bed_shape = bed_shape

    @property
    def widths_m(self):
        """Compute the widths out of H and shape"""
        return np.sqrt(4*self.thick/self.bed_shape)

    @property
    def section(self):
        return 2./3. * self.widths_m * self.thick

    @section.setter
    def section(self, val):
        self.thick = (0.75 * val * np.sqrt(self.bed_shape))**(2./3.)

    @utils.lazy_property
    def shape_str(self):
        """The bed shape in text (for debug and other things)"""
        return np.repeat('parabolic', self.nx)

    def _add_attrs_to_dataset(self, ds):
        """Add bed specific parameters."""
        ds['bed_shape'] = (['x'], self.bed_shape)


class RectangularBedFlowline(Flowline):
    """Simple shaped Flowline, glacier width does not change with ice thickness

    """

    def __init__(self, line=None, dx=None, map_dx=None,
                 surface_h=None, bed_h=None, widths=None, rgi_id=None,
                 water_level=None, gdir=None, settings_filesuffix=''):
        """ Instantiate.

        Parameters
        ----------
        line : :py:class:`shapely.geometry.LineString`
            the geometrical line of a :py:class:`oggm.Centerline`

        """
        super(RectangularBedFlowline, self).__init__(line, dx, map_dx,
                                                     surface_h, bed_h,
                                                     rgi_id=rgi_id,
                                                     water_level=water_level,
                                                     gdir=gdir,
                                                     settings_filesuffix=settings_filesuffix)

        self._widths = widths

    @property
    def widths_m(self):
        """Compute the widths out of H and shape"""
        return self._widths * self.map_dx

    @property
    def section(self):
        return self.widths_m * self.thick

    @section.setter
    def section(self, val):
        self.thick = val / self.widths_m

    @utils.lazy_property
    def shape_str(self):
        """The bed shape in text (for debug and other things)"""
        return np.repeat('rectangular', self.nx)

    def _add_attrs_to_dataset(self, ds):
        """Add bed specific parameters."""
        ds['widths'] = (['x'], self._widths)


class TrapezoidalBedFlowline(Flowline):
    """A Flowline with trapezoidal shape and two degrees of freedom
    """

    def __init__(self, line=None, dx=None, map_dx=None, surface_h=None,
                 bed_h=None, widths=None, lambdas=None, rgi_id=None,
                 water_level=None, gdir=None, settings_filesuffix=''):
        """ Instantiate.

        Parameters
        ----------
        line : :py:class:`shapely.geometry.LineString`
            the geometrical line of a :py:class:`oggm.Centerline`
        """
        super(TrapezoidalBedFlowline, self).__init__(line, dx, map_dx,
                                                     surface_h, bed_h,
                                                     rgi_id=rgi_id,
                                                     water_level=water_level,
                                                     gdir=gdir,
                                                     settings_filesuffix=settings_filesuffix)

        self._w0_m = widths * self.map_dx - lambdas * self.thick

        if np.any(self._w0_m <= 0):
            raise ValueError('Trapezoid beds need to have origin widths > 0.')

        self._prec = lambdas == 0
        self._lambdas = lambdas

    @property
    def widths_m(self):
        """Compute the widths out of H and shape"""
        return self._w0_m + self._lambdas * self.thick

    @property
    def section(self):
        return (self.widths_m + self._w0_m) / 2 * self.thick

    @section.setter
    def section(self, val):
        b = 2 * self._w0_m
        a = 2 * self._lambdas
        with np.errstate(divide='ignore', invalid='ignore'):
            thick = (np.sqrt(b**2 + 4 * a * val) - b) / a
        thick[self._prec] = val[self._prec] / self._w0_m[self._prec]
        self.thick = thick

    @utils.lazy_property
    def shape_str(self):
        """The bed shape in text (for debug and other things)"""
        return np.repeat('trapezoid', self.nx)

    def _add_attrs_to_dataset(self, ds):
        """Add bed specific parameters."""
        ds['widths'] = (['x'], self.widths)
        ds['lambdas'] = (['x'], self._lambdas)


class MixedBedFlowline(Flowline):
    """A Flowline which can take a combination of different shapes (default)

    The default shape is parabolic. At ice divides a rectangular shape is used.
    And if the parabola gets too flat a trapezoidal shape is used.
    """

    def __init__(self, *, line=None, dx=None, map_dx=None, surface_h=None,
                 bed_h=None, section=None, bed_shape=None,
                 is_trapezoid=None, lambdas=None, widths_m=None, rgi_id=None,
                 water_level=None, gdir=None, settings_filesuffix=''):
        """ Instantiate.

        Parameters
        ----------
        line : :py:class:`shapely.geometry.LineString`
            the geometrical line of a :py:class:`oggm.Centerline`
        """

        super(MixedBedFlowline, self).__init__(line=line, dx=dx, map_dx=map_dx,
                                               surface_h=surface_h.copy(),
                                               bed_h=bed_h.copy(),
                                               rgi_id=rgi_id,
                                               water_level=water_level,
                                               gdir=gdir,
                                               settings_filesuffix=settings_filesuffix)

        # To speedup calculations if no trapezoid bed is present
        self._do_trapeze = np.any(is_trapezoid)

        # Parabolic
        assert len(bed_shape) == self.nx
        self.bed_shape = bed_shape.copy()
        self._sqrt_bed = np.sqrt(bed_shape)

        # Trapeze
        assert len(lambdas) == self.nx
        assert len(is_trapezoid) == self.nx
        self._lambdas = lambdas.copy()
        self._ptrap = np.where(is_trapezoid)[0]
        self.is_trapezoid = is_trapezoid
        self.is_rectangular = self.is_trapezoid & (self._lambdas == 0)

        # Sanity
        self.bed_shape[is_trapezoid] = np.nan
        self._lambdas[~is_trapezoid] = np.nan

        # Here we have to compute the widths out of section and lambda
        thick = surface_h - bed_h
        with np.errstate(divide='ignore', invalid='ignore'):
            self._w0_m = section / thick - lambdas * thick / 2

        assert np.all(section >= 0)
        need_w = (section == 0) & is_trapezoid
        if np.any(need_w):
            if widths_m is None:
                raise ValueError('We need a non-zero section for trapezoid '
                                 'shapes unless you provide widths_m.')
            self._w0_m[need_w] = widths_m[need_w]

        self._w0_m[~is_trapezoid] = np.nan

        if (np.any(self._w0_m[self._ptrap] <= 0) or
                np.any(~np.isfinite(self._w0_m[self._ptrap]))):
            raise ValueError('Trapezoid beds need to have origin widths > 0.')

        assert np.all(self.bed_shape[~is_trapezoid] > 0)

        self._prec = is_trapezoid & (lambdas == 0)

        assert np.allclose(section, self.section)

    @property
    def widths_m(self):
        """Compute the widths out of H and shape"""
        out = np.sqrt(4*self.thick/self.bed_shape)
        if self._do_trapeze:
            out[self._ptrap] = (self._w0_m[self._ptrap] +
                                self._lambdas[self._ptrap] *
                                self.thick[self._ptrap])
        return out

    @property
    def section(self):
        out = 2./3. * self.widths_m * self.thick
        if self._do_trapeze:
            out[self._ptrap] = ((self.widths_m[self._ptrap] +
                                 self._w0_m[self._ptrap]) / 2 *
                                self.thick[self._ptrap])
        return out

    @section.setter
    def section(self, val):
        out = (0.75 * val * self._sqrt_bed)**(2./3.)
        if self._do_trapeze:
            b = 2 * self._w0_m[self._ptrap]
            a = 2 * self._lambdas[self._ptrap]
            with np.errstate(divide='ignore', invalid='ignore'):
                out[self._ptrap] = ((np.sqrt(b ** 2 + 4 * a * val[self._ptrap])
                                     - b) / a)
            out[self._prec] = val[self._prec] / self._w0_m[self._prec]
        self.thick = out

    @utils.lazy_property
    def shape_str(self):
        """The bed shape in text (for debug and other things)"""
        out = np.repeat('rectangular', self.nx)
        out[~ self.is_trapezoid] = 'parabolic'
        out[self.is_trapezoid & ~ self.is_rectangular] = 'trapezoid'
        return out

    def _add_attrs_to_dataset(self, ds):
        """Add bed specific parameters."""

        ds['section'] = (['x'], self.section)
        ds['bed_shape'] = (['x'], self.bed_shape)
        ds['is_trapezoid'] = (['x'], self.is_trapezoid)
        ds['widths_m'] = (['x'], self._w0_m)
        ds['lambdas'] = (['x'], self._lambdas)


class FlowlineModel(object):
    """Interface to OGGM's flowline models"""

    def __init__(self, flowlines, gdir=None, settings_filesuffix='',
                 mb_model=None, y0=0., glen_a=None,
                 fs=None, inplace=False, smooth_trib_influx=True,
                 is_tidewater=False, is_lake_terminating=False,
                 mb_elev_feedback='annual', check_for_boundaries=None,
                 water_level=None, required_model_steps='monthly'):
        """Create a new flowline model from the flowlines and a MB model.

        Parameters
        ----------
        flowlines : list
            a list of :py:class:`oggm.Flowline` instances, sorted by order
        gdir : :py:class:`oggm.GlacierDirectory`
            a glacier directory, if you want to use particular settings file
        settings_filesuffix : str
            a filesuffix for using a specific settings file
        mb_model : :py:class:`oggm.core.massbalance.MassBalanceModel`
            the MB model to use
        y0 : int
            the starting year of the simulation
        glen_a : float
            glen's parameter A
        fs: float
            sliding parameter
        inplace : bool
            whether or not to make a copy of the flowline objects for the run
            setting to True implies that your objects will be modified at run
            time by the model (can help to spare memory)
        smooth_trib_influx : bool
            whether to smooth the mass influx from the incoming tributary.
            The default is to use a gaussian kernel on a 9 grid points
            window.
        is_tidewater: bool, default: False
            is this a tidewater glacier?
        is_lake_terminating: bool, default: False
            is this a lake terminating glacier?
        mb_elev_feedback : str, default: 'annual'
            'never', 'always', 'annual', or 'monthly': how often the
            mass balance should be recomputed from the mass balance model.
            'Never' is equivalent to 'annual' but without elevation feedback
            at all (the heights are taken from the first call).
        check_for_boundaries : bool
            whether the model should raise an error when the glacier exceeds
            the domain boundaries. The default is to follow
            PARAMS['error_when_glacier_reaches_boundaries']
        required_model_steps : str
            some Flowline models have an adaptive time stepping scheme, which
            is randomly taking steps towards the goal of a "run_until". The
            default ('monthly') makes sure that the model results are
            consistent whether the users want data at monthly or annual
            timesteps by forcing the model to land on monthly steps even if
            only annual updates are required. You may want to change this
            for optimisation reasons for models that don't require adaptive
            steps (for example the deltaH method).
        """

        if gdir is not None:
            gdir.settings_filesuffix = settings_filesuffix
            self.settings = gdir.settings
        else:
            self.settings = cfg.PARAMS.copy()

        self.is_tidewater = is_tidewater
        self.is_lake_terminating = is_lake_terminating
        self.is_marine_terminating = is_tidewater and not is_lake_terminating
        self.water_level = 0 if water_level is None else water_level

        # Mass balance
        self.mb_elev_feedback = mb_elev_feedback.lower()
        if self.mb_elev_feedback in ['never', 'annual']:
            self.mb_step = 'annual'
        elif self.mb_elev_feedback in ['always', 'monthly']:
            self.mb_step = 'monthly'
        self.mb_model = mb_model

        # Defaults
        if glen_a is None:
            glen_a = self.settings['glen_a']
        if fs is None:
            fs = self.settings['fs']
        self.glen_a = glen_a
        self.fs = fs
        self.glen_n = self.settings['glen_n']
        self.rho = self.settings['ice_density']
        if check_for_boundaries is None:
            check_for_boundaries = self.settings[('error_when_glacier_reaches_'
                                               'boundaries')]
        self.check_for_boundaries = check_for_boundaries

        # we keep glen_a as input, but for optimisation we stick to "fd"
        self._fd = 2. / (self.settings['glen_n']+2) * self.glen_a

        # Calving shenanigans
        self.calving_m3_since_y0 = 0.  # total calving since time y0
        self.calving_rate_myr = 0.

        # Time
        if required_model_steps not in ['annual', 'monthly']:
            raise InvalidParamsError('required_model_steps needs to be of '
                                     '`annual` or `monthly`.')
        self.required_model_steps = required_model_steps
        self.y0 = None
        self.t = None
        self.reset_y0(y0)

        self.fls = None
        self._tributary_indices = None
        self.reset_flowlines(flowlines, inplace=inplace,
                             smooth_trib_influx=smooth_trib_influx)

    @property
    def mb_model(self):
        return self._mb_model

    @mb_model.setter
    def mb_model(self, value):
        # We need a setter because the MB func is stored as an attr too
        _mb_call = None
        if value:
            if self.mb_elev_feedback in ['always', 'monthly']:
                _mb_call = value.get_monthly_mb
            elif self.mb_elev_feedback in ['annual', 'never']:
                _mb_call = value.get_annual_mb
            else:
                raise ValueError('mb_elev_feedback not understood')
        self._mb_model = value
        self._mb_call = _mb_call
        self._mb_current_date = None
        self._mb_current_out = dict()
        self._mb_current_heights = dict()

    def reset_y0(self, y0):
        """Reset the initial model time"""
        self.y0 = y0
        self.t = 0

    def reset_flowlines(self, flowlines, inplace=False,
                        smooth_trib_influx=True):
        """Reset the initial model flowlines"""

        if not inplace:
            flowlines = copy.deepcopy(flowlines)

        try:
            len(flowlines)
        except TypeError:
            flowlines = [flowlines]

        self.fls = flowlines

        # list of tributary coordinates and stuff
        trib_ind = []
        for fl in self.fls:
            # Important also
            fl.water_level = self.water_level
            if fl.flows_to is None:
                trib_ind.append((None, None, None, None))
                continue
            idl = self.fls.index(fl.flows_to)
            ide = fl.flows_to_indice
            if not smooth_trib_influx:
                gk = 1
                id0 = ide
                id1 = ide+1
            elif fl.flows_to.nx >= 9:
                gk = GAUSSIAN_KERNEL[9]
                id0 = ide-4
                id1 = ide+5
            elif fl.flows_to.nx >= 7:
                gk = GAUSSIAN_KERNEL[7]
                id0 = ide-3
                id1 = ide+4
            elif fl.flows_to.nx >= 5:
                gk = GAUSSIAN_KERNEL[5]
                id0 = ide-2
                id1 = ide+3
            trib_ind.append((idl, id0, id1, gk))

        self._tributary_indices = trib_ind

    @property
    def yr(self):
        return self.y0 + self.t / SEC_IN_YEAR

    @property
    def area_m2(self):
        return np.sum([f.area_m2 for f in self.fls])

    @property
    def volume_m3(self):
        return np.sum([f.volume_m3 for f in self.fls])

    @property
    def volume_km3(self):
        return self.volume_m3 * 1e-9

    @property
    def volume_bsl_m3(self):
        return np.sum([f.volume_bsl_m3 for f in self.fls])

    @property
    def volume_bsl_km3(self):
        return self.volume_bsl_m3 * 1e-9

    @property
    def volume_bwl_m3(self):
        return np.sum([f.volume_bwl_m3 for f in self.fls])

    @property
    def volume_bwl_km3(self):
        return self.volume_bwl_m3 * 1e-9

    @property
    def area_km2(self):
        return self.area_m2 * 1e-6

    @property
    def length_m(self):
        return self.fls[-1].length_m

    def get_mb(self, heights, year=None, fl_id=None, fls=None):
        """Get the mass balance at the requested height and time.

        Optimized so that no mb model call is necessary at each step.
        """

        # Do we even have to optimise?
        if self.mb_elev_feedback == 'always':
            return self._mb_call(heights, year=year, fl_id=fl_id, fls=fls)

        # Ok, user asked for it
        if fl_id is None:
            raise ValueError('Need fls_id')

        if self.mb_elev_feedback == 'never':
            # The very first call we take the heights
            if fl_id not in self._mb_current_heights:
                # We need to reset just this tributary
                self._mb_current_heights[fl_id] = heights
            # All calls we replace
            heights = self._mb_current_heights[fl_id]

        date = utils.floatyear_to_date(year)
        if self.mb_elev_feedback in ['annual', 'never']:
            # ignore month changes
            date = (date[0], date[0])

        if self._mb_current_date == date:
            if fl_id not in self._mb_current_out:
                # We need to reset just this tributary
                self._mb_current_out[fl_id] = self._mb_call(heights,
                                                            year=year,
                                                            fl_id=fl_id,
                                                            fls=fls)
        else:
            # We need to reset all
            self._mb_current_date = date
            self._mb_current_out = dict()
            self._mb_current_out[fl_id] = self._mb_call(heights,
                                                        year=year,
                                                        fl_id=fl_id,
                                                        fls=fls)

        return self._mb_current_out[fl_id]

    def to_geometry_netcdf(self, path):
        """Creates a netcdf group file storing the state of the model."""

        flows_to_id = []
        for trib in self._tributary_indices:
            flows_to_id.append(trib[0] if trib[0] is not None else -1)

        ds = xr.Dataset()
        try:
            ds.attrs['description'] = 'OGGM model output'
            ds.attrs['oggm_version'] = __version__
            ds.attrs['calendar'] = '365-day no leap'
            ds.attrs['creation_date'] = strftime("%Y-%m-%d %H:%M:%S", gmtime())
            ds['flowlines'] = ('flowlines', np.arange(len(flows_to_id)))
            ds['flows_to_id'] = ('flowlines', flows_to_id)
            ds.to_netcdf(path)
            for i, fl in enumerate(self.fls):
                ds = fl.to_geometry_dataset()
                ds.to_netcdf(path, 'a', group='fl_{}'.format(i))
        finally:
            ds.close()

    def check_domain_end(self):
        """Returns False if the glacier reaches the domains bound."""
        return np.isclose(self.fls[-1].thick[-1], 0)

    def step(self, dt):
        """Advance the numerical simulation of one single step.

        Important: the step dt is a maximum boundary that is *not* guaranteed
        to be met if dt is too large for the underlying numerical
        implementation. However, ``step(dt)`` should never cross the desired
        time step, i.e. if dt is small enough to ensure stability, step
        should match it.

        The caller will know how much has been actually advanced by looking
        at the output of ``step()`` or by monitoring ``self.t`` or `self.yr``

        Parameters
        ----------
        dt : float
             the step length in seconds

        Returns
        -------
        the actual dt chosen by the numerical implementation. Guaranteed to
        be dt or lower.
        """
        raise NotImplementedError

    def run_until(self, y1):
        """Runs the model from the current year up to a given year date y1.

        This function runs the model for the time difference y1-self.y0
        If self.y0 has not been specified at some point, it is 0 and y1 will
        be the time span in years to run the model for.

        Parameters
        ----------
        y1 : float
            Upper time span for how long the model should run
        """

        if self.required_model_steps == 'monthly':
            # We force timesteps to monthly frequencies for consistent results
            # among use cases (monthly or yearly output) and also to prevent
            # "too large" steps in the adaptive scheme.
            ts = utils.float_years_timeseries(self.yr, y1)
            # Add the last date to be sure we end on it - implementations
            # of `step()` and of the loop below should not run twice anyways
            ts = np.append(ts, y1)
        else:
            ts = np.arange(int(self.yr), int(y1+1))

        # Loop over the steps we want to meet
        for y in ts:
            t = (y - self.y0) * SEC_IN_YEAR
            # because of CFL, step() doesn't ensure that the end date is met
            # lets run the steps until we reach our desired date
            while self.t < t:
                self.step(t - self.t)

            # Check for domain bounds
            if self.check_for_boundaries:
                if self.fls[-1].thick[-1] > 10:
                    raise RuntimeError('Glacier exceeds domain boundaries, '
                                       'at year: {}'.format(self.yr))

            # Check for nans
            for fl in self.fls:
                if np.any(~np.isfinite(fl.thick)):
                    raise FloatingPointError('nan in numerical solution, '
                                             'at year: {}'.format(self.yr))

    def run_until_and_store(self, y1,
                            diag_path=None,
                            fl_diag_path=False,
                            geom_path=False,
                            store_monthly_step=None,
                            stop_criterion=None,
                            fixed_geometry_spinup_yr=None,
                            dynamic_spinup_min_ice_thick=None,
                            ):
        """Runs the model and returns intermediate steps in xarray datasets.

        This function repeatedly calls FlowlineModel.run_until for either
        monthly or yearly time steps up till the upper time boundary y1.

        Parameters
        ----------
        y1 : int
            Upper time span for how long the model should run (needs to be
            a full year)
        diag_path : str
            Path and filename where to store the glacier-wide diagnostics
            dataset (length, area, volume, etc.) as controlled by
            gdir.settings['store_diagnostic_variables'].
            The default (None) is to not store the dataset to disk but return
            the dataset to the user after execution.
        fl_diag_path : str, None or bool
            Path and filename where to store the model diagnostics along the
            flowline(s).
        geom_path : str, None or bool
            Path and filename where to store the model geometry dataset. This
            dataset contains all necessary info to retrieve the full glacier
            geometry after the run,  with a FileModel. This is stored
            on an annual basis and can be used to restart a run from a
            past simulation's geometry ("restart file").
            The default (False) prevents creating this dataset altogether
            (for optimisation purposes).
            Set this to None to not store the dataset to disk but return
            the dataset to the user after execution.
        store_monthly_step : Bool
            If True (False)  model diagnostics will be stored monthly (yearly).
            If unspecified, we follow the update of the MB model, which
            defaults to yearly (see __init__).
        stop_criterion : func
            a function evaluating the model state (and possibly evolution over
            time), and deciding when to stop the simulation. Its signature
            should look like:

            stop, new_state = stop_criterion(model, previous_state)

            where stop is a bool, and new_state a container (likely: dict)
            initialized by the function itself on the first call (previous_state
            can and should be None on the first call). See
            `zero_glacier_stop_criterion` for an example.
        fixed_geometry_spinup_yr : int
            if set to an integer, the model will artificially prolongate
            all outputs of run_until_and_store to encompass all time stamps
            starting from the chosen year. The only output affected are the
            glacier wide diagnostic files - all other outputs are set
            to constants during "spinup"
        dynamic_spinup_min_ice_thick : float or None
            if set to a float, additional variables are saved which are useful
            in combination with the dynamic spinup. In particular only grid
            points with a minimum ice thickness are considered for the total
            area or the total volume. This is useful to smooth out yearly
            fluctuations when matching to observations. The names of this new
            variables include the suffix _min_h (e.g. 'area_m2_min_h')

        Returns
        -------
        geom_ds : xarray.Dataset or None
            stores the entire glacier geometry. It is useful to visualize the
            glacier geometry or to restart a new run from a modelled geometry.
            The glacier state is stored at the beginning of each hydrological
            year (not in between in order to spare disk space).
        diag_ds : xarray.Dataset
            stores a few diagnostic variables such as the volume, area, length
            and ELA of the glacier.
        """

        if int(y1) != y1:
            raise InvalidParamsError('run_until_and_store only accepts '
                                     'integer year dates.')

        if not self.mb_model.hemisphere:
            raise InvalidParamsError('run_until_and_store needs a '
                                     'mass balance model with an unambiguous '
                                     'hemisphere.')

        # Do we have a spinup?
        do_fixed_spinup = fixed_geometry_spinup_yr is not None
        y0 = fixed_geometry_spinup_yr if do_fixed_spinup else self.yr

        # Do we need to create a geometry or flowline diagnostics dataset?
        do_geom = geom_path is None or geom_path
        do_fl_diag = fl_diag_path is None or fl_diag_path

        # time
        yearly_time = np.arange(np.floor(y0), np.floor(y1)+1)

        if store_monthly_step is None:
            store_monthly_step = self.mb_step == 'monthly'

        if store_monthly_step:
            monthly_time = utils.float_years_timeseries(y0, y1)
        else:
            monthly_time = np.arange(np.floor(y0), np.floor(y1)+1)

        yrs, months = utils.floatyear_to_date(monthly_time)
        sm = self.settings['hydro_month_' + self.mb_model.hemisphere]
        hyrs, hmonths = utils.calendardate_to_hydrodate(yrs, months,
                                                        start_month=sm)

        # init output
        if geom_path:
            self.to_geometry_netcdf(geom_path)

        ny = len(yearly_time)
        nm = len(monthly_time)

        if do_geom or do_fl_diag:
            sects = [(np.zeros((ny, fl.nx)) * np.nan) for fl in self.fls]
            widths = [(np.zeros((ny, fl.nx)) * np.nan) for fl in self.fls]
            buckets = [np.zeros(ny) for _ in self.fls]

        # Diagnostics dataset
        diag_ds = xr.Dataset()

        # Global attributes
        diag_ds.attrs['description'] = 'OGGM model output'
        diag_ds.attrs['oggm_version'] = __version__
        diag_ds.attrs['calendar'] = '365-day no leap'
        diag_ds.attrs['creation_date'] = strftime("%Y-%m-%d %H:%M:%S",
                                                  gmtime())
        diag_ds.attrs['water_level'] = self.water_level
        diag_ds.attrs['glen_a'] = self.glen_a
        diag_ds.attrs['fs'] = self.fs

        # Add MB model attributes
        diag_ds.attrs['mb_model_class'] = self.mb_model.__class__.__name__
        for k, v in self.mb_model.__dict__.items():
            if np.isscalar(v) and not k.startswith('_'):
                if type(v) is bool:
                    v = str(v)
                diag_ds.attrs['mb_model_{}'.format(k)] = v

        # Coordinates
        diag_ds.coords['time'] = ('time', monthly_time)
        diag_ds.coords['calendar_year'] = ('time', yrs)
        diag_ds.coords['calendar_month'] = ('time', months)
        diag_ds.coords['hydro_year'] = ('time', hyrs)
        diag_ds.coords['hydro_month'] = ('time', hmonths)

        diag_ds['time'].attrs['description'] = 'Floating year'
        diag_ds['calendar_year'].attrs['description'] = 'Calendar year'
        diag_ds['calendar_month'].attrs['description'] = 'Calendar month'
        diag_ds['hydro_year'].attrs['description'] = 'Hydrological year'
        diag_ds['hydro_month'].attrs['description'] = 'Hydrological month'

        # Variables and attributes
        ovars = self.settings['store_diagnostic_variables']

        if 'volume' in ovars:
            diag_ds['volume_m3'] = ('time', np.zeros(nm) * np.nan)
            diag_ds['volume_m3'].attrs['description'] = 'Total glacier volume'
            diag_ds['volume_m3'].attrs['unit'] = 'm 3'

        if 'volume_bsl' in ovars:
            diag_ds['volume_bsl_m3'] = ('time', np.zeros(nm) * np.nan)
            diag_ds['volume_bsl_m3'].attrs['description'] = ('Glacier volume '
                                                             'below '
                                                             'sea-level')
            diag_ds['volume_bsl_m3'].attrs['unit'] = 'm 3'

        if 'volume_bwl' in ovars:
            diag_ds['volume_bwl_m3'] = ('time', np.zeros(nm) * np.nan)
            diag_ds['volume_bwl_m3'].attrs['description'] = ('Glacier volume '
                                                             'below '
                                                             'water-level')
            diag_ds['volume_bwl_m3'].attrs['unit'] = 'm 3'

        if 'area' in ovars:
            diag_ds['area_m2'] = ('time', np.zeros(nm) * np.nan)
            diag_ds['area_m2'].attrs['description'] = 'Total glacier area'
            diag_ds['area_m2'].attrs['unit'] = 'm 2'

        if dynamic_spinup_min_ice_thick is None:
            dynamic_spinup_min_ice_thick = self.settings['dynamic_spinup_min_ice_thick']

        if 'area_min_h' in ovars:
            # filled with a value if dynamic_spinup_min_ice_thick is not None
            diag_ds['area_m2_min_h'] = ('time', np.zeros(nm) * np.nan)
            diag_ds['area_m2_min_h'].attrs['description'] = \
                f'Total glacier area of gridpoints with a minimum ice' \
                f'thickness of {dynamic_spinup_min_ice_thick} m'
            diag_ds['area_m2_min_h'].attrs['unit'] = 'm 2'

        if 'length' in ovars:
            diag_ds['length_m'] = ('time', np.zeros(nm) * np.nan)
            diag_ds['length_m'].attrs['description'] = 'Glacier length'
            diag_ds['length_m'].attrs['unit'] = 'm'

        if 'calving' in ovars:
            diag_ds['calving_m3'] = ('time', np.zeros(nm) * np.nan)
            diag_ds['calving_m3'].attrs['description'] = ('Total accumulated '
                                                          'calving flux')
            diag_ds['calving_m3'].attrs['unit'] = 'm 3'

        if 'calving_rate' in ovars:
            diag_ds['calving_rate_myr'] = ('time', np.zeros(nm) * np.nan)
            diag_ds['calving_rate_myr'].attrs['description'] = 'Calving rate'
            diag_ds['calving_rate_myr'].attrs['unit'] = 'm yr-1'

        for gi in range(10):
            vn = f'terminus_thick_{gi}'
            if vn in ovars:
                diag_ds[vn] = ('time', np.zeros(nm) * np.nan)
                diag_ds[vn].attrs['description'] = ('Thickness of grid point '
                                                    f'{gi} from terminus.')
                diag_ds[vn].attrs['unit'] = 'm'

        if do_fixed_spinup:
            is_spinup_time = monthly_time < self.yr
            diag_ds['is_fixed_geometry_spinup'] = ('time', is_spinup_time)
            desc = 'Part of the series which are spinup'
            diag_ds['is_fixed_geometry_spinup'].attrs['description'] = desc
            diag_ds['is_fixed_geometry_spinup'].attrs['unit'] = '-'

        fl_diag_dss = None
        if do_fl_diag:
            # Time invariant datasets
            fl_diag_dss = [fl.to_diagnostics_dataset() for fl in self.fls]

            # Global attributes
            for ds in fl_diag_dss:
                ds.attrs['description'] = 'OGGM model output'
                ds.attrs['oggm_version'] = __version__
                ds.attrs['calendar'] = '365-day no leap'
                ds.attrs['creation_date'] = strftime("%Y-%m-%d %H:%M:%S", gmtime())
                ds.attrs['water_level'] = self.water_level
                ds.attrs['glen_a'] = self.glen_a
                ds.attrs['fs'] = self.fs

                # Add MB model attributes
                ds.attrs['mb_model_class'] = self.mb_model.__class__.__name__
                for k, v in self.mb_model.__dict__.items():
                    if np.isscalar(v) and not k.startswith('_'):
                        if type(v) is bool:
                            v = str(v)
                        ds.attrs['mb_model_{}'.format(k)] = v

                # Coordinates
                ds.coords['time'] = yearly_time
                ds['time'].attrs['description'] = 'Floating hydrological year'

            # Variables and attributes
            ovars_fl = self.settings['store_fl_diagnostic_variables']
            if 'volume' not in ovars_fl or 'area' not in ovars_fl:
                raise InvalidParamsError('Flowline diagnostics need at least '
                                         'volume and area as output.')

            for ds, sect, width, bucket in zip(fl_diag_dss, sects, widths, buckets):
                if 'volume' in ovars_fl:
                    ds['volume_m3'] = (('time', 'dis_along_flowline'), sect)
                    ds['volume_m3'].attrs['description'] = 'Section volume'
                    ds['volume_m3'].attrs['unit'] = 'm 3'
                if 'volume_bsl' in ovars_fl:
                    ds['volume_bsl_m3'] = (('time', 'dis_along_flowline'), sect * 0)
                    ds['volume_bsl_m3'].attrs['description'] = 'Section volume below sea level'
                    ds['volume_bsl_m3'].attrs['unit'] = 'm 3'
                if 'volume_bwl' in ovars_fl:
                    ds['volume_bwl_m3'] = (('time', 'dis_along_flowline'), sect * 0)
                    ds['volume_bwl_m3'].attrs['description'] = 'Section volume below water level'
                    ds['volume_bwl_m3'].attrs['unit'] = 'm 3'
                if 'area' in ovars_fl:
                    ds['area_m2'] = (('time', 'dis_along_flowline'), width)
                    ds['area_m2'].attrs['description'] = 'Section area'
                    ds['area_m2'].attrs['unit'] = 'm 2'
                if 'thickness' in ovars_fl:
                    ds['thickness_m'] = (('time', 'dis_along_flowline'), width * np.nan)
                    ds['thickness_m'].attrs['description'] = 'Section thickness'
                    ds['thickness_m'].attrs['unit'] = 'm'
                if 'ice_velocity' in ovars_fl:
                    if not (hasattr(self, '_surf_vel_fac') or hasattr(self, 'u_stag')):
                        raise InvalidParamsError('This flowline model does not seem '
                                                 'to be able to provide surface '
                                                 'velocities.')
                    ds['ice_velocity_myr'] = (('time', 'dis_along_flowline'), width * np.nan)
                    ds['ice_velocity_myr'].attrs['description'] = 'Ice velocity at the surface'
                    ds['ice_velocity_myr'].attrs['unit'] = 'm yr-1'
                if 'calving_bucket' in ovars_fl:
                    ds['calving_bucket_m3'] = (('time',), bucket)
                    desc = 'Flowline calving bucket (volume not yet calved)'
                    ds['calving_bucket_m3'].attrs['description'] = desc
                    ds['calving_bucket_m3'].attrs['unit'] = 'm 3'
                if do_fixed_spinup:
                    ds['is_fixed_geometry_spinup'] = ('time', is_spinup_time)
                    desc = 'Part of the series which are spinup'
                    ds['is_fixed_geometry_spinup'].attrs['description'] = desc
                    ds['is_fixed_geometry_spinup'].attrs['unit'] = '-'
                if 'flux_divergence' in ovars_fl:
                    # We need dhdt and climatic_mb to calculate divergence
                    if 'dhdt' not in ovars_fl:
                        ovars_fl.append('dhdt')
                    if 'climatic_mb' not in ovars_fl:
                        ovars_fl.append('climatic_mb')

                    ds['flux_divergence_myr'] = (('time', 'dis_along_flowline'),
                                                 width * np.nan)
                    desc = 'Ice-flux divergence'
                    ds['flux_divergence_myr'].attrs['description'] = desc
                    ds['flux_divergence_myr'].attrs['unit'] = 'm yr-1'
                if 'climatic_mb' in ovars_fl:
                    # We need dhdt to define where to calculate climatic_mb
                    if 'dhdt' not in ovars_fl:
                        ovars_fl.append('dhdt')

                    ds['climatic_mb_myr'] = (('time', 'dis_along_flowline'),
                                             width * np.nan)
                    desc = 'Climatic mass balance forcing'
                    ds['climatic_mb_myr'].attrs['description'] = desc
                    ds['climatic_mb_myr'].attrs['unit'] = 'm yr-1'

                    # needed for the calculation of mb at start of period
                    surface_h_previous = {}
                    for fl_id, fl in enumerate(self.fls):
                        surface_h_previous[fl_id] = fl.surface_h
                if 'dhdt' in ovars_fl:
                    ds['dhdt_myr'] = (('time', 'dis_along_flowline'),
                                      width * np.nan)
                    desc = 'Thickness change'
                    ds['dhdt_myr'].attrs['description'] = desc
                    ds['dhdt_myr'].attrs['unit'] = 'm yr-1'

                    # needed for the calculation of dhdt
                    thickness_previous_dhdt = {}
                    for fl_id, fl in enumerate(self.fls):
                        thickness_previous_dhdt[fl_id] = fl.thick

        # First deal with spinup (we compute volume change only)
        if do_fixed_spinup:
            spinup_vol = monthly_time * 0.
            for fl_id, fl in enumerate(self.fls):

                h = fl.surface_h
                a = fl.widths_m * fl.dx_meter
                a[fl.section <= 0] = 0

                for j, yr in enumerate(monthly_time[is_spinup_time]):
                    smb = self.get_mb(h, year=yr, fl_id=fl_id, fls=self.fls)
                    # depening on resolution we get seconds of period -> we want
                    # total mass not per second
                    if store_monthly_step:
                        seconds = self.mb_model.sec_in_month(yr)
                    else:
                        seconds = self.mb_model.sec_in_year(yr)
                    spinup_vol[j] -= np.sum(smb * a) * seconds  # minus because backwards

            # per unit time
            spinup_vol = np.cumsum(spinup_vol[::-1])[::-1]

        # Run
        j = 0
        prev_state = None  # for the stopping criterion
        for i, (yr, mo) in enumerate(zip(monthly_time, months)):

            if yr > self.yr:
                # Here we model run - otherwise (for spinup) we
                # constantly store the same data
                self.run_until(yr)

            # Glacier geometry
            if (do_geom or do_fl_diag) and mo == 1:
                for s, w, b, fl in zip(sects, widths, buckets, self.fls):
                    s[j, :] = fl.section
                    w[j, :] = fl.widths_m
                    if self.is_tidewater:
                        try:
                            b[j] = fl.calving_bucket_m3
                        except AttributeError:
                            pass

                # Flowline diagnostics
                if do_fl_diag:
                    for fl_id, (ds, fl) in enumerate(zip(fl_diag_dss, self.fls)):
                        # area and volume are already being taken care of above
                        if 'thickness' in ovars_fl:
                            ds['thickness_m'].data[j, :] = fl.thick
                        if 'volume_bsl' in ovars_fl:
                            ds['volume_bsl_m3'].data[j, :] = fl.volume_bsl_m3
                        if 'volume_bwl' in ovars_fl:
                            ds['volume_bwl_m3'].data[j, :] = fl.volume_bwl_m3
                        if 'ice_velocity' in ovars_fl and (yr > self.y0):
                            # Velocity can only be computed with dynamics
                            var = self.u_stag[fl_id]
                            val = (var[1:fl.nx + 1] + var[:fl.nx]) / 2 * self._surf_vel_fac
                            ds['ice_velocity_myr'].data[j, :] = val * cfg.SEC_IN_YEAR
                        if 'dhdt' in ovars_fl and (yr > self.y0):
                            # dhdt can only be computed after one year
                            val = fl.thick - thickness_previous_dhdt[fl_id]
                            ds['dhdt_myr'].data[j, :] = val
                            thickness_previous_dhdt[fl_id] = fl.thick
                        if 'climatic_mb' in ovars_fl and (yr > self.y0):
                            # yr - 1 to use the mb which lead to the current
                            # state, also using previous surface height
                            val = self.get_mb(surface_h_previous[fl_id],
                                              self.yr - 1,
                                              fl_id=fl_id)
                            # only save climatic mb where dhdt is non zero,
                            # isclose for avoiding numeric represention artefacts
                            dhdt_zero = np.isclose(ds['dhdt_myr'].data[j, :],
                                                   0.)
                            ds['climatic_mb_myr'].data[j, :] = np.where(
                                dhdt_zero,
                                0.,
                                val * cfg.SEC_IN_YEAR)
                            surface_h_previous[fl_id] = fl.surface_h
                        if 'flux_divergence' in ovars_fl and (yr > self.y0):
                            # calculated after the formula dhdt = mb + flux_div
                            val = ds['dhdt_myr'].data[j, :] - ds['climatic_mb_myr'].data[j, :]
                            # special treatment for retreating: If the glacier
                            # terminus is getting ice free it means the
                            # climatic mass balance is more negative than the
                            # available ice to melt. In this case we can not
                            # calculate the flux divergence with this method
                            # exactly, we just can say it was smaller to
                            # compensate the very negative climatic mb.
                            # To avoid large spikes at the terminus in the
                            # calculated flux divergence we smooth this values
                            # with an (arbitrary) factor of 0.1.
                            has_become_ice_free = np.logical_and(
                                np.isclose(fl.thick, 0.),
                                ds['dhdt_myr'].data[j, :] < 0.
                            )
                            fac = np.where(has_become_ice_free, 0.1, 1.)
                            ds['flux_divergence_myr'].data[j, :] = val * fac

                # j is the yearly index in case we have monthly output
                # we have to count it ourselves
                j += 1

            # Diagnostics
            if 'volume' in ovars:
                diag_ds['volume_m3'].data[i] = self.volume_m3
            if 'area' in ovars:
                diag_ds['area_m2'].data[i] = self.area_m2
            if 'length' in ovars:
                diag_ds['length_m'].data[i] = self.length_m
            if 'calving' in ovars:
                diag_ds['calving_m3'].data[i] = self.calving_m3_since_y0
            if 'calving_rate' in ovars:
                diag_ds['calving_rate_myr'].data[i] = self.calving_rate_myr
            if 'volume_bsl' in ovars:
                diag_ds['volume_bsl_m3'].data[i] = self.volume_bsl_m3
            if 'volume_bwl' in ovars:
                diag_ds['volume_bwl_m3'].data[i] = self.volume_bwl_m3
            if 'area_min_h' in ovars:
                diag_ds['area_m2_min_h'].data[i] = np.sum([np.sum(
                    fl.bin_area_m2[fl.thick > dynamic_spinup_min_ice_thick])
                    for fl in self.fls])
            # Terminus thick is a bit more logic
            ti = None
            for gi in range(10):
                vn = f'terminus_thick_{gi}'
                if vn in ovars:
                    if ti is None:
                        ti = self.fls[-1].terminus_index
                    diag_ds[vn].data[i] = self.fls[-1].thick[ti - gi]

            # Decide if we continue
            if stop_criterion is not None:
                stop, prev_state = stop_criterion(self, prev_state)
                if stop:
                    break

        # to datasets
        geom_ds = None
        if do_geom:
            geom_ds = []
            for (s, w, b) in zip(sects, widths, buckets):
                ds = xr.Dataset()
                ds.attrs['description'] = 'OGGM model output'
                ds.attrs['oggm_version'] = __version__
                ds.attrs['calendar'] = '365-day no leap'
                ds.attrs['creation_date'] = strftime("%Y-%m-%d %H:%M:%S",
                                                     gmtime())
                ds.attrs['water_level'] = self.water_level
                ds.attrs['glen_a'] = self.glen_a
                ds.attrs['fs'] = self.fs
                # Add MB model attributes
                ds.attrs['mb_model_class'] = self.mb_model.__class__.__name__
                for k, v in self.mb_model.__dict__.items():
                    if np.isscalar(v) and not k.startswith('_'):
                        if type(v) is bool:
                            v = str(v)
                        ds.attrs['mb_model_{}'.format(k)] = v

                ds.coords['time'] = yearly_time
                ds['time'].attrs['description'] = 'Floating hydrological year'
                varcoords = OrderedDict(time=('time', yearly_time),
                                        year=('time', yearly_time))
                ds['ts_section'] = xr.DataArray(s, dims=('time', 'x'),
                                                coords=varcoords)
                ds['ts_width_m'] = xr.DataArray(w, dims=('time', 'x'),
                                                coords=varcoords)
                ds['ts_calving_bucket_m3'] = xr.DataArray(b, dims=('time', ),
                                                          coords=varcoords)

                if stop_criterion is not None:
                    # Remove probable nans
                    ds = ds.dropna('time', subset=['ts_section'])

                geom_ds.append(ds)

        # Add the spinup volume to the diag
        if do_fixed_spinup:
            # If there is calving we need to trick as well
            if 'calving_m3' in diag_ds and np.any(diag_ds['calving_m3'] > 0):
                raise NotImplementedError('Calving and fixed_geometry_spinup_yr '
                                          'not implemented yet.')
            diag_ds['volume_m3'].data[:] += spinup_vol

        if stop_criterion is not None:
            # Remove probable nans
            diag_ds = diag_ds.dropna('time', subset=['volume_m3'])

        # write output?
        if do_fl_diag:
            # Unit conversions for these
            for i, ds in enumerate(fl_diag_dss):
                dx = ds.attrs['map_dx'] * ds.attrs['dx']
                # No inplace because the other dataset uses them
                # These variables are always there (see above)
                ds['volume_m3'] = ds['volume_m3'] * dx
                ds['area_m2'] = ds['area_m2'].where(ds['volume_m3'] > 0, 0) * dx
                if stop_criterion is not None:
                    # Remove probable nans
                    fl_diag_dss[i] = ds.dropna('time', subset=['volume_m3'])

            # Write out?
            if fl_diag_path not in [True, None]:
                encode = {}
                for v in fl_diag_dss[0]:
                    encode[v] = {'zlib': True, 'complevel': 5}

                # Welcome ds
                ds = xr.Dataset()
                ds.attrs['description'] = ('OGGM model output on flowlines. '
                                           'Check groups for data.')
                ds.attrs['oggm_version'] = __version__
                # This is useful to interpret the dataset afterwards
                flows_to_id = []
                for trib in self._tributary_indices:
                    flows_to_id.append(trib[0] if trib[0] is not None else -1)
                ds['flowlines'] = ('flowlines', np.arange(len(flows_to_id)))
                ds['flows_to_id'] = ('flowlines', flows_to_id)
                ds.to_netcdf(fl_diag_path, 'w')
                for i, ds in enumerate(fl_diag_dss):
                    ds.to_netcdf(fl_diag_path, 'a', group='fl_{}'.format(i),
                                 encoding=encode)

        if do_geom and geom_path not in [True, None]:
            encode = {'ts_section': {'zlib': True, 'complevel': 5},
                      'ts_width_m': {'zlib': True, 'complevel': 5},
                      }
            for i, ds in enumerate(geom_ds):
                ds.to_netcdf(geom_path, 'a', group='fl_{}'.format(i),
                             encoding=encode)

            # Add calving to geom file because the FileModel can't infer it
            if 'calving_m3' in diag_ds:
                diag_ds[['calving_m3']].to_netcdf(geom_path, 'a')

        if diag_path not in [True, None]:
            diag_ds.to_netcdf(diag_path)

        # Decide on what to give back
        out = [diag_ds]
        if fl_diag_dss is not None:
            out.append(fl_diag_dss)
        if geom_ds is not None:
            out.append(geom_ds)
        if len(out) == 1:
            out = out[0]
        else:
            out = tuple(out)
        return out

    def run_until_equilibrium(self, rate=0.001, ystep=5, max_ite=200):
        """ Runs the model until an equilibrium state is reached.

        Be careful: This only works for CONSTANT (not time-dependent)
        mass balance models.
        Otherwise the returned state will not be in equilibrium! Don't try to
        calculate an equilibrium state with a RandomMassBalance model!
        """

        ite = 0
        was_close_zero = 0
        t_rate = 1
        while (t_rate > rate) and (ite <= max_ite) and (was_close_zero < 5):
            ite += 1
            v_bef = self.volume_m3
            self.run_until(self.yr + ystep)
            v_af = self.volume_m3
            if np.isclose(v_bef, 0., atol=1):
                t_rate = 1
                was_close_zero += 1
            else:
                t_rate = np.abs(v_af - v_bef) / v_bef
        if ite > max_ite:
            raise RuntimeError('Did not find equilibrium.')


def flux_gate_with_build_up(year, flux_value=None, flux_gate_yr=None):
    """Default scalar flux gate with build up period"""
    fac = 1 - (flux_gate_yr - year) / flux_gate_yr
    return flux_value * utils.clip_scalar(fac, 0, 1)


def k_calving_law(model, flowline, last_above_wl):
    """Compute calving from the model state using the k-calving law.

    Currently this still assumes that the model has an attribute
    called "calving_k", which might be changed in the future.

    Parameters
    ----------
    model : oggm.core.flowline.FlowlineModel
        the model instance calling the function
    flowline : oggm.core.flowline.Flowline
        the instance of the flowline object on which the calving law is called
    last_above_wl : int
        the index of the last pixel above water (in case you need to know
        where it is).
    """
    h = flowline.thick[last_above_wl]
    d = h - (flowline.surface_h[last_above_wl] - model.water_level)
    k = model.calving_k
    q_calving = k * d * h * flowline.widths_m[last_above_wl]
    return q_calving


class FluxBasedModel(FlowlineModel):
    """The flowline model used by OGGM in production.

    It solves for the SIA along the flowline(s) using a staggered grid. It
    computes the *ice flux* between grid points and transports the mass
    accordingly (also between flowlines).

    This model is numerically less stable than fancier schemes, but it
    is fast and works with multiple flowlines of any bed shape (rectangular,
    parabolic, trapeze, and any combination of them).

    We test that it conserves mass in most cases, but not on very stiff cliffs.
    """

    def __init__(self, flowlines, gdir=None, settings_filesuffix='',
                 mb_model=None, y0=0., glen_a=None,
                 fs=0., inplace=False, fixed_dt=None, cfl_number=None,
                 min_dt=None, flux_gate_thickness=None,
                 flux_gate=None, flux_gate_build_up=100,
                 do_kcalving=None, calving_k=None, calving_law=k_calving_law,
                 calving_use_limiter=None, calving_limiter_frac=None,
                 water_level=None,
                 **kwargs):
        """Instantiate the model.

        Parameters
        ----------
        flowlines : list
            the glacier flowlines
        gdir : :py:class:`oggm.GlacierDirectory`
            a glacier directory, if you want to use particular settings file
        settings_filesuffix : str
            a filesuffix for using a specific settings file
        mb_model : MassBalanceModel
            the mass balance model
        y0 : int
            initial year of the simulation
        glen_a : float
            Glen's creep parameter
        fs : float
            Oerlemans sliding parameter
        inplace : bool
            whether or not to make a copy of the flowline objects for the run
            setting to True implies that your objects will be modified at run
            time by the model (can help to spare memory)
        fixed_dt : float
            set to a value (in seconds) to prevent adaptive time-stepping.
        cfl_number : float
            Defaults to cfg.PARAMS['cfl_number'].
            For adaptive time stepping (the default), dt is chosen from the
            CFL criterion (dt = cfl_number * dx / max_u).
            To choose the "best" CFL number we would need a stability
            analysis - we used an empirical analysis (see blog post) and
            settled on 0.02 for the default cfg.PARAMS['cfl_number'].
        min_dt : float
            Defaults to cfg.PARAMS['cfl_min_dt'].
            At high velocities, time steps can become very small and your
            model might run very slowly. In production, it might be useful to
            set a limit below which the model will just error.
        is_tidewater: bool, default: False
            is this a tidewater glacier?
        is_lake_terminating: bool, default: False
            is this a lake terminating glacier?
        mb_elev_feedback : str, default: 'annual'
            'never', 'always', 'annual', or 'monthly': how often the
            mass balance should be recomputed from the mass balance model.
            'Never' is equivalent to 'annual' but without elevation feedback
            at all (the heights are taken from the first call).
        check_for_boundaries: bool, default: True
            raise an error when the glacier grows bigger than the domain
            boundaries
        flux_gate_thickness : float or array
            flux of ice from the left domain boundary (and tributaries).
            Units of m of ice thickness. Note that unrealistic values won't be
            met by the model, so this is really just a rough guidance.
            It's better to use `flux_gate` instead.
        flux_gate : float or function or array of floats or array of functions
            flux of ice from the left domain boundary (and tributaries)
            (unit: m3 of ice per second). If set to a high value, consider
            changing the flux_gate_buildup time. You can also provide
            a function (or an array of functions) returning the flux
            (unit: m3 of ice per second) as a function of time.
            This is overridden by `flux_gate_thickness` if provided.
        flux_gate_buildup : int
            number of years used to build up the flux gate to full value
        do_kcalving : bool
            switch on the k-calving parameterisation. Ignored if not a
            tidewater glacier. Use the option from PARAMS per default
        calving_law : func
             option to use another calving law. This is a temporary workaround
             to test other calving laws, and the system might be improved in
             future OGGM versions.
        calving_k : float
            the calving proportionality constant (units: yr-1). Use the
            one from PARAMS per default
        calving_use_limiter : bool
            whether to switch on the calving limiter on the parameterisation
            makes the calving fronts thicker but the model is more stable
        calving_limiter_frac : float
            limit the front slope to a fraction of the calving front.
            "3" means 1/3. Setting it to 0 limits the slope to sea-level.
        water_level : float
            the water level. It should be zero m a.s.l, but:
            - sometimes the frontal elevation is unrealistically high (or low).
            - lake terminating glaciers
            - other uncertainties
            The default is 0. For lake terminating glaciers,
            it is inferred from PARAMS['free_board_lake_terminating'].
            The best way to set the water level for real glaciers is to use
            the same as used for the inversion (this is what
            `flowline_model_run` does for you)
        """
        super(FluxBasedModel, self).__init__(flowlines, gdir=gdir,
                                             settings_filesuffix=settings_filesuffix,
                                             mb_model=mb_model,
                                             y0=y0, glen_a=glen_a, fs=fs,
                                             inplace=inplace,
                                             water_level=water_level,
                                             **kwargs)

        self.fixed_dt = fixed_dt
        if min_dt is None:
            min_dt = self.settings['cfl_min_dt']
        if cfl_number is None:
            cfl_number = self.settings['cfl_number']
        self.min_dt = min_dt
        self.cfl_number = cfl_number

        # Calving params
        if do_kcalving is None:
            do_kcalving = self.settings['use_kcalving_for_run']
        self.calving_law = calving_law
        self.do_calving = do_kcalving and self.is_tidewater
        if calving_k is None:
            calving_k = self.settings['calving_k']
        self.calving_k = calving_k / cfg.SEC_IN_YEAR
        if calving_use_limiter is None:
            calving_use_limiter = self.settings['calving_use_limiter']
        self.calving_use_limiter = calving_use_limiter
        if calving_limiter_frac is None:
            calving_limiter_frac = self.settings['calving_limiter_frac']
        if calving_limiter_frac > 0:
            raise NotImplementedError('calving limiter other than 0 not '
                                      'implemented yet')
        self.calving_limiter_frac = calving_limiter_frac

        # Flux gate
        self.flux_gate = utils.tolist(flux_gate, length=len(self.fls))
        self.flux_gate_m3_since_y0 = 0.
        if flux_gate_thickness is not None:
            # Compute the theoretical ice flux from the slope at the top
            flux_gate_thickness = utils.tolist(flux_gate_thickness,
                                               length=len(self.fls))
            self.flux_gate = []
            for fl, fgt in zip(self.fls, flux_gate_thickness):
                # We set the thickness to the desired value so that
                # the widths work ok
                fl = copy.deepcopy(fl)
                fl.thick = fl.thick * 0 + fgt
                slope = (fl.surface_h[0] - fl.surface_h[1]) / fl.dx_meter
                if slope == 0:
                    raise ValueError('I need a slope to compute the flux')
                flux = find_sia_flux_from_thickness(slope,
                                                    fl.widths_m[0],
                                                    fgt,
                                                    settings=self.settings,
                                                    shape=fl.shape_str[0],
                                                    glen_a=self.glen_a,
                                                    fs=self.fs)
                self.flux_gate.append(flux)

        # convert the floats to function calls
        for i, fg in enumerate(self.flux_gate):
            if fg is None:
                continue
            try:
                # Do we have a function? If yes all good
                fg(self.yr)
            except TypeError:
                # If not, make one
                self.flux_gate[i] = partial(flux_gate_with_build_up,
                                            flux_value=fg,
                                            flux_gate_yr=(flux_gate_build_up +
                                                          self.y0))
        # Special output
        self._surf_vel_fac = (self.glen_n + 2) / (self.glen_n + 1)

        # Optim
        self.slope_stag = []
        self.thick_stag = []
        self.section_stag = []
        self.u_stag = []
        self.shapefac_stag = []
        self.flux_stag = []
        self.trib_flux = []
        for fl, trib in zip(self.fls, self._tributary_indices):
            nx = fl.nx
            # This is not staggered
            self.trib_flux.append(np.zeros(nx))
            # We add an additional fake grid point at the end of tributaries
            if trib[0] is not None:
                nx = fl.nx + 1
            # +1 is for the staggered grid
            self.slope_stag.append(np.zeros(nx+1))
            self.thick_stag.append(np.zeros(nx+1))
            self.section_stag.append(np.zeros(nx+1))
            self.u_stag.append(np.zeros(nx+1))
            self.shapefac_stag.append(np.ones(nx+1))  # beware the ones!
            self.flux_stag.append(np.zeros(nx+1))

    def step(self, dt):
        """Advance one step."""

        # Just a check to avoid useless computations
        if dt <= 0:
            raise InvalidParamsError('dt needs to be strictly positive')

        # Simple container
        mbs = []

        # Loop over tributaries to determine the flux rate
        for fl_id, fl in enumerate(self.fls):

            # This is possibly less efficient than zip() but much clearer
            trib = self._tributary_indices[fl_id]
            slope_stag = self.slope_stag[fl_id]
            thick_stag = self.thick_stag[fl_id]
            section_stag = self.section_stag[fl_id]
            sf_stag = self.shapefac_stag[fl_id]
            flux_stag = self.flux_stag[fl_id]
            trib_flux = self.trib_flux[fl_id]
            u_stag = self.u_stag[fl_id]
            flux_gate = self.flux_gate[fl_id]

            # Flowline state
            surface_h = fl.surface_h
            thick = fl.thick
            section = fl.section
            dx = fl.dx_meter

            # If it is a tributary, we use the branch it flows into to compute
            # the slope of the last grid point
            is_trib = trib[0] is not None
            if is_trib:
                fl_to = self.fls[trib[0]]
                ide = fl.flows_to_indice
                surface_h = np.append(surface_h, fl_to.surface_h[ide])
                thick = np.append(thick, thick[-1])
                section = np.append(section, section[-1])
            elif self.do_calving and self.calving_use_limiter:
                # We lower the max possible ice deformation
                # by clipping the surface slope here. It is completely
                # arbitrary but reduces ice deformation at the calving front.
                # I think that in essence, it is also partly
                # a "calving process", because this ice deformation must
                # be less at the calving front. The result is that calving
                # front "free boards" are quite high.
                # Note that 0 is arbitrary, it could be any value below SL
                surface_h = utils.clip_min(surface_h, self.water_level)

            # Staggered gradient
            slope_stag[0] = 0
            slope_stag[1:-1] = (surface_h[0:-1] - surface_h[1:]) / dx
            slope_stag[-1] = slope_stag[-2]

            # Staggered thick
            thick_stag[1:-1] = (thick[0:-1] + thick[1:]) / 2.
            thick_stag[[0, -1]] = thick[[0, -1]]

            # Staggered velocity (Deformation + Sliding)
            # _fd = 2/(N+2) * self.glen_a
            N = self.glen_n
            rhogh = (self.rho*G*slope_stag)**N
            u_stag[:] = (thick_stag**(N+1)) * self._fd * rhogh * sf_stag**N + \
                        (thick_stag**(N-1)) * self.fs * rhogh

            # Staggered section
            section_stag[1:-1] = (section[0:-1] + section[1:]) / 2.
            section_stag[[0, -1]] = section[[0, -1]]

            # Staggered flux rate
            flux_stag[:] = u_stag * section_stag

            # Add boundary condition
            if flux_gate is not None:
                flux_stag[0] = flux_gate(self.yr)

            # CFL condition
            if not self.fixed_dt:
                maxu = np.max(np.abs(u_stag))
                if maxu > cfg.FLOAT_EPS:
                    cfl_dt = self.cfl_number * dx / maxu
                else:
                    cfl_dt = dt

                # Update dt only if necessary
                if cfl_dt < dt:
                    dt = cfl_dt
                    if cfl_dt < self.min_dt:
                        raise RuntimeError(
                            'CFL error: required time step smaller '
                            'than the minimum allowed: '
                            '{:.1f}s vs {:.1f}s. Happening at '
                            'simulation year {:.1f}, fl_id {}, '
                            'bin_id {} and max_u {:.3f} m yr-1.'
                            ''.format(cfl_dt, self.min_dt, self.yr, fl_id,
                                      np.argmax(np.abs(u_stag)),
                                      maxu * cfg.SEC_IN_YEAR))

            # Since we are in this loop, reset the tributary flux
            trib_flux[:] = 0

            # We compute MB in this loop, before mass-redistribution occurs,
            # so that MB models which rely on glacier geometry to decide things
            # (like PyGEM) can do wo with a clean glacier state
            mbs.append(self.get_mb(fl.surface_h, self.yr,
                                   fl_id=fl_id, fls=self.fls))

        # Time step
        if self.fixed_dt:
            # change only if step dt is larger than the chosen dt
            if self.fixed_dt < dt:
                dt = self.fixed_dt

        # A second loop for the mass exchange
        for fl_id, fl in enumerate(self.fls):

            flx_stag = self.flux_stag[fl_id]
            trib_flux = self.trib_flux[fl_id]
            tr = self._tributary_indices[fl_id]

            dx = fl.dx_meter

            is_trib = tr[0] is not None

            # For these we had an additional grid point
            if is_trib:
                flx_stag = flx_stag[:-1]

            # Mass balance
            widths = fl.widths_m
            mb = mbs[fl_id]
            # Allow parabolic beds to grow
            mb = dt * mb * np.where((mb > 0.) & (widths == 0), 10., widths)

            # Update section with ice flow and mass balance
            new_section = (fl.section + (flx_stag[0:-1] - flx_stag[1:])*dt/dx +
                           trib_flux*dt/dx + mb)

            # Keep positive values only and store
            fl.section = utils.clip_min(new_section, 0)

            # If we use a flux-gate, store the total volume that came in
            self.flux_gate_m3_since_y0 += flx_stag[0] * dt

            # Add the last flux to the tributary
            # this works because the lines are sorted in order
            if is_trib:
                # tr tuple: line_index, start, stop, gaussian_kernel
                self.trib_flux[tr[0]][tr[1]:tr[2]] += \
                    utils.clip_min(flx_stag[-1], 0) * tr[3]

            # --- The rest is for calving only ---
            self.calving_rate_myr = 0.

            # If tributary, do calving only if we are not transferring mass
            if is_trib and flx_stag[-1] > 0:
                continue

            # No need to do calving in these cases either
            if not self.do_calving or not fl.has_ice():
                continue

            # We do calving only if the last glacier bed pixel is below water
            # (this is to avoid calving elsewhere than at the front)
            if fl.bed_h[fl.thick > 0][-1] > self.water_level:
                continue

            # We do calving only if there is some ice above wl
            last_above_wl = np.nonzero((fl.surface_h > self.water_level) &
                                       (fl.thick > 0))[0][-1]
            if fl.bed_h[last_above_wl] > self.water_level:
                continue

            # OK, we're really calving
            section = fl.section

            # Calving law
            q_calving = self.calving_law(self, fl, last_above_wl)

            # Add to the bucket and the diagnostics
            fl.calving_bucket_m3 += q_calving * dt
            self.calving_m3_since_y0 += q_calving * dt
            self.calving_rate_myr = (q_calving / section[last_above_wl] *
                                     cfg.SEC_IN_YEAR)

            # See if we have ice below sea-water to clean out first
            below_sl = (fl.surface_h < self.water_level) & (fl.thick > 0)
            to_remove = np.sum(section[below_sl]) * fl.dx_meter
            if 0 < to_remove < fl.calving_bucket_m3:
                # This is easy, we remove everything
                section[below_sl] = 0
                fl.calving_bucket_m3 -= to_remove
            elif to_remove > 0:
                # We can only remove part of if
                section[below_sl] = 0
                section[last_above_wl+1] = ((to_remove - fl.calving_bucket_m3)
                                            / fl.dx_meter)
                fl.calving_bucket_m3 = 0

            # The rest of the bucket might calve an entire grid point (or more?)
            vol_last = section[last_above_wl] * fl.dx_meter
            while fl.calving_bucket_m3 > vol_last:
                fl.calving_bucket_m3 -= vol_last
                section[last_above_wl] = 0

                # OK check if we need to continue (unlikely)
                last_above_wl -= 1
                vol_last = section[last_above_wl] * fl.dx_meter

            # We update the glacier with our changes
            fl.section = section

        # Next step
        self.t += dt
        return dt

    def get_diagnostics(self, fl_id=-1):
        """Obtain model diagnostics in a pandas DataFrame.

        Velocities in OGGM's FluxBasedModel are sometimes subject to
        numerical instabilities. To deal with the issue, you can either
        set a smaller ``PARAMS['cfl_number']`` (e.g. 0.01) or smooth the
        output a bit, e.g. with ``df.rolling(5, center=True, min_periods=1).mean()``

        Parameters
        ----------
        fl_id : int
            the index of the flowline of interest, from 0 to n_flowline-1.
            Default is to take the last (main) one

        Returns
        -------
        a pandas DataFrame, which index is distance along flowline (m). Units:
            - surface_h, bed_h, ice_tick, section_width: m
            - section_area: m2
            - slope: -
            - ice_flux, tributary_flux: m3 of *ice* per second
            - ice_velocity: m per second (depth-section integrated)
            - surface_ice_velocity: m per second (corrected for surface - simplified)
        """
        import pandas as pd

        fl = self.fls[fl_id]
        nx = fl.nx

        df = pd.DataFrame(index=fl.dx_meter * np.arange(nx))
        df.index.name = 'distance_along_flowline'
        df['surface_h'] = fl.surface_h
        df['bed_h'] = fl.bed_h
        df['ice_thick'] = fl.thick
        df['section_width'] = fl.widths_m
        df['section_area'] = fl.section

        # Staggered
        var = self.slope_stag[fl_id]
        df['slope'] = (var[1:nx+1] + var[:nx])/2
        var = self.flux_stag[fl_id]
        df['ice_flux'] = (var[1:nx+1] + var[:nx])/2
        var = self.u_stag[fl_id]
        df['ice_velocity'] = (var[1:nx+1] + var[:nx])/2
        df['surface_ice_velocity'] = df['ice_velocity'] * self._surf_vel_fac
        var = self.shapefac_stag[fl_id]
        df['shape_fac'] = (var[1:nx+1] + var[:nx])/2

        # Not Staggered
        df['tributary_flux'] = self.trib_flux[fl_id]

        return df


class MassConservationChecker(FluxBasedModel):
    """This checks if the FluxBasedModel is conserving mass."""

    def __init__(self, flowlines, **kwargs):
        """ Instantiate.

        Parameters
        ----------

        """
        super(MassConservationChecker, self).__init__(flowlines, **kwargs)
        self.total_mass = 0.

    def step(self, dt):

        mbs = []
        sections = []
        for fl in self.fls:
            # Mass balance
            widths = fl.widths_m
            mb = self.get_mb(fl.surface_h, self.yr, fl_id=id(fl))
            mbs.append(mb * widths)
            sections.append(np.copy(fl.section))
            dx = fl.dx_meter

        dt = super(MassConservationChecker, self).step(dt)

        for mb, sec in zip(mbs, sections):
            mb = dt * mb
            # there can't be more negative mb than there is section
            # this isn't an exact solution unfortunately
            # TODO: exact solution for mass conservation
            mb = utils.clip_min(mb, -sec)
            self.total_mass += np.sum(mb * dx)


class KarthausModel(FlowlineModel):
    """The actual model"""

    def __init__(self, flowlines, gdir=None, settings_filesuffix='',
                 mb_model=None, y0=0., glen_a=None, fs=0.,
                 fixed_dt=None, min_dt=SEC_IN_DAY, max_dt=31*SEC_IN_DAY,
                 inplace=False, **kwargs):
        """ Instantiate.

        Parameters
        ----------
        """

        if len(flowlines) > 1:
            raise ValueError('Karthaus model does not work with tributaries.')

        super(KarthausModel, self).__init__(flowlines, gdir=gdir,
                                            settings_filesuffix=settings_filesuffix,
                                            mb_model=mb_model,
                                            y0=y0, glen_a=glen_a, fs=fs,
                                            inplace=inplace, **kwargs)
        self.dt_warning = False,
        if fixed_dt is not None:
            min_dt = fixed_dt
            max_dt = fixed_dt
        self.min_dt = min_dt
        self.max_dt = max_dt

    def step(self, dt):
        """Advance one step."""

        # Just a check to avoid useless computations
        if dt <= 0:
            raise InvalidParamsError('dt needs to be strictly positive')

        # This is to guarantee a precise arrival on a specific date if asked
        min_dt = dt if dt < self.min_dt else self.min_dt
        dt = utils.clip_scalar(dt, min_dt, self.max_dt)

        fl = self.fls[0]
        dx = fl.dx_meter
        width = fl.widths_m
        thick = fl.thick

        MassBalance = self.get_mb(fl.surface_h, self.yr, fl_id=id(fl))

        SurfaceHeight = fl.surface_h

        # Surface gradient
        SurfaceGradient = np.zeros(fl.nx)
        SurfaceGradient[1:fl.nx-1] = (SurfaceHeight[2:] -
                                      SurfaceHeight[:fl.nx-2])/(2*dx)
        SurfaceGradient[-1] = 0
        SurfaceGradient[0] = 0

        # Diffusivity
        N = self.glen_n
        Diffusivity = width * (self.rho*G)**3 * thick**3 * SurfaceGradient**2
        Diffusivity *= 2/(N+2) * self.glen_a * thick**2 + self.fs

        # on stagger
        DiffusivityStaggered = np.zeros(fl.nx)
        SurfaceGradientStaggered = np.zeros(fl.nx)

        DiffusivityStaggered[1:] = (Diffusivity[:fl.nx-1] + Diffusivity[1:])/2.
        DiffusivityStaggered[0] = Diffusivity[0]

        SurfaceGradientStaggered[1:] = (SurfaceHeight[1:] -
                                        SurfaceHeight[:fl.nx-1])/dx
        SurfaceGradientStaggered[0] = 0

        GradxDiff = SurfaceGradientStaggered * DiffusivityStaggered

        # Yo
        NewIceThickness = np.zeros(fl.nx)
        NewIceThickness[:fl.nx-1] = (thick[:fl.nx-1] + (dt/width[0:fl.nx-1]) *
                                     (GradxDiff[1:]-GradxDiff[:fl.nx-1])/dx +
                                     dt * MassBalance[:fl.nx-1])

        NewIceThickness[-1] = thick[fl.nx-2]

        fl.thick = utils.clip_min(NewIceThickness, 0)

        # Next step
        self.t += dt
        return dt


class SemiImplicitModel(FlowlineModel):
    """Semi implicit flowline model.

    It solves the same equation as the FluxBasedModel, but the ice flux q is
    implemented as q^t = D^t * (ds/dx)^(t+1).

    It supports only a single flowline (no tributaries) with bed shapes
    rectangular, trapezoidal or a mixture of both.
    """

    def __init__(self, flowlines, gdir=None, settings_filesuffix='',
                 mb_model=None, y0=0., glen_a=None, fs=0.,
                 inplace=False, fixed_dt=None, cfl_number=0.5, min_dt=None,
                 **kwargs):
        """Instantiate the model.

        Parameters
        ----------
        flowlines : list
            the glacier flowlines
        gdir : :py:class:`oggm.GlacierDirectory`
            a glacier directory, if you want to use particular settings file
        settings_filesuffix : str
            a filesuffix for using a specific settings file
        mb_model : MassBalanceModel
            the mass balance model
        y0 : int
            initial year of the simulation
        glen_a : float
            Glen's creep parameter
        fs : float
            Oerlemans sliding parameter
        inplace : bool
            wether to make a copy of the flowline objects for the run
            setting to True implies that your objects will be modified at run
            time by the model (can help to spare memory)
        fixed_dt : float
            set to a value (in seconds) to prevent adaptive time-stepping.
        cfl_number : float
            For adaptive time stepping (the default), dt is chosen from the
            CFL criterion (dt = cfl_number * dx^2 / max(D/w)).
            Can be set to higher values compared to the FluxBasedModel.
            Default is 0.5, but need further investigation.
        min_dt : float
            Defaults to cfg.PARAMS['cfl_min_dt'].
            At high velocities, time steps can become very small and your
            model might run very slowly. In production, it might be useful to
            set a limit below which the model will just error.
        kwargs : dict
            Further keyword arguments for FlowlineModel

        """

        super(SemiImplicitModel, self).__init__(flowlines, gdir=gdir,
                                                settings_filesuffix=settings_filesuffix,
                                                mb_model=mb_model,
                                                y0=y0, glen_a=glen_a, fs=fs,
                                                inplace=inplace, **kwargs)

        if len(self.fls) > 1:
            raise ValueError('Implicit model does not work with '
                             'tributaries.')

        # convert pure RectangularBedFlowline to TrapezoidalBedFlowline with
        # lambda = 0
        if isinstance(self.fls[0], RectangularBedFlowline):
            self.fls[0] = TrapezoidalBedFlowline(
                line=self.fls[-1].line, dx=self.fls[-1].dx,
                map_dx=self.fls[-1].map_dx, surface_h=self.fls[-1].surface_h,
                bed_h=self.fls[-1].bed_h, widths=self.fls[-1].widths,
                lambdas=0, rgi_id=self.fls[-1].rgi_id,
                water_level=self.fls[-1].water_level, gdir=None,
                settings_filesuffix=settings_filesuffix,
            )

        if isinstance(self.fls[0], MixedBedFlowline):
            if ~np.all(self.fls[0].is_trapezoid):
                raise ValueError('Implicit model only works with a pure '
                                 'trapezoidal flowline! But different lambdas '
                                 'along the flowline possible (lambda=0 is'
                                 'rectangular).')
        elif not isinstance(self.fls[0], TrapezoidalBedFlowline):
            raise ValueError('Implicit model only works with a pure '
                             'trapezoidal flowline! But different lambdas '
                             'along the flowline possible (lambda=0 is'
                             'rectangular).')

        if self.settings['use_kcalving_for_run']:
            raise NotImplementedError("Calving is not implemented in the"
                                      "SemiImplicitModel! Set "
                                      "gdir.settings['use_kcalving_for_run'] = "
                                      "False or use a FluxBasedModel.")

        self.fixed_dt = fixed_dt
        if min_dt is None:
            min_dt = self.settings['cfl_min_dt']
        self.min_dt = min_dt

        if cfl_number is None:
            cfl_number = self.settings['cfl_number']
        if cfl_number < 0.1:
            raise InvalidParamsError("For the SemiImplicitModel you can use "
                                     "cfl numbers in the order of 0.1 - 0.5 "
                                     f"(you set {cfl_number}).")
        self.cfl_number = cfl_number

        # Special output
        self._surf_vel_fac = (self.glen_n + 2) / (self.glen_n + 1)

        # optim
        nx = self.fls[-1].nx
        bed_h_exp = np.concatenate(([self.fls[-1].bed_h[0]],
                                    self.fls[-1].bed_h,
                                    [self.fls[-1].bed_h[-1]]))
        self.dbed_h_exp_dx = ((bed_h_exp[1:] - bed_h_exp[:-1]) /
                              self.fls[0].dx_meter)
        self.d_stag = [np.zeros(nx + 1)]
        self.d_matrix_banded = np.zeros((3, nx))
        w0 = self.fls[0]._w0_m
        self.w0_stag = (w0[0:-1] + w0[1:]) / 2
        self.rhog = (self.rho * G) ** self.glen_n

        # variables needed for the calculation of some diagnostics, this
        # calculations are done with @property, because they are not computed
        # on the fly during the dynamic run as in FluxBasedModel
        self._u_stag = [np.zeros(nx + 1)]
        self._flux_stag = [np.zeros(nx + 1)]
        self._slope_stag = [np.zeros(nx + 1)]
        self._thick_stag = [np.zeros(nx + 1)]
        self._section_stag = [np.zeros(nx + 1)]

    @property
    def slope_stag(self):
        slope_stag = self._slope_stag[0]

        surface_h = self.fls[0].surface_h
        dx = self.fls[0].dx_meter

        slope_stag[0] = 0
        slope_stag[1:-1] = (surface_h[0:-1] - surface_h[1:]) / dx
        slope_stag[-1] = slope_stag[-2]

        return [slope_stag]

    @property
    def thick_stag(self):
        thick_stag = self._thick_stag[0]

        thick = self.fls[0].thick

        thick_stag[1:-1] = (thick[0:-1] + thick[1:]) / 2.
        thick_stag[[0, -1]] = thick[[0, -1]]

        return [thick_stag]

    @property
    def section_stag(self):
        section_stag = self._section_stag[0]

        section = self.fls[0].section

        section_stag[1:-1] = (section[0:-1] + section[1:]) / 2.
        section_stag[[0, -1]] = section[[0, -1]]

        return [section_stag]

    @property
    def u_stag(self):
        u_stag = self._u_stag[0]

        slope_stag = self.slope_stag[0]
        thick_stag = self.thick_stag[0]
        N = self.glen_n
        rhog = self.rhog

        rhogh = rhog * slope_stag ** N

        u_stag[:] = ((thick_stag**(N+1)) * self._fd * rhogh +
                     (thick_stag**(N-1)) * self.fs * rhogh)

        return [u_stag]

    @property
    def flux_stag(self):
        flux_stag = self._flux_stag[0]

        section_stag = self.section_stag[0]
        u_stag = self.u_stag[0]

        flux_stag[:] = u_stag * section_stag

        return [flux_stag]

    def step(self, dt):
        """Advance one step."""

        # Just a check to avoid useless computations
        if dt <= 0:
            raise InvalidParamsError('dt needs to be strictly positive')

        # read out variables from current flowline
        fl = self.fls[0]
        dx = fl.dx_meter
        width = fl.widths_m
        thick = fl.thick
        surface_h = fl.surface_h

        # some variables needed later
        N = self.glen_n
        rhog = self.rhog

        # calculate staggered variables
        width_stag = (width[0:-1] + width[1:]) / 2
        w0_stag = self.w0_stag
        thick_stag = (thick[0:-1] + thick[1:]) / 2.
        dsdx_stag = (surface_h[1:] - surface_h[0:-1]) / dx

        # calculate diffusivity
        # boundary condition d_stag_0 = d_stag_end = 0
        d_stag = self.d_stag[0]
        d_stag[1:-1] = ((self._fd * thick_stag ** (N + 2) +
                         self.fs * thick_stag ** N) * rhog *
                        (w0_stag + width_stag) / 2 *
                        np.abs(dsdx_stag) ** (N - 1))

        # Time step
        if self.fixed_dt:
            # change only if step dt is larger than the chosen dt
            if self.fixed_dt < dt:
                dt = self.fixed_dt
        else:
            # use stability criterion dt <= dx^2 / max(D/w) * cfl_number
            divisor = np.max(np.abs(d_stag[1:-1] / width_stag))
            if divisor > cfg.FLOAT_EPS:
                cfl_dt = self.cfl_number * dx ** 2 / divisor
            else:
                cfl_dt = dt

            if cfl_dt < dt:
                dt = cfl_dt
                if cfl_dt < self.min_dt:
                    raise RuntimeError(
                        'CFL error: required time step smaller '
                        'than the minimum allowed: '
                        '{:.1f}s vs {:.1f}s. Happening at '
                        'simulation year {:.1f}, fl_id {}, '
                        'bin_id {} and max_D {:.3f} m2 yr-1.'
                        ''.format(cfl_dt, self.min_dt, self.yr, 0,
                                  np.argmax(np.abs(d_stag)),
                                  divisor * cfg.SEC_IN_YEAR))

        # calculate diagonals of Amat
        d0 = dt / dx ** 2 * (d_stag[:-1] + d_stag[1:]) / width
        dm = - dt / dx ** 2 * d_stag[:-1] / width
        dp = - dt / dx ** 2 * d_stag[1:] / width

        # construct banded form of the matrix, which is used during solving
        # (see https://docs.scipy.org/doc/scipy/reference/generated/scipy.linalg.solve_banded.html)
        # original matrix:
        # d_matrix = (np.diag(dp[:-1], 1) +
        #             np.diag(np.ones(len(d0)) + d0) +
        #             np.diag(dm[1:], -1))
        self.d_matrix_banded[0, 1:] = dp[:-1]
        self.d_matrix_banded[1, :] = np.ones(len(d0)) + d0
        self.d_matrix_banded[2, :-1] = dm[1:]

        # correction term for glacier bed (original equation is an equation for
        # the surface height s, which is transformed in an equation for h, as
        # s = h + b the term below comes from the '- b'
        b_corr = - d_stag * self.dbed_h_exp_dx

        # prepare rhs
        smb = self.get_mb(surface_h, self.yr, fl_id=0, fls=self.fls)
        rhs = thick + smb * dt + dt / width * (b_corr[:-1] - b_corr[1:]) / dx

        # solve matrix and update flowline thickness
        thick_new = utils.clip_min(
            solve_banded((1, 1), self.d_matrix_banded, rhs),
            0)
        fl.thick = thick_new

        # Next step
        self.t += dt

        return dt

    def get_diagnostics(self, fl_id=-1):
        """Obtain model diagnostics in a pandas DataFrame.

        Parameters
        ----------
        fl_id : int
            the index of the flowline of interest, from 0 to n_flowline-1.
            Default is to take the last (main) one

        Returns
        -------
        a pandas DataFrame, which index is distance along flowline (m). Units:
            - surface_h, bed_h, ice_tick, section_width: m
            - section_area: m2
            - slope: -
            - ice_flux, tributary_flux: m3 of *ice* per second
            - ice_velocity: m per second (depth-section integrated)
            - surface_ice_velocity: m per second (corrected for surface - simplified)
        """
        import pandas as pd

        fl = self.fls[fl_id]
        nx = fl.nx

        df = pd.DataFrame(index=fl.dx_meter * np.arange(nx))
        df.index.name = 'distance_along_flowline'
        df['surface_h'] = fl.surface_h
        df['bed_h'] = fl.bed_h
        df['ice_thick'] = fl.thick
        df['section_width'] = fl.widths_m
        df['section_area'] = fl.section

        # Staggered
        var = self.slope_stag[fl_id]
        df['slope'] = (var[1:nx+1] + var[:nx])/2
        var = self.flux_stag[fl_id]
        df['ice_flux'] = (var[1:nx+1] + var[:nx])/2
        var = self.u_stag[fl_id]
        df['ice_velocity'] = (var[1:nx+1] + var[:nx])/2
        df['surface_ice_velocity'] = df['ice_velocity'] * self._surf_vel_fac

        return df


class FileModel(object):
    """Duck FlowlineModel which actually reads data out of a nc file."""

    def __init__(self, path):
        """ Instantiate."""

        self.fls = glacier_from_netcdf(path)

        fl_tss = []
        for flid, fl in enumerate(self.fls):
            with xr.open_dataset(path, group='fl_{}'.format(flid)) as ds:
                if flid == 0:
                    # Populate time
                    self.time = ds.time.values
                    try:
                        self.years = ds.year.values
                    except AttributeError:
                        raise InvalidWorkflowError('The provided model output '
                                                   'file is incomplete (likely '
                                                   'when the previous '
                                                   'run failed) or corrupt.')
                    try:
                        self.months = ds.month.values
                    except AttributeError:
                        self.months = self.years * 0 + 1

                # Read out the data
                fl_data = {
                    'ts_section': ds.ts_section.values,
                    'ts_width_m': ds.ts_width_m.values,
                }
                try:
                    fl_data['ts_calving_bucket_m3'] = ds.ts_calving_bucket_m3.values
                except AttributeError:
                    fl_data['ts_calving_bucket_m3'] = self.years * 0
                fl_tss.append(fl_data)

        self.fl_tss = fl_tss
        self.last_yr = float(ds.time[-1])

        # Calving diags
        try:
            with xr.open_dataset(path) as ds:
                self._calving_m3_since_y0 = ds.calving_m3.values
                self.water_level = ds.water_level
                self.do_calving = True
        except AttributeError:
            self._calving_m3_since_y0 = 0
            self.do_calving = False
            self.water_level = 0

        # time
        self.reset_y0()

    def __enter__(self):
        warnings.warn('FileModel no longer needs to be run as a '
                      'context manager. You can safely remove the '
                      '`with` statement.', FutureWarning)
        return self

    def __exit__(self, exc_type, exc_value, traceback):
        pass

    def reset_y0(self, y0=None):
        """Reset the initial model time"""

        if y0 is None:
            y0 = float(self.time[0])
        self.y0 = y0
        self.yr = y0
        self._current_index = 0

    @property
    def area_m2(self):
        return np.sum([f.area_m2 for f in self.fls])

    @property
    def volume_m3(self):
        return np.sum([f.volume_m3 for f in self.fls])

    @property
    def volume_km3(self):
        return self.volume_m3 * 1e-9

    @property
    def area_km2(self):
        return self.area_m2 * 1e-6

    @property
    def length_m(self):
        return self.fls[-1].length_m

    @property
    def calving_m3_since_y0(self):
        if self.do_calving:
            return self._calving_m3_since_y0[self._current_index]
        else:
            return 0

    def run_until(self, year=None, month=None):
        """Mimics the model's behavior.

        Is quite slow tbh.
        """
        try:
            if month is not None:
                pok = np.nonzero((self.years == year) & (self.months == month))[0][0]
            else:
                pok = np.nonzero(self.time == year)[0][0]
        except IndexError as err:
            raise IndexError('Index year={}, month={} not available in '
                             'FileModel.'.format(year, month)) from err

        self.yr = self.time[pok]
        self._current_index = pok

        for fl, fl_ts in zip(self.fls, self.fl_tss):
            fl.section = fl_ts['ts_section'][pok, :]
            fl.calving_bucket_m3 = fl_ts['ts_calving_bucket_m3'][pok]

    def area_m2_ts(self, rollmin=0):
        """rollmin is the number of years you want to smooth onto"""
        sel = 0
        for fl, fl_ts in zip(self.fls, self.fl_tss):
            widths = np.where(fl_ts['ts_section'] > 0., fl_ts['ts_width_m'], 0.)
            sel += widths.sum(axis=1) * fl.dx_meter
        sel = pd.Series(data=sel, index=self.time, name='area_m2')
        if rollmin != 0:
            sel = sel.rolling(rollmin).min()
            sel.iloc[0:rollmin] = sel.iloc[rollmin]
        return sel

    def area_km2_ts(self, **kwargs):
        return self.area_m2_ts(**kwargs) * 1e-6

    def volume_m3_ts(self):
        sel = 0
        for fl, fl_ts in zip(self.fls, self.fl_tss):
            sel += fl_ts['ts_section'].sum(axis=1) * fl.dx_meter
            sel -= fl_ts['ts_calving_bucket_m3']
        return pd.Series(data=sel, index=self.time, name='volume_m3')

    def volume_km3_ts(self):
        return self.volume_m3_ts() * 1e-9

    def length_m_ts(self, rollmin=0):
        raise NotImplementedError('length_m_ts is no longer available in the '
                                  'full output files. To obtain the length '
                                  'time series, refer to the diagnostic '
                                  'output file.')


class MassRedistributionCurveModel(FlowlineModel):
    """Glacier geometry updated using mass redistribution curves.

    Also known as the "delta-h method": This uses mass redistribution curves
    from Huss et al. (2010) to update the glacier geometry.

    Code by David Rounce (PyGEM) and adapted by F. Maussion.
    """

    def __init__(self, flowlines, gdir=None, settings_filesuffix='',
                 mb_model=None, y0=0.,
                 is_tidewater=False, water_level=None,
                 do_kcalving=None, calving_k=None,
                 advance_method=1,
                 **kwargs):
        """ Instantiate the model.

        Parameters
        ----------
        flowlines : list
            the glacier flowlines
        gdir : :py:class:`oggm.GlacierDirectory`
            a glacier directory, if you want to use particular settings file
        settings_filesuffix : str
            a filesuffix for using a specific settings file
        mb_model : MassBalanceModel
            the mass balance model
        y0 : int
            initial year of the simulation
        advance_method : int
            different ways to handle positive MBs:
            - 0: do nothing, i.e. simply let the glacier thicken instead of
                 thinning
            - 1: add some of the mass at the end of the glacier
            - 2: add some of the mass at the end of the glacier, but
                 differently
        """
        super(MassRedistributionCurveModel, self).__init__(flowlines,
                                                           gdir=gdir,
                                                           settings_filesuffix=settings_filesuffix,
                                                           mb_model=mb_model,
                                                           y0=y0,
                                                           water_level=water_level,
                                                           mb_elev_feedback='annual',
                                                           required_model_steps='annual',
                                                           **kwargs)

        if len(self.fls) > 1:
            raise InvalidWorkflowError('MassRedistributionCurveModel is not '
                                       'set up for multiple flowlines')
        fl = self.fls[0]
        self.glac_idx_initial = fl.thick.nonzero()[0]
        self.y0 = y0

        # Some ways to deal with positive MB
        self.advance_method = advance_method

        # Frontal ablation shenanigans
        if do_kcalving is None:
            do_kcalving = self.settings['use_kcalving_for_run']
        self.do_calving = do_kcalving and self.is_tidewater
        if calving_k is None:
            calving_k = self.settings['calving_k']

        self.is_tidewater = is_tidewater
        self.calving_k = calving_k
        self.calving_m3_since_y0 = 0.  # total calving since time y0

    def step(self, dt):
        """Advance one step. Here it should be one year"""

        # Just a check to avoid useless computations
        if dt <= 0:
            raise InvalidParamsError('dt needs to be strictly positive')
        if dt > cfg.SEC_IN_YEAR:
            # This should not happen from how run_until is built, but
            # to match the adaptive time stepping scheme of other models
            # we don't complain here and just do one year
            dt = cfg.SEC_IN_YEAR

        elif dt < cfg.SEC_IN_YEAR:
            # Here however we complain - we really want one year exactly
            raise InvalidWorkflowError('I was asked to run for less than one '
                                       'year. Delta-H models can\'t do that.')

        # Flowline state
        fl = self.fls[0]
        fl_id = 0

        height = fl.surface_h.copy()
        section = fl.section.copy()
        thick = fl.thick.copy()
        width = fl.widths_m.copy()

        # FRONTAL ABLATION
        if self.do_calving:
            raise NotImplementedError('Frontal ablation not there yet.')

        # Redistribute mass if glacier is still there
        if not np.any(section > 0):
            # Do nothing
            self.t += dt
            return dt

        # Mass redistribution according to Huss empirical curves
        # Annual glacier mass balance [m ice s-1]
        mb = self.get_mb(height, year=self.yr, fls=self.fls, fl_id=fl_id)
        # [m ice yr-1]
        mb *= cfg.SEC_IN_YEAR

        # Ok now to the bulk of it
        # Mass redistribution according to empirical equations from
        # Huss and Hock (2015) accounting for retreat/advance.
        # glac_idx_initial is required to ensure that the glacier does not
        # advance to area where glacier did not exist before
        # (e.g., retreat and advance over a vertical cliff)

        # Note: since OGGM uses the DEM, heights along the flowline do not
        # necessarily decrease, i.e., there can be overdeepenings along the
        # flowlines that occur as the glacier retreats. This is problematic
        # for 'adding' a bin downstream in cases of glacier advance because
        # you'd be moving new ice to a higher elevation. To avoid this
        # unrealistic case, in the event that this would occur, the
        # overdeepening will simply fill up with ice first until it reaches
        # an elevation where it would put new ice into a downstream bin.

        # Bin area [m2]
        bin_area = width * fl.dx_meter
        bin_area[thick == 0] = 0

        # Annual glacier-wide volume change [m3]
        # units: m3 ice per year
        glacier_delta_v = (mb * bin_area).sum()

        # For hindcast simulations, volume change is the opposite
        # We don't implement this in OGGM right now

        # If volume loss is more than the glacier volume, melt everything and
        # stop here. Otherwise, redistribute mass loss/gains across the glacier
        glacier_volume_total = (section * fl.dx_meter).sum()
        if (glacier_volume_total + glacier_delta_v) < 0:
            # Set all to zero and return
            fl.section *= 0
            return

        # Determine where glacier exists
        glac_idx = thick.nonzero()[0]

        # Compute bin volume change [m3 ice yr-1] after redistribution
        bin_delta_v = mass_redistribution_curve_huss(height, bin_area, mb,
                                                     glac_idx, glacier_delta_v)

        # Here per construction bin_delta_v should be approx equal to glacier_delta_v
        np.testing.assert_allclose(bin_delta_v.sum(), glacier_delta_v)

        # Update cross sectional area
        # relevant issue: https://github.com/OGGM/oggm/issues/941
        #  volume change divided by length (dx); units m2
        delta_s = bin_delta_v / fl.dx_meter

        fl.section = utils.clip_min(section + delta_s, 0)
        if not np.any(delta_s > 0):
            # We shrink - all good
            fl.section = utils.clip_min(section + delta_s, 0)
            # Done
            self.t += dt
            return dt

        # We grow - that's bad because growing is hard

        # First see what happens with thickness
        # (per construction the redistribution curves are all positive btw)
        fl.section = utils.clip_min(section + delta_s, 0)
        # We decide if we really want to advance or if we don't care
        # Matthias and Dave use 5m, I find that too much, because not
        # redistributing may lead to runaway effects
        dh_thres = 1  # in meters
        if np.all((fl.thick - thick) <= dh_thres):
            # That was not much increase return
            self.t += dt
            return dt

        # Ok, we really grow then - back to previous state and decide on what to do
        fl.section = section

        if (fl.thick[-2] > 0) or (self.advance_method == 0):
            # Do not advance (same as in the melting case but thickening)
            fl.section = utils.clip_min(section + delta_s, 0)

        if self.advance_method == 1:
            # Just shift the redistribution by one pix
            new_delta_s = np.append([0], delta_s)[:-1]

            # Redis param - how much of mass we want to shift (0 - 1)
            # 0 would be like method 0 (do nothing)
            # 1 would be to shift all mass by 1 pixel
            a = 0.2
            new_delta_s = a * new_delta_s + (1 - a) * delta_s

            # Make sure we are still preserving mass
            new_delta_s *= delta_s.sum() / new_delta_s.sum()

            # Update section
            fl.section = utils.clip_min(section + new_delta_s, 0)

        elif self.advance_method == 2:

            # How much of what's positive do we want to add in front
            redis_perc = 0.01  # in %

            # Decide on volume that needs redistributed
            section_redis = delta_s * redis_perc

            # The rest is added where it was
            fl.section = utils.clip_min(section + delta_s - section_redis, 0)

            # Then lets put this "volume" where we can
            section_redis = section_redis.sum()
            while section_redis > 0:
                # Get the terminus grid
                orig_section = fl.section.copy()
                p_term = np.nonzero(fl.thick > 0)[0][-1]

                # Put ice on the next bin, until ice is as high as terminus
                # Anything else would require slope assumptions, but it would
                # be possible
                new_thick = fl.surface_h[p_term] - fl.bed_h[p_term + 1]
                if new_thick > 0:
                    # No deepening
                    fl.thick[p_term + 1] = new_thick
                    new_section = fl.section[p_term + 1]
                    if new_section > section_redis:
                        # This would be too much, just add what we have
                        orig_section[p_term + 1] = section_redis
                        fl.section = orig_section
                        section_redis = 0
                    else:
                        # OK this bin is done, continue
                        section_redis -= new_section
                else:
                    # We have a deepening, or we have to climb
                    target_h = fl.bed_h[p_term + 1] + 1
                    to_fill = (fl.surface_h < target_h) & (fl.thick > 0)

                    # Theoretical section area needed
                    fl.thick[to_fill] = target_h - fl.bed_h[to_fill]
                    new_section = fl.section.sum() - orig_section.sum()
                    if new_section > section_redis:
                        # This would be too much, just add what we have
                        orig_section[to_fill] += new_section / np.sum(to_fill)
                        fl.section = orig_section
                        section_redis = 0
                    else:
                        # OK this bin is done, continue
                        section_redis -= new_section

        elif self.advance_method == 3:
            # A bit closer to Huss and Rounce maybe?
            raise RuntimeError('not yet')

        # Done
        self.t += dt
        return dt


def mass_redistribution_curve_huss(height, bin_area, mb, glac_idx, glacier_delta_v):
    """Apply the mass redistribution curves from Huss and Hock (2015).

    This has to be followed by added logic which takes into consideration
    retreat and advance.

    Parameters
    ----------
    height : np.ndarray
        Glacier elevation [m] from previous year for each elevation bin
    bin_area : np.ndarray
        Glacier area [m2] from previous year for each elevation bin
    mb : np.ndarray
        Annual climatic mass balance [m ice yr-1] for each elevation bin for
        a single year
    glac_idx : np.ndarray
        glacier indices for present timestep
    glacier_delta_v : float
        glacier-wide volume change [m3 ice yr-1] based on the annual mb

    Returns
    -------
    bin_volume_change : np.ndarray
        Ice volume change [m3 yr-1] for each elevation bin
    """

    # Apply mass redistribution curve
    if glac_idx.shape[0] <= 3:
        # No need for a curve when glacier is so small
        return mb * bin_area

    # Select the parameters based on glacier area
    if bin_area.sum() * 1e-6 > 20:
        gamma, a, b, c = (6, -0.02, 0.12, 0)
    elif bin_area.sum() * 1e-6 > 5:
        gamma, a, b, c = (4, -0.05, 0.19, 0.01)
    else:
        gamma, a, b, c = (2, -0.30, 0.60, 0.09)

    # reset variables
    delta_h_norm = bin_area * 0

    # Normalized elevation range [-]
    #  (max elevation - bin elevation) / (max_elevation - min_elevation)
    gla_height = height[glac_idx]
    max_elev, min_elev = gla_height.max(), gla_height.min()
    h_norm = (max_elev - gla_height) / (max_elev - min_elev)

    #  using indices as opposed to elevations automatically skips bins on
    #  the glacier that have no area such that the normalization is done
    #  only on bins where the glacier lies
    # Normalized ice thickness change [-]
    delta_h_norm[glac_idx] = (h_norm + a) ** gamma + b * (h_norm + a) + c

    # delta_h = (h_n + a)**gamma + b*(h_n + a) + c
    # limit normalized ice thickness change to between 0 - 1
    delta_h_norm = utils.clip_array(delta_h_norm, 0, 1)

    # Huss' ice thickness scaling factor, fs_huss [m ice]
    #  units: m3 / (m2 * [-]) * (1000 m / 1 km) = m ice
    fs_huss = glacier_delta_v / (bin_area * delta_h_norm).sum()

    # Volume change [m3 ice yr-1]
    return delta_h_norm * fs_huss * bin_area


def flowline_from_dataset(ds):
    """Instantiates a flowline from an xarray Dataset."""

    cl = globals()[ds.attrs['class']]
    line = shpg.LineString(ds['linecoords'].values)
    args = dict(line=line, dx=ds.dx, map_dx=ds.map_dx,
                surface_h=ds['surface_h'].values,
                bed_h=ds['bed_h'].values)

    have = {'c', 'x', 'surface_h', 'linecoords', 'bed_h', 'z', 'p', 'n',
            'time', 'month', 'year', 'ts_width_m', 'ts_section',
            'ts_calving_bucket_m3'}
    missing_vars = set(ds.variables.keys()).difference(have)
    for k in missing_vars:
        data = ds[k].values
        if ds[k].dims[0] == 'z':
            data = data[0]
        args[k] = data
    return cl(**args)


def glacier_from_netcdf(path):
    """Instantiates a list of flowlines from an xarray Dataset."""

    with xr.open_dataset(path) as ds:
        fls = []
        for flid in ds['flowlines'].values:
            with xr.open_dataset(path, group='fl_{}'.format(flid)) as _ds:
                fls.append(flowline_from_dataset(_ds))

        for i, fid in enumerate(ds['flows_to_id'].values):
            if fid != -1:
                fls[i].set_flows_to(fls[fid])

    # Adds the line level
    for fl in fls:
        fl.order = line_order(fl)

    return fls


def calving_glacier_downstream_line(line, n_points):
    """Extends a calving glacier flowline past the terminus."""
    if line is None:
        return None
    x, y = line.coords.xy
    dx = x[-1] - x[-2]
    dy = y[-1] - y[-2]
    x = np.append(x, x[-1] + dx * np.arange(1, n_points+1))
    y = np.append(y, y[-1] + dy * np.arange(1, n_points+1))
    return shpg.LineString(np.array([x, y]).T)


@entity_task(log, writes=['model_flowlines'])
<<<<<<< HEAD
def init_present_time_glacier(gdir, settings_filesuffix='', filesuffix='',
=======
def init_present_time_glacier(gdir, settings_filesuffix='',
                              input_filesuffix=None, output_filesuffix=None,
>>>>>>> 0285164a
                              use_binned_thickness_data=False):
    """Merges data from preprocessing tasks. First task after inversion!

    This updates the `mode_flowlines` file and creates a stand-alone numerical
    glacier ready to run.

    Parameters
    ----------
    gdir : :py:class:`oggm.GlacierDirectory`
        the glacier directory to process
    settings_filesuffix: str
        You can use a different set of settings by providing a filesuffix. This
        is useful for sensitivity experiments. Code-wise the settings_filesuffix
        is set in the @entity-task decorater.
<<<<<<< HEAD
    filesuffix : str
        append a suffix to the model_flowlines filename (e.g. useful for
        dynamic melt_f calibration including an inversion, so the original
        model_flowlines are not changed).
=======
    input_filesuffix : str
        the filesuffix of the inversion_input to use (useful for conducting many
        runs in the same gdir). If None the settings_filesuffix will be used.
    output_filesuffix : str
        append a suffix to the model_flowlines filename (useful for conducting many
        runs in the same gdir). If None the settings_filesuffix will be used.
>>>>>>> 0285164a
    use_binned_thickness_data : bool or str
        if you want to use thickness data, which was binned to the elevation
        band flowlines with tasks.elevation_band_flowine and
        tasks.fixed_dx_elevation_band_flowline, you can provide the name of the
        data here to create a flowline for a dynamic model run
    """

    if input_filesuffix is None:
        input_filesuffix = settings_filesuffix

    if output_filesuffix is None:
        output_filesuffix = settings_filesuffix

    # Some vars
    invs = gdir.read_pickle('inversion_output',
                            filesuffix=input_filesuffix)

    map_dx = gdir.grid.dx
    def_lambda = gdir.settings['trapezoid_lambdas']
<<<<<<< HEAD
    cls = gdir.read_pickle('inversion_flowlines')
=======
    cls = gdir.read_pickle('inversion_flowlines',
                           filesuffix=input_filesuffix)
>>>>>>> 0285164a

    # Fill the tributaries
    new_fls = []
    flows_to_ids = []
    for cl, inv in zip(cls, invs):

        # Get the data to make the model flowlines
        line = cl.line
        surface_h = cl.surface_h
        widths_m = cl.widths * map_dx
        assert np.all(widths_m > 0)

        if not use_binned_thickness_data:
            # classical initialisation after the inversion
            section = inv['volume'] / (cl.dx * map_dx)
            bed_h = surface_h - inv['thick']

            bed_shape = 4 * inv['thick'] / widths_m ** 2

            lambdas = inv['thick'] * np.nan
            lambdas[inv['is_trapezoid']] = def_lambda
            lambdas[inv['is_rectangular']] = 0.

            # Where the flux and the thickness is zero we just assume trapezoid:
            lambdas[bed_shape == 0] = def_lambda

        else:
            # here we use binned thickness data for the initialisation
            elev_fl = pd.read_csv(
                gdir.get_filepath('elevation_band_flowline',
                                  filesuffix='_fixed_dx'), index_col=0)
            assert np.allclose(widths_m, elev_fl['widths_m'])
            elev_fl_thick = elev_fl[use_binned_thickness_data].values
            section = elev_fl_thick * widths_m
            lambdas = np.ones(len(section)) * def_lambda

            # for trapezoidal the calculation of thickness results in quadratic
            # equation, we only keep solution which results in a positive w0
            # value (-> w/lambda >= h),
            # it still could happen that we would need a negative w0 if the
            # section is too large, in those cases we get a negative value
            # inside sqrt (we ignore the RuntimeWarning) -> if this happens we
            # use rectangular shape with original thickness
            with np.errstate(invalid='ignore'):
                thick = ((2 * widths_m -
                          np.sqrt(4 * widths_m ** 2 -
                                  4 * lambdas * 2 * section)) /
                         (2 * lambdas))
            nan_thick = np.isnan(thick)
            thick[nan_thick] = elev_fl_thick[nan_thick]
            lambdas[nan_thick] = 0

            # finally the glacier bed and other stuff
            bed_h = surface_h - thick
            bed_shape = 4 * thick / widths_m ** 2

        if not gdir.is_tidewater and inv['is_last']:
            # for valley glaciers, simply add the downstream line, depending on
            # selected shape parabola or trapezoidal
            dic_ds = gdir.read_pickle('downstream_line')
            if gdir.settings['downstream_line_shape'] == 'parabola':
                bed_shape = np.append(bed_shape, dic_ds['bedshapes'])
                lambdas = np.append(lambdas, dic_ds['bedshapes'] * np.nan)
                widths_m = np.append(widths_m, dic_ds['bedshapes'] * 0.)
            elif gdir.settings['downstream_line_shape'] == 'trapezoidal':
                bed_shape = np.append(bed_shape, dic_ds['bedshapes'] * np.nan)
                lambdas = np.append(lambdas, np.ones(len(dic_ds['w0s'])) *
                                    def_lambda)
                widths_m = np.append(widths_m, dic_ds['w0s'])
            else:
                raise InvalidParamsError(
                    f"Unknown gdir.settings['downstream_line_shape'] = "
                    f"{gdir.settings['downstream_line_shape']} (options are "
                    f"'parabola' and 'trapezoidal').")
            section = np.append(section, dic_ds['bedshapes'] * 0.)
            surface_h = np.append(surface_h, dic_ds['surface_h'])
            bed_h = np.append(bed_h, dic_ds['surface_h'])
            line = dic_ds['full_line']

        if gdir.is_tidewater and inv['is_last']:
            # Continue the bed a little
            n_points = gdir.settings['calving_line_extension']
            cf_slope = gdir.settings['calving_front_slope']
            deepening = n_points * cl.dx * map_dx * cf_slope

            line = calving_glacier_downstream_line(line, n_points=n_points)
            bed_shape = np.append(bed_shape, np.zeros(n_points))
            lambdas = np.append(lambdas, np.zeros(n_points))
            section = np.append(section, np.zeros(n_points))
            # The bed slowly deepens
            bed_down = np.linspace(bed_h[-1], bed_h[-1]-deepening, n_points)
            bed_h = np.append(bed_h, bed_down)
            surface_h = np.append(surface_h, bed_down)
            widths_m = np.append(widths_m,
                                 np.zeros(n_points) + np.mean(widths_m[-5:]))

        nfl = MixedBedFlowline(line=line, dx=cl.dx, map_dx=map_dx,
                               surface_h=surface_h, bed_h=bed_h,
                               section=section, bed_shape=bed_shape,
                               is_trapezoid=np.isfinite(lambdas),
                               lambdas=lambdas,
                               widths_m=widths_m,
                               rgi_id=cl.rgi_id,
                               gdir=gdir,
                               settings_filesuffix=settings_filesuffix,)

        # Update attrs
        if cl.flows_to:
            flows_to_ids.append(cls.index(cl.flows_to))
        else:
            flows_to_ids.append(None)

        new_fls.append(nfl)

    # Finalize the linkages
    for fl, fid in zip(new_fls, flows_to_ids):
        if fid:
            fl.set_flows_to(new_fls[fid])

    # Adds the line level
    for fl in new_fls:
        fl.order = line_order(fl)

    # Write the data
    gdir.write_pickle(new_fls, 'model_flowlines', filesuffix=output_filesuffix)


def decide_evolution_model(gdir=None, evolution_model=None):
    """Simple utility to check and apply user choices in gdir.settings"""

    if evolution_model is not None:
        return evolution_model

    from_settings = gdir.settings['evolution_model'].lower()
    if from_settings == 'SemiImplicit'.lower():
        evolution_model = SemiImplicitModel
    elif from_settings == 'FluxBased'.lower():
        evolution_model = FluxBasedModel
    elif from_settings == 'MassRedistributionCurve'.lower():
        evolution_model = MassRedistributionCurveModel
    else:
        raise InvalidParamsError("gdir.settings['evolution_model'] not recognized"
                                 f": {from_settings}.")
    return evolution_model


@entity_task(log)
def flowline_model_run(gdir, settings_filesuffix='',
                       output_filesuffix=None, mb_model=None,
                       ys=None, ye=None, zero_initial_glacier=False,
                       init_model_fls=None, store_monthly_step=False,
                       glen_a_fac=None, fs_fac=None,
                       fixed_geometry_spinup_yr=None,
                       store_model_geometry=None,
                       store_fl_diagnostics=None,
                       water_level=None,
                       evolution_model=None, stop_criterion=None,
                       init_model_filesuffix=None, init_model_yr=None,
                       **kwargs):
    """Runs a model simulation with the default time stepping scheme.

    Parameters
    ----------
    gdir : :py:class:`oggm.GlacierDirectory`
        the glacier directory to process
    settings_filesuffix: str
        You can use a different set of settings by providing a filesuffix. This
        is useful for sensitivity experiments. Code-wise the settings_filesuffix
        is set in the @entity-task decorater.
    output_filesuffix : str
        this adds a suffix to the output file (useful to avoid overwriting
        previous experiments)
    mb_model : :py:class:`core.MassBalanceModel`
        a MassBalanceModel instance
    ys : int
        start year of the model run (needs to be set)
    ye : int
        end year of the model run (need to be set)
    zero_initial_glacier : bool
        if true, the ice thickness is set to zero before the simulation
    init_model_filesuffix : str
        if you want to start from a previous model run state. Can be
        combined with `init_model_yr`
    init_model_yr : int
        the year of the initial run you want to start from. The default
        is to take the last year of the simulation.
    init_model_fls : []
        list of flowlines to use to initialise the model (the default is the
        present_time_glacier file from the glacier directory)
    store_monthly_step : bool
        whether to store the diagnostic data at a monthly time step or not
        (default is yearly)
    glen_a_fac : float
        perturbate the default glen_a (either from the inversion if
        PARAMS['use_inversion_params_for_run'] is True or PARAMS['glen_a'] if
        False) with a chosen multiplicative parameter. Useful for
        parameter perturbation experiments.
    fs_fac : float
        same as glen_a_fac but for sliding
    store_model_geometry : bool
        whether to store the full model geometry run file to disk or not.
        (new in OGGM v1.4.1: default is to follow
        gdir.settings['store_model_geometry'])
    store_fl_diagnostics : bool
        whether to store the model flowline diagnostics to disk or not.
        (default is to follow gdir.settings['store_fl_diagnostics'])
    evolution_model : :class:oggm.core.FlowlineModel
        which evolution model to use. Default: gdir.settings['evolution_model']
        Not all models work in all circumstances!
    water_level : float
        the water level. It should be zero m a.s.l, but:
        - sometimes the frontal elevation is unrealistically high (or low).
        - lake terminating glaciers
        - other uncertainties
        The default is to take the water level obtained from the ice
        thickness inversion.
    stop_criterion : func
        a function which decides on when to stop the simulation. See
        `run_until_and_store` documentation for more information.
    kwargs : dict
        kwargs to pass to the FluxBasedModel instance
    fixed_geometry_spinup_yr : int
        if set to an integer, the model will artificially prolongate
        all outputs of run_until_and_store to encompass all time stamps
        starting from the chosen year. The only output affected are the
        glacier wide diagnostic files - all other outputs are set
        to constants during "spinup"
     """

    if init_model_filesuffix is not None:
        fp = gdir.get_filepath('model_geometry',
                               filesuffix=init_model_filesuffix)
        fmod = FileModel(fp)
        if init_model_yr is None:
            init_model_yr = fmod.last_yr
        fmod.run_until(init_model_yr)
        init_model_fls = fmod.fls

        if ys != init_model_yr and ys != 0:
            log.warning(f"You are starting a run with ys={ys} "
                          f"and init_model_yr={init_model_yr}.")

    mb_elev_feedback = kwargs.get('mb_elev_feedback', 'annual')
    if store_monthly_step and (mb_elev_feedback == 'annual'):
        warnings.warn("The mass balance used to drive the ice dynamics model "
                      "is updated yearly. If you want the output to be stored "
                      "monthly and also reflect monthly processes, "
                      "set store_monthly_step=True and "
                      "mb_elev_feedback='monthly'. This is not recommended "
                      "though: for monthly MB applications, we recommend to "
                      "use the `run_with_hydro` task.")

    fs = gdir.settings['fs']
    glen_a = gdir.settings['glen_a']
    if gdir.settings['use_inversion_params_for_run']:
        # try-except statements for backwards-compatibility with gdir.get_diagnostics
        try:
            fs = gdir.settings['inversion_fs']
        except KeyError:
<<<<<<< HEAD
            pass # if not available we stick with the default fs
=======
            pass  # if not available we stick with the default fs
>>>>>>> 0285164a

        try:
            glen_a = gdir.settings['inversion_glen_a']
        except KeyError:
            pass  # if not available we stick with the default glen_a

    if glen_a_fac is not None:
        glen_a *= glen_a_fac
    if fs_fac is not None:
        fs *= fs_fac

    kwargs.setdefault('fs', fs)
    kwargs.setdefault('glen_a', glen_a)

    if store_model_geometry is None:
        store_model_geometry = gdir.settings['store_model_geometry']

    if store_fl_diagnostics is None:
        store_fl_diagnostics = gdir.settings['store_fl_diagnostics']

    if store_model_geometry:
        geom_path = gdir.get_filepath('model_geometry',
                                      filesuffix=output_filesuffix,
                                      delete=True)
    else:
        geom_path = False

    if store_fl_diagnostics:
        fl_diag_path = gdir.get_filepath('fl_diagnostics',
                                         filesuffix=output_filesuffix,
                                         delete=True)
    else:
        fl_diag_path = False

    diag_path = gdir.get_filepath('model_diagnostics',
                                  filesuffix=output_filesuffix,
                                  delete=True)

    if init_model_fls is None:
        fls = gdir.read_pickle('model_flowlines')
    else:
        fls = copy.deepcopy(init_model_fls)
    if zero_initial_glacier:
        for fl in fls:
            fl.thick = fl.thick * 0.

    evolution_model = decide_evolution_model(gdir=gdir,
                                             evolution_model=evolution_model)

    # ensure the flowlines are using the right settings
    for fl in fls:
        fl.settings = gdir.settings

    if (gdir.settings['use_kcalving_for_run'] and gdir.is_tidewater and
            water_level is None):
        # check for water level, try statement for backwards-compatibility with
        # gdir.get_diagnostics()
        try:
            water_level = gdir.settings['calving_water_level']
        except KeyError:
            water_level = None

        if water_level is None:
            raise InvalidWorkflowError('This tidewater glacier seems to not '
                                       'have been inverted with the '
                                       '`find_inversion_calving` task. Set '
                                       "gdir.settings['use_kcalving_for_run'] to "
                                       '`False` or set `water_level` '
                                       'to prevent this error.')

    model = evolution_model(flowlines=fls, mb_model=mb_model, y0=ys,
                            inplace=True,
                            is_tidewater=gdir.is_tidewater,
                            is_lake_terminating=gdir.is_lake_terminating,
                            water_level=water_level,
                            gdir=gdir,
                            settings_filesuffix=settings_filesuffix,
                            **kwargs)

    with warnings.catch_warnings():
        # For operational runs we ignore the warnings
        warnings.filterwarnings('ignore', category=RuntimeWarning)
        model.run_until_and_store(ye,
                                  geom_path=geom_path,
                                  diag_path=diag_path,
                                  fl_diag_path=fl_diag_path,
                                  store_monthly_step=store_monthly_step,
                                  fixed_geometry_spinup_yr=fixed_geometry_spinup_yr,
                                  stop_criterion=stop_criterion)

    return model


@entity_task(log)
def run_random_climate(gdir, settings_filesuffix='',
                       nyears=1000, y0=None, halfsize=15,
                       ys=None, ye=None,
                       bias=0, seed=None, temperature_bias=None,
                       precipitation_factor=None,
                       store_monthly_step=False,
                       store_model_geometry=None,
                       store_fl_diagnostics=None,
                       mb_model_class=MonthlyTIModel,
                       climate_filename='climate_historical',
                       climate_input_filesuffix='',
                       output_filesuffix='', init_model_fls=None,
                       init_model_filesuffix=None,
                       init_model_yr=None,
                       zero_initial_glacier=False,
                       unique_samples=False, **kwargs):
    """Runs the random mass balance model for a given number of years.

    This will initialize a
    :py:class:`oggm.core.massbalance.MultipleFlowlineMassBalance`,
    and run a :py:func:`oggm.core.flowline.flowline_model_run`.

    Parameters
    ----------
    gdir : :py:class:`oggm.GlacierDirectory`
        the glacier directory to process
    settings_filesuffix: str
        You can use a different set of settings by providing a filesuffix. This
        is useful for sensitivity experiments. Code-wise the settings_filesuffix
        is set in the @entity-task decorater.
    nyears : int
        length of the simulation
    ys : int, default: 0 or init_model_yr
        first year of the fake output timeseries. Since these simulations
        are idealized, the concept of "time" is only relative to the start of
        the simulation.
    ye : int, default: nyears
        can be used instead of "nyears"
    y0 : int
        central year of the random climate period. Has to be set!
    halfsize : int, optional
        the half-size of the time window (window size = 2 * halfsize + 1)
    bias : float
        bias of the mb model (offset to add to the MB). Default is zero.
    seed : int
        seed for the random generator. If you ignore this, the runs will be
        different each time. Setting it to a fixed seed across glaciers can
        be useful if you want to have the same climate years for all of them
    temperature_bias : float
        add a bias to the temperature timeseries (note that this is added
        to any bias that the calibration decided is needed)
    precipitation_factor: float
        multiply a factor to the precipitation time series (note that
        this factor is multiplied to any factor that was decided during
        calibration or by global parameters)
    store_monthly_step : bool
        whether to store the diagnostic data at a monthly time step or not
        (default is yearly)
    store_model_geometry : bool
        whether to store the full model geometry run file to disk or not.
        (new in OGGM v1.4.1: default is to follow
        gdir.settings['store_model_geometry'])
    store_fl_diagnostics : bool
        whether to store the model flowline diagnostics to disk or not.
        (default is to follow gdir.settings['store_fl_diagnostics'])
    mb_model_class : MassBalanceModel class
        The MassBalanceModel class to use inside the RandomMassBalance (default
        MonthlyTIModel)
    climate_filename : str
        name of the climate file, e.g. 'climate_historical' (default) or
        'gcm_data'
    climate_input_filesuffix: str
        filesuffix for the input climate file
    output_filesuffix : str
        this add a suffix to the output file (useful to avoid overwriting
        previous experiments)
    init_model_filesuffix : str
        if you want to start from a previous model run state. Can be
        combined with `init_model_yr`
    init_model_yr : int
        the year of the initial run you want to start from. The default
        is to take the last year of the simulation.
    init_model_fls : []
        list of flowlines to use to initialise the model (the default is the
        present_time_glacier file from the glacier directory)
    zero_initial_glacier : bool
        if true, the ice thickness is set to zero before the simulation
    unique_samples: bool
        if true, chosen random mass balance years will only be available once
        per random climate period-length
        if false, every model year will be chosen from the random climate
        period with the same probability
    kwargs : dict
        kwargs to pass to the flowline_model_run task
    """

    mb_model = MultipleFlowlineMassBalance(gdir,
                                           mb_model_class=partial(
                                               RandomMassBalance,
                                               mb_model_class=mb_model_class),
                                           y0=y0, halfsize=halfsize,
                                           bias=bias, seed=seed,
                                           filename=climate_filename,
                                           input_filesuffix=climate_input_filesuffix,
                                           unique_samples=unique_samples,
                                           settings_filesuffix=settings_filesuffix)

    if temperature_bias is not None:
        mb_model.temp_bias += temperature_bias
    if precipitation_factor is not None:
        mb_model.prcp_fac *= precipitation_factor

    if ys is None:
        ys = init_model_yr if init_model_yr is not None else 0
    if ye is None:
        ye = ys + nyears

    return flowline_model_run(gdir, settings_filesuffix=settings_filesuffix,
                              output_filesuffix=output_filesuffix,
                              mb_model=mb_model, ys=ys, ye=ye,
                              store_monthly_step=store_monthly_step,
                              store_model_geometry=store_model_geometry,
                              store_fl_diagnostics=store_fl_diagnostics,
                              init_model_filesuffix=init_model_filesuffix,
                              init_model_yr=init_model_yr,
                              init_model_fls=init_model_fls,
                              zero_initial_glacier=zero_initial_glacier,
                              **kwargs)


@entity_task(log)
def run_constant_climate(gdir, settings_filesuffix='',
                         nyears=1000, y0=None, halfsize=15,
                         ys=None, ye=None,
                         bias=0, temperature_bias=None,
                         precipitation_factor=None,
                         store_monthly_step=False,
                         store_model_geometry=None,
                         store_fl_diagnostics=None,
                         init_model_filesuffix=None,
                         init_model_yr=None,
                         output_filesuffix='',
                         climate_filename='climate_historical',
                         mb_model_class=MonthlyTIModel,
                         climate_input_filesuffix='',
                         init_model_fls=None,
                         zero_initial_glacier=False,
                         **kwargs):
    """Runs the constant mass balance model for a given number of years.

    This will initialize a
    :py:class:`oggm.core.massbalance.MultipleFlowlineMassBalance`,
    and run a :py:func:`oggm.core.flowline.flowline_model_run`.

    Parameters
    ----------
    gdir : :py:class:`oggm.GlacierDirectory`
        the glacier directory to process
    settings_filesuffix: str
        You can use a different set of settings by providing a filesuffix. This
        is useful for sensitivity experiments. Code-wise the settings_filesuffix
        is set in the @entity-task decorater.
    nyears : int
        length of the simulation (default: as long as needed for reaching
        equilibrium)
    ys : int, default: 0 or init_model_yr
        first year of the fake output timeseries. Since these simulations
        are idealized, the concept of "time" is only relative to the start of
        the simulation.
    ye : int, default: nyears
        can be used instead of "nyears"
    y0 : int
        central year of the random climate period. Has to be set!
    halfsize : int, optional
        the half-size of the time window (window size = 2 * halfsize + 1)
    bias : float
        bias of the mb model (offset to add to the MB). Default is zero.
    temperature_bias : float
        add a bias to the temperature timeseries (note that this is added
        to any bias that the calibration decided is needed)
    precipitation_factor: float
        multiply a factor to the precipitation time series (note that
        this factor is multiplied to any factor that was decided during
        calibration or by global parameters)
    store_monthly_step : bool
        whether to store the diagnostic data at a monthly time step or not
        (default is yearly)
    store_model_geometry : bool
        whether to store the full model geometry run file to disk or not.
        (new in OGGM v1.4.1: default is to follow
        gdir.settings['store_model_geometry'])
    store_fl_diagnostics : bool
        whether to store the model flowline diagnostics to disk or not.
        (default is to follow gdir.settings['store_fl_diagnostics'])
    init_model_filesuffix : str
        if you want to start from a previous model run state. Can be
        combined with `init_model_yr`
    init_model_yr : int
        the year of the initial run you want to start from. The default
        is to take the last year of the simulation.
    climate_filename : str
        name of the climate file, e.g. 'climate_historical' (default) or
        'gcm_data'
    mb_model_class : MassBalanceModel class
        The MassBalanceModel class to use inside the ConstantMassBalance
        (default MonthlyTIModel)
    climate_input_filesuffix: str
        filesuffix for the input climate file
    output_filesuffix : str
        this add a suffix to the output file (useful to avoid overwriting
        previous experiments)
    zero_initial_glacier : bool
        if true, the ice thickness is set to zero before the simulation
    init_model_fls : []
        list of flowlines to use to initialize the model (the default is the
        present_time_glacier file from the glacier directory)
    kwargs : dict
        kwargs to pass to the flowline_model_run task
    """

    mb_model = MultipleFlowlineMassBalance(gdir,
                                           mb_model_class=partial(
                                               ConstantMassBalance,
                                               mb_model_class=mb_model_class),
                                           y0=y0, halfsize=halfsize,
                                           bias=bias,
                                           filename=climate_filename,
                                           input_filesuffix=climate_input_filesuffix,
                                           settings_filesuffix=settings_filesuffix,
                                           )

    if temperature_bias is not None:
        mb_model.temp_bias += temperature_bias
    if precipitation_factor is not None:
        mb_model.prcp_fac *= precipitation_factor

    if ys is None:
        ys = init_model_yr if init_model_yr is not None else 0
    if ye is None:
        ye = ys + nyears

    return flowline_model_run(gdir, settings_filesuffix=settings_filesuffix,
                              output_filesuffix=output_filesuffix,
                              mb_model=mb_model, ys=ys, ye=ye,
                              store_monthly_step=store_monthly_step,
                              store_model_geometry=store_model_geometry,
                              store_fl_diagnostics=store_fl_diagnostics,
                              init_model_filesuffix=init_model_filesuffix,
                              init_model_yr=init_model_yr,
                              init_model_fls=init_model_fls,
                              zero_initial_glacier=zero_initial_glacier,
                              **kwargs)


@entity_task(log)
def run_from_climate_data(gdir, settings_filesuffix='',
                          ys=None, ye=None, min_ys=None, max_ys=None,
                          fixed_geometry_spinup_yr=None,
                          store_monthly_step=False,
                          store_model_geometry=None,
                          store_fl_diagnostics=None,
                          climate_filename='climate_historical',
                          mb_model=None,
                          mb_model_class=MonthlyTIModel,
                          climate_input_filesuffix='', output_filesuffix='',
                          init_model_filesuffix=None, init_model_yr=None,
                          init_model_fls=None, zero_initial_glacier=False,
                          bias=0, temperature_bias=None,
                          precipitation_factor=None, **kwargs):
    """ Runs a glacier with climate input from e.g. CRU or a GCM.

    This will initialize a
    :py:class:`oggm.core.massbalance.MultipleFlowlineMassBalance`,
    and run a :py:func:`oggm.core.flowline.flowline_model_run`.

    Parameters
    ----------
    gdir : :py:class:`oggm.GlacierDirectory`
        the glacier directory to process
    settings_filesuffix: str
        You can use a different set of settings by providing a filesuffix. This
        is useful for sensitivity experiments. Code-wise the settings_filesuffix
        is set in the @entity-task decorater.
    ys : int
        start year of the model run (default: from the glacier geometry
        date if init_model_filesuffix is None, else init_model_yr)
    ye : int
        end year of the model run (default: last year of the provided
        climate file)
    min_ys : int
        if you want to impose a minimum start year, regardless if the glacier
        inventory date is earlier (e.g. if climate data does not reach).
    max_ys : int
        if you want to impose a maximum start year, regardless if the glacier
        inventory date is later (e.g. if climate data does not reach).
    store_monthly_step : bool
        whether to store the diagnostic data at a monthly time step or not
        (default is yearly)
    store_model_geometry : bool
        whether to store the full model geometry run file to disk or not.
        (new in OGGM v1.4.1: default is to follow
        cfg.PARAMS['store_model_geometry'])
    store_fl_diagnostics : bool
        whether to store the model flowline diagnostics to disk or not.
        (default is to follow cfg.PARAMS['store_fl_diagnostics'])
    climate_filename : str
        name of the climate file, e.g. 'climate_historical' (default) or
        'gcm_data'
    mb_model : :py:class:`core.MassBalanceModel`
        User-povided MassBalanceModel instance. Default is to use a
        mb_model_class instance (default MonthlyTIModel)
        together with the provided parameters climate_filename,
        bias and climate_input_filesuffix.
    mb_model_class : MassBalanceModel class
        the MassBalanceModel class to use, default is MonthlyTIModel
    climate_input_filesuffix: str
        filesuffix for the input climate file
    output_filesuffix : str
        for the output file
    init_model_filesuffix : str
        if you want to start from a previous model run state. Can be
        combined with `init_model_yr`
    init_model_yr : int
        the year of the initial run you want to start from. The default
        is to take the last year of the simulation.
    init_model_fls : []
        list of flowlines to use to initialise the model (the default is the
        present_time_glacier file from the glacier directory).
        Ignored if `init_model_filesuffix` is set
    zero_initial_glacier : bool
        if true, the ice thickness is set to zero before the simulation
    bias : float
        bias of the mb model (offset to add to the MB). Default is zero.
    temperature_bias : float
        add a bias to the temperature timeseries (note that this is added
        to any bias that the calibration decided is needed)
    precipitation_factor: float
        multiply a factor to the precipitation time series (note that
        this factor is multiplied to any factor that was decided during
        calibration or by global parameters)
    fixed_geometry_spinup_yr : int
        if set to an integer, the model will artificially prolongate
        all outputs of run_until_and_store to encompass all time stamps
        starting from the chosen year. The only output affected are the
        glacier wide diagnostic files - all other outputs are set
        to constants during "spinup"
    kwargs : dict
        kwargs to pass to the flowline_model_run task
    """

    if init_model_filesuffix is not None:
        fp = gdir.get_filepath('model_geometry',
                               filesuffix=init_model_filesuffix)
        fmod = FileModel(fp)
        if init_model_yr is None:
            init_model_yr = fmod.last_yr
        fmod.run_until(init_model_yr)
        init_model_fls = fmod.fls
        if ys is None:
            ys = init_model_yr

    try:
        rgi_year = gdir.rgi_date.year
    except AttributeError:
        rgi_year = gdir.rgi_date

    # Take from rgi date if not set yet
    if ys is None:
        # See also: https://github.com/OGGM/oggm/issues/1020
        # Even in calendar dates, we prefer to start in the next year
        # as the rgi is often from snow free images the year before (e.g. Aug)
        ys = rgi_year + 1

    if ys <= rgi_year and init_model_filesuffix is None:
        log.warning('You are attempting to run_with_climate_data at dates '
                    'prior to the RGI inventory date. This may indicate some '
                    'problem in your workflow. Consider using '
                    '`fixed_geometry_spinup_yr` for example.')

    # Final crop
    if min_ys is not None:
        ys = ys if ys > min_ys else min_ys
    if max_ys is not None:
        ys = ys if ys < max_ys else max_ys

    if mb_model is None:
        mb_model = MultipleFlowlineMassBalance(gdir,
                                               mb_model_class=mb_model_class,
                                               filename=climate_filename,
                                               bias=bias,
                                               input_filesuffix=climate_input_filesuffix,
                                               settings_filesuffix=settings_filesuffix,
                                               )

    if temperature_bias is not None:
        mb_model.temp_bias += temperature_bias
    if precipitation_factor is not None:
        mb_model.prcp_fac *= precipitation_factor

    if ye is None:
        # Decide from climate (we can run the last year with data as well)
        ye = mb_model.flowline_mb_models[0].ye + 1

    return flowline_model_run(gdir, settings_filesuffix=settings_filesuffix,
                              output_filesuffix=output_filesuffix,
                              mb_model=mb_model, ys=ys, ye=ye,
                              store_monthly_step=store_monthly_step,
                              store_model_geometry=store_model_geometry,
                              store_fl_diagnostics=store_fl_diagnostics,
                              init_model_fls=init_model_fls,
                              zero_initial_glacier=zero_initial_glacier,
                              fixed_geometry_spinup_yr=fixed_geometry_spinup_yr,
                              **kwargs)


@entity_task(log)
def run_with_hydro(gdir, settings_filesuffix='',
                   run_task=None, store_monthly_hydro=False,
                   fixed_geometry_spinup_yr=None, ref_area_from_y0=False,
                   ref_area_yr=None, ref_geometry_filesuffix=None,
                   **kwargs):
    """Run the flowline model and add hydro diagnostics.

    TODOs:
        - Add the possibility to record MB during run to improve performance
          (requires change in API)
        - ...

    Parameters
    ----------
    gdir : :py:class:`oggm.GlacierDirectory`
        the glacier directory to process
    settings_filesuffix: str
        You can use a different set of settings by providing a filesuffix. This
        is useful for sensitivity experiments. Code-wise the settings_filesuffix
        is set in the @entity-task decorater.
    run_task : func
        any of the `run_*`` tasks in the oggm.flowline module.
        The mass balance model used needs to have the `add_climate` output
        kwarg available though.
    store_monthly_hydro : bool
        also compute monthly hydrological diagnostics. The monthly outputs
        are stored in 2D fields (years, months)
    ref_area_yr : int
        the hydrological output is computed over a reference area, which
        per default is the largest area covered by the glacier in the simulation
        period. Use this kwarg to force a specific area to the state of the
        glacier at the provided simulation year.
    ref_area_from_y0 : bool
        overwrite ref_area_yr to the first year of the timeseries
    ref_geometry_filesuffix : str
        this kwarg allows to copy the reference area from a previous simulation
        (useful for projections with historical spinup for example).
        Set to a model_geometry file filesuffix that is present in the
        current directory (e.g. `_historical` for pre-processed gdirs).
        If set, ref_area_yr and ref_area_from_y0 refer to this file instead.
    fixed_geometry_spinup_yr : int
        if set to an integer, the model will artificially prolongate
        all outputs of run_until_and_store to encompass all time stamps
        starting from the chosen year. The only output affected are the
        glacier wide diagnostic files - all other outputs are set
        to constants during "spinup"
    **kwargs : all valid kwargs for ``run_task``
    """

    # Make sure it'll return something
    kwargs['return_value'] = True

    # Check that kwargs and params are compatible
    if kwargs.get('store_monthly_step', False):
        raise InvalidParamsError('run_with_hydro only compatible with '
                                 'store_monthly_step=False.')
    if kwargs.get('mb_elev_feedback', 'annual') != 'annual':
        raise InvalidParamsError('run_with_hydro only compatible with '
                                 "mb_elev_feedback='annual' (yes, even "
                                 "when asked for monthly hydro output).")
    if not gdir.settings['store_model_geometry']:
        raise InvalidParamsError('run_with_hydro only works with '
                                 "PARAMS['store_model_geometry'] = True "
                                 "for now.")

    if fixed_geometry_spinup_yr is not None:
        kwargs['fixed_geometry_spinup_yr'] = fixed_geometry_spinup_yr

    out = run_task(gdir, settings_filesuffix=settings_filesuffix, **kwargs)

    if out is None:
        raise InvalidWorkflowError('The run task ({}) did not run '
                                   'successfully.'.format(run_task.__name__))

    do_spinup = fixed_geometry_spinup_yr is not None
    if do_spinup:
        start_dyna_model_yr = out.y0

    # Mass balance model used during the run
    mb_mod = out.mb_model

    # Glacier geometry during the run
    suffix = kwargs.get('output_filesuffix', '')

    # We start by fetching the reference model geometry
    # The one we just computed
    fmod = FileModel(gdir.get_filepath('model_geometry', filesuffix=suffix))
    # The last one is the final state - we can't compute MB for that
    years = fmod.years[:-1]

    if ref_geometry_filesuffix:
        if not ref_area_from_y0 and ref_area_yr is None:
            raise InvalidParamsError('If `ref_geometry_filesuffix` is set, '
                                     'users need to specify `ref_area_from_y0`'
                                     ' or `ref_area_yr`')
        # User provided
        fmod_ref = FileModel(gdir.get_filepath('model_geometry',
                                               filesuffix=ref_geometry_filesuffix))
    else:
        # ours as well
        fmod_ref = fmod

    # Check input
    if ref_area_from_y0:
        ref_area_yr = fmod_ref.years[0]

    # Geometry at year yr to start with + off-glacier snow bucket
    if ref_area_yr is not None:
        if ref_area_yr not in fmod_ref.years:
            raise InvalidParamsError('The chosen ref_area_yr is not '
                                     'available!')
        fmod_ref.run_until(ref_area_yr)

    bin_area_2ds = []
    bin_elev_2ds = []
    ref_areas = []
    snow_buckets = []
    for fl in fmod_ref.fls:
        # Glacier area on bins
        bin_area = fl.bin_area_m2
        ref_areas.append(bin_area)
        snow_buckets.append(bin_area * 0)

        # Output 2d data
        shape = len(years), len(bin_area)
        bin_area_2ds.append(np.empty(shape, np.float64))
        bin_elev_2ds.append(np.empty(shape, np.float64))

    # Ok now fetch all geometry data in a first loop
    # We do that because we might want to get the largest possible area (default)
    # and we want to minimize the number of calls to run_until
    for i, yr in enumerate(years):
        fmod.run_until(yr)
        for fl_id, (fl, bin_area_2d, bin_elev_2d) in \
                enumerate(zip(fmod.fls, bin_area_2ds, bin_elev_2ds)):
            # Time varying bins
            bin_area_2d[i, :] = fl.bin_area_m2
            bin_elev_2d[i, :] = fl.surface_h

    if ref_area_yr is None:
        # Ok we get the max area instead
        for ref_area, bin_area_2d in zip(ref_areas, bin_area_2ds):
            ref_area[:] = bin_area_2d.max(axis=0)

    # Ok now we have arrays, we can work with that
    # -> second time varying loop is for mass balance
    months = [1]
    ntime = len(years) + 1
    oshape = (ntime, 1)
    if store_monthly_hydro:
        months = np.arange(1, 13)
        oshape = (ntime, 12)

    out = {
        'off_area': {
            'description': 'Off-glacier area',
            'unit': 'm 2',
            'data': np.zeros(ntime),
        },
        'on_area': {
            'description': 'On-glacier area',
            'unit': 'm 2',
            'data': np.zeros(ntime),
        },
        'melt_off_glacier': {
            'description': 'Off-glacier melt',
            'unit': 'kg yr-1',
            'data': np.zeros(oshape),
        },
        'melt_on_glacier': {
            'description': 'On-glacier melt',
            'unit': 'kg yr-1',
            'data': np.zeros(oshape),
        },
        'melt_residual_off_glacier': {
            'description': 'Off-glacier melt due to MB model residual',
            'unit': 'kg yr-1',
            'data': np.zeros(oshape),
        },
        'melt_residual_on_glacier': {
            'description': 'On-glacier melt due to MB model residual',
            'unit': 'kg yr-1',
            'data': np.zeros(oshape),
        },
        'liq_prcp_off_glacier': {
            'description': 'Off-glacier liquid precipitation',
            'unit': 'kg yr-1',
            'data': np.zeros(oshape),
        },
        'liq_prcp_on_glacier': {
            'description': 'On-glacier liquid precipitation',
            'unit': 'kg yr-1',
            'data': np.zeros(oshape),
        },
        'snowfall_off_glacier': {
            'description': 'Off-glacier solid precipitation',
            'unit': 'kg yr-1',
            'data': np.zeros(oshape),
        },
        'snowfall_on_glacier': {
            'description': 'On-glacier solid precipitation',
            'unit': 'kg yr-1',
            'data': np.zeros(oshape),
        },
        'snow_bucket': {
            'description': 'Off-glacier snow reservoir (state variable)',
            'unit': 'kg',
            'data': np.zeros(oshape),
        },
        'model_mb': {
            'description': 'Annual mass balance from dynamical model',
            'unit': 'kg yr-1',
            'data': np.zeros(ntime),
        },
        'residual_mb': {
            'description': 'Difference (before correction) between mb model and dyn model melt',
            'unit': 'kg yr-1',
            'data': np.zeros(oshape),
        },
    }

    # Initialize
    fmod.run_until(years[0])
    prev_model_vol = fmod.volume_m3

    for i, yr in enumerate(years):

        # Now the loop over the months
        for m in months:

            # A bit silly but avoid double counting in monthly ts
            off_area_out = 0
            on_area_out = 0

            for fl_id, (ref_area, snow_bucket, bin_area_2d, bin_elev_2d) in \
                    enumerate(zip(ref_areas, snow_buckets, bin_area_2ds, bin_elev_2ds)):

                bin_area = bin_area_2d[i, :]
                bin_elev = bin_elev_2d[i, :]

                # Make sure we have no negative contribution when glaciers are out
                off_area = utils.clip_min(ref_area - bin_area, 0)

                try:
                    if store_monthly_hydro:
                        flt_yr = utils.date_to_floatyear(int(yr), m)
                        mb_out = mb_mod.get_monthly_mb(bin_elev, fl_id=fl_id,
                                                       year=flt_yr,
                                                       add_climate=True)
                        mb, _, _, prcp, prcpsol = mb_out
                        seconds = mb_mod.sec_in_month(flt_yr)
                    else:
                        mb_out = mb_mod.get_annual_mb(bin_elev, fl_id=fl_id,
                                                      year=yr, add_climate=True)
                        mb, _, _, prcp, prcpsol = mb_out
                        seconds = mb_mod.sec_in_year(yr)
                except ValueError as e:
                    if 'too many values to unpack' in str(e):
                        raise InvalidWorkflowError('Run with hydro needs a MB '
                                                   'model able to add climate '
                                                   'info to `get_annual_mb`.')
                    raise

                # Here we use mass (kg yr-1) not ice volume
                mb *= seconds * gdir.settings['ice_density']

                # Bias of the mb model is a fake melt term that we need to deal with
                # This is here for correction purposes later
                mb_bias = mb_mod.bias * seconds / mb_mod.sec_in_year(yr)

                liq_prcp_on_g = (prcp - prcpsol) * bin_area
                liq_prcp_off_g = (prcp - prcpsol) * off_area

                prcpsol_on_g = prcpsol * bin_area
                prcpsol_off_g = prcpsol * off_area

                # IMPORTANT: this does not guarantee that melt cannot be negative
                # the reason is the MB residual that here can only be understood
                # as a fake melt process.
                # In particular at the monthly scale this can lead to negative
                # or winter positive melt - we try to mitigate this
                # issue at the end of the year
                melt_on_g = (prcpsol - mb) * bin_area
                melt_off_g = (prcpsol - mb) * off_area

                if mb_mod.bias == 0:
                    # melt_on_g and melt_off_g can be negative, but the absolute
                    # values are very small. so we clip them to zero
                    melt_on_g = utils.clip_min(melt_on_g, 0)
                    melt_off_g = utils.clip_min(melt_off_g, 0)

                # This is the bad boy
                bias_on_g = mb_bias * bin_area
                bias_off_g = mb_bias * off_area

                # Update bucket with accumulation and melt
                snow_bucket += prcpsol_off_g
                # It can only melt that much
                melt_off_g = np.where((snow_bucket - melt_off_g) >= 0, melt_off_g, snow_bucket)
                # Update bucket
                snow_bucket -= melt_off_g

                # This is recomputed each month but well
                off_area_out += np.sum(off_area)
                on_area_out += np.sum(bin_area)

                # Monthly out
                out['melt_off_glacier']['data'][i, m-1] += np.sum(melt_off_g)
                out['melt_on_glacier']['data'][i, m-1] += np.sum(melt_on_g)
                out['melt_residual_off_glacier']['data'][i, m-1] += np.sum(bias_off_g)
                out['melt_residual_on_glacier']['data'][i, m-1] += np.sum(bias_on_g)
                out['liq_prcp_off_glacier']['data'][i, m-1] += np.sum(liq_prcp_off_g)
                out['liq_prcp_on_glacier']['data'][i, m-1] += np.sum(liq_prcp_on_g)
                out['snowfall_off_glacier']['data'][i, m-1] += np.sum(prcpsol_off_g)
                out['snowfall_on_glacier']['data'][i, m-1] += np.sum(prcpsol_on_g)

                # Snow bucket is a state variable - stored at end of timestamp
                if store_monthly_hydro:
                    if m == 12:
                        out['snow_bucket']['data'][i+1, 0] += np.sum(snow_bucket)
                    else:
                        out['snow_bucket']['data'][i, m] += np.sum(snow_bucket)
                else:
                    out['snow_bucket']['data'][i+1, m-1] += np.sum(snow_bucket)

        # Update the annual data
        out['off_area']['data'][i] = off_area_out
        out['on_area']['data'][i] = on_area_out

        # If monthly, put the residual where we can
        if store_monthly_hydro and mb_mod.bias != 0:
            for melt, bias in zip(
                    [
                        out['melt_on_glacier']['data'][i, :],
                        out['melt_off_glacier']['data'][i, :],
                    ],
                    [
                        out['melt_residual_on_glacier']['data'][i, :],
                        out['melt_residual_off_glacier']['data'][i, :],
                    ],
            ):

                real_melt = melt - bias
                to_correct = utils.clip_min(real_melt, 0)
                to_correct_sum = np.sum(to_correct)
                if (to_correct_sum > 1e-7) and (np.sum(melt) > 0):
                    # Ok we correct the positive melt instead
                    fac = np.sum(melt) / to_correct_sum
                    melt[:] = to_correct * fac

        if do_spinup and yr < start_dyna_model_yr:
            residual_mb = 0
            model_mb = (out['snowfall_on_glacier']['data'][i, :].sum() -
                        out['melt_on_glacier']['data'][i, :].sum())
        else:
            # Correct for mass-conservation and match the ice-dynamics model
            fmod.run_until(yr + 1)
            model_mb = (fmod.volume_m3 - prev_model_vol) * gdir.settings['ice_density']
            prev_model_vol = fmod.volume_m3

            reconstructed_mb = (out['snowfall_on_glacier']['data'][i, :].sum() -
                                out['melt_on_glacier']['data'][i, :].sum())
            residual_mb = model_mb - reconstructed_mb

        # Now correct
        g_melt = out['melt_on_glacier']['data'][i, :]
        if residual_mb == 0:
            pass
        elif store_monthly_hydro:
            # We try to correct the melt only where there is some
            asum = g_melt.sum()
            if asum > 1e-7 and (residual_mb / asum < 1):
                # try to find a fac
                fac = 1 - residual_mb / asum
                # fac should always be positive, otherwise melt_on_glacier
                # gets negative. This is always true, because we only do the
                # correction if residual_mb / asum < 1
                corr = g_melt * fac
                residual_mb = g_melt - corr
                out['melt_on_glacier']['data'][i, :] = corr
            else:
                # We simply spread over the months
                residual_mb /= 12
                # residual_mb larger > melt_on_glacier
                # add absolute difference to snowfall (--=+, mass conservation)
                out['snowfall_on_glacier']['data'][i, :] -= utils.clip_max(g_melt - residual_mb, 0)
                # assure that new melt_on_glacier is non-negative
                out['melt_on_glacier']['data'][i, :] = utils.clip_min(g_melt - residual_mb, 0)
        else:
            # We simply apply the residual - no choice here
            # residual_mb larger > melt_on_glacier:
            # add absolute difference to snowfall (--=+, mass conservation)
            out['snowfall_on_glacier']['data'][i, :] -= utils.clip_max(g_melt - residual_mb, 0)
            # assure that new melt_on_glacier is non-negative
            out['melt_on_glacier']['data'][i, :] = utils.clip_min(g_melt - residual_mb, 0)

        out['model_mb']['data'][i] = model_mb
        out['residual_mb']['data'][i] = residual_mb

    # Convert to xarray
    out_vars = gdir.settings['store_diagnostic_variables']
    ods = xr.Dataset()
    ods.coords['time'] = fmod.years
    if store_monthly_hydro:
        ods.coords['month_2d'] = ('month_2d', np.arange(1, 13))
        # For the user later
        sm = gdir.settings['hydro_month_' + mb_mod.hemisphere]
        ods.coords['hydro_month_2d'] = ('month_2d', (np.arange(12) + 12 - sm + 1) % 12 + 1)
        ods.coords['calendar_month_2d'] = ('month_2d', np.arange(1, 13))
    for varname, d in out.items():
        data = d.pop('data')
        if varname not in out_vars:
            continue
        if len(data.shape) == 2:
            # First the annual agg
            if varname == 'snow_bucket':
                # Snowbucket is a state variable
                ods[varname] = ('time', data[:, 0])
            else:
                # Last year is never good
                data[-1, :] = np.nan
                ods[varname] = ('time', np.sum(data, axis=1))
            # Then the monthly ones
            if store_monthly_hydro:
                ods[varname + '_monthly'] = (('time', 'month_2d'), data)
        else:
            assert varname != 'snow_bucket'
            data[-1] = np.nan
            ods[varname] = ('time', data)
        for k, v in d.items():
            ods[varname].attrs[k] = v
            if store_monthly_hydro and (varname + '_monthly') in ods:
                ods[varname + '_monthly'].attrs[k] = v

    # Append the output to the existing diagnostics
    fpath = gdir.get_filepath('model_diagnostics', filesuffix=suffix)
    ods.to_netcdf(fpath, mode='a')


def zero_glacier_stop_criterion(model, state, n_zero=5, n_years=20):
    """Stop the simulation when the glacier volume is zero for a given period

    To be passed as kwarg to `run_until_and_store`.

    Parameters
    ----------
    model : the model class
    state : a dict
    n_zero : number of 0 volume years
    n_years : number of years to consider

    Returns
    -------
    stop (True/False), new_state
    """

    if state is None:
        # OK first call
        state = {}

    if 'was_zero' not in state:
        # Maybe the state is from another criteria
        state['was_zero'] = []

    if model.yr != int(model.yr):
        # We consider only full model years
        return False, state

    if model.volume_m3 == 0:
        if len(state['was_zero']) < n_years:
            return False, state
        if np.sum(state['was_zero'][-n_years:]) >= n_zero - 1:
            return True, state
        else:
            state['was_zero'] = np.append(state['was_zero'], [True])
    else:
        state['was_zero'] = np.append(state['was_zero'], [False])

    return False, state


def spec_mb_stop_criterion(model, state, spec_mb_threshold=50, n_years=60):
    """Stop the simulation when the specific MB is close to zero for a given period.

    To be passed as kwarg to `run_until_and_store`.

    Parameters
    ----------
    model : the model class
    state : a dict
    spec_mb_threshold : the specific MB threshold (in mm w.e. per year)
    n_years : number of years to consider

    Returns
    -------
    stop (True/False), new_state
    """

    if state is None:
        # OK first call
        state = {}

    if 'spec_mb' not in state:
        # Maybe the state is from another criteria
        state['spec_mb'] = []
        state['volume_m3'] = []

    if model.yr != int(model.yr):
        # We consider only full model years
        return False, state

    area = model.area_m2
    volume = model.volume_m3
    if area < 1 or len(state['volume_m3']) == 0:
        spec_mb = np.nan
    else:
        spec_mb = (volume - state['volume_m3'][-1]) / area * model.settings['ice_density']

    state['spec_mb'] = np.append(state['spec_mb'], [spec_mb])
    state['volume_m3'] = np.append(state['volume_m3'], [volume])

    if len(state['spec_mb']) < n_years:
        return False, state

    mbavg = np.nanmean(state['spec_mb'][-n_years:])
    if abs(mbavg) <= spec_mb_threshold:
        return True, state
    else:
        return False, state


def equilibrium_stop_criterion(model, state,
                               spec_mb_threshold=50, n_years_specmb=60,
                               n_zero=5, n_years_zero=20):
    """Stop the simulation when of og spec_mb and zero_volume criteria are met.

    To be passed as kwarg to `run_until_and_store`.

    Parameters
    ----------
    model : the model class
    state : a dict
    spec_mb_threshold : the specific MB threshold (in mm w.e. per year)
    n_years_specmb : number of years to consider for the spec_mb criterion
    n_zero : number of 0 volume years
    n_years_zero : number of years to consider for the zero volume criterion.

    Returns
    -------
    stop (True/False), new_state
    """

    if state is None:
        # OK first call
        state = {}
    s1, state = zero_glacier_stop_criterion(model, state, n_years=n_years_zero,
                                            n_zero=n_zero)
    s2, state = spec_mb_stop_criterion(model, state, n_years=n_years_specmb,
                                       spec_mb_threshold=spec_mb_threshold)
    return s1 or s2, state


def merge_to_one_glacier(main, tribs, filename='climate_historical',
                         input_filesuffix=''):
    """Merge multiple tributary glacier flowlines to a main glacier

    This function will merge multiple tributary glaciers to a main glacier
    and write modified `model_flowlines` to the main GlacierDirectory.
    The provided tributaries must have an intersecting downstream line.
    To be sure about this, use `intersect_downstream_lines` first.
    This function is mainly responsible to reproject the flowlines, set
    flowline attributes and to copy additional files, like the necessary climate
    files.

    Parameters
    ----------
    main : oggm.GlacierDirectory
        The new GDir of the glacier of interest
    tribs : list or dictionary containing oggm.GlacierDirectories
        true tributary glaciers to the main glacier
    filename: str
        Baseline climate file
    input_filesuffix: str
        Filesuffix to the climate file
    """

    # read flowlines of the Main glacier
    fls = main.read_pickle('model_flowlines')
    mfl = fls.pop(-1)  # remove main line from list and treat separately

    for trib in tribs:

        # read tributary flowlines and append to list
        tfls = trib.read_pickle('model_flowlines')

        # copy climate file and calib to new gdir
        # if we have a merge-merge situation we need to copy multiple files
        rgiids = set([fl.rgi_id for fl in tfls])

        for uid in rgiids:
            if len(rgiids) == 1:
                # we do not have a merge-merge situation
                in_id = ''
                out_id = trib.rgi_id
            else:
                in_id = '_' + uid
                out_id = uid

            climfile_in = filename + in_id + input_filesuffix + '.nc'
            climfile_out = filename + '_' + out_id + input_filesuffix + '.nc'
            shutil.copyfile(os.path.join(trib.dir, climfile_in),
                            os.path.join(main.dir, climfile_out))

            _m = os.path.basename(trib.get_filepath('mb_calib')).split('.')
            muin = _m[0] + in_id + '.' + _m[1]
            muout = _m[0] + '_' + out_id + '.' + _m[1]

            shutil.copyfile(os.path.join(trib.dir, muin),
                            os.path.join(main.dir, muout))

        # sort flowlines descending
        tfls.sort(key=lambda x: x.order, reverse=True)

        # loop over tributaries and reproject to main glacier
        for nr, tfl in enumerate(tfls):

            # 1. Step: Change projection to the main glaciers grid
            _line = salem.transform_geometry(tfl.line,
                                             crs=trib.grid, to_crs=main.grid)

            # 2. set new line
            tfl.set_line(_line)

            # 3. set map attributes
            dx = [shpg.Point(tfl.line.coords[i]).distance(
                shpg.Point(tfl.line.coords[i+1]))
                for i, pt in enumerate(tfl.line.coords[:-1])]  # get distance
            # and check if equally spaced
            if not np.allclose(dx, np.mean(dx), atol=1e-2):
                raise RuntimeError('Flowline is not evenly spaced.')

            tfl.dx = np.mean(dx).round(2)
            tfl.map_dx = mfl.map_dx
            tfl.dx_meter = tfl.map_dx * tfl.dx

            # 3. remove attributes, they will be set again later
            tfl.inflow_points = []
            tfl.inflows = []

            # 4. set flows to, mainly to update flows_to_point coordinates
            if tfl.flows_to is not None:
                tfl.set_flows_to(tfl.flows_to)

        # append tributary flowlines to list
        fls += tfls

    # add main flowline to the end
    fls = fls + [mfl]

    # Finally write the flowlines
    main.write_pickle(fls, 'model_flowlines')


def clean_merged_flowlines(gdir, settings_filesuffix='', buffer=None):
    """Order and cut merged flowlines to size.

    After matching flowlines were found and merged to one glacier directory
    this function makes them nice:
    There should only be one flowline per bed, so overlapping lines have to be
    cut, attributed to a another flowline and ordered.

    Parameters
    ----------
    gdir : oggm.GlacierDirectory
        The GDir of the glacier of interest
    buffer: float
        Buffer around the flowlines to find overlaps
    """
    gdir.settings_filesuffix = settings_filesuffix

    # No buffer does not work
    if buffer is None:
        buffer = gdir.settings['kbuffer']

    # Number of pixels to arbitrarily remove at junctions
    lid = int(gdir.settings['flowline_junction_pix'])

    fls = gdir.read_pickle('model_flowlines')

    # separate the main main flowline
    mainfl = fls.pop(-1)

    # split fls in main and tribs
    mfls = [fl for fl in fls if fl.flows_to is None]
    tfls = [fl for fl in fls if fl not in mfls]

    # --- first treat the main flowlines ---
    # sort by order and length as a second choice
    mfls.sort(key=lambda x: (x.order, len(x.inflows), x.length_m),
              reverse=False)

    merged = []

    # for fl1 in mfls:
    while len(mfls) > 0:
        fl1 = mfls.pop(0)

        ol_index = []  # list of index from first overlap

        # loop over other main lines and main main line
        for fl2 in mfls + [mainfl]:

            # calculate overlap, maybe use larger buffer here only to find it
            _overlap = fl1.line.intersection(fl2.line.buffer(buffer*2))

            # calculate indice of first overlap if overlap length > 0
            oix = 9999
            if _overlap.length > 0 and fl1 != fl2 and fl2.flows_to != fl1:
                if isinstance(_overlap, shpg.MultiLineString):
                    if _overlap.geoms[0].coords[0] == fl1.line.coords[0]:
                        # if the head of overlap is same as the first line,
                        # best guess is, that the heads are close topgether!
                        _ov1 = _overlap.geoms[1].coords[1]
                    else:
                        _ov1 = _overlap.geoms[0].coords[1]
                else:
                    _ov1 = _overlap.coords[1]
                for _i, _p in enumerate(fl1.line.coords):
                    if _p == _ov1:
                        oix = _i
                # low indices are more likely due to an wrong overlap
                if oix < 10:
                    oix = 9999
            ol_index.append(oix)

        ol_index = np.array(ol_index)
        if np.all(ol_index == 9999):
            log.warning('Glacier %s could not be merged, removed!' %
                        fl1.rgi_id)
            # remove possible tributary flowlines
            tfls = [fl for fl in tfls if fl.rgi_id != fl1.rgi_id]
            # skip rest of this while loop
            continue

        # make this based on first overlap, but consider order and or length
        minx = ol_index[ol_index <= ol_index.min()+10][-1]
        i = np.where(ol_index == minx)[0][-1]
        _olline = (mfls + [mainfl])[i]

        # 1. cut line to size
        _line = fl1.line

        bufferuse = buffer
        while bufferuse > 0:
            _overlap = _line.intersection(_olline.line.buffer(bufferuse))
            _linediff = _line.difference(_overlap)  # cut to new line

            # if the tributary flowline is longer than the main line,
            # _line will contain multiple LineStrings: only keep the first
            if isinstance(_linediff, shpg.MultiLineString):
                _linediff = _linediff.geoms[0]

            if len(_linediff.coords) < 10:
                bufferuse -= 1
            else:
                break

        if bufferuse <= 0:
            log.warning('Glacier %s would be to short after merge, removed!' %
                        fl1.rgi_id)
            # remove possible tributary flowlines
            tfls = [fl for fl in tfls if fl.rgi_id != fl1.rgi_id]
            # skip rest of this while loop
            continue

        # remove cfg.PARAMS['flowline_junction_pix'] from the _line
        # gives a bigger gap at the junction and makes sure the last
        # point is not corrupted in terms of spacing
        _line = shpg.LineString(_linediff.coords[:-lid])

        # 2. set new line
        fl1.set_line(_line)

        # 3. set flow to attributes. This also adds inflow values to other
        fl1.set_flows_to(_olline)

        # change the array size of tributary flowline attributes
        for atr, value in fl1.__dict__.items():
            if atr in ['_ptrap', '_prec']:
                # those are indices, remove those above nx
                fl1.__setattr__(atr, value[value < fl1.nx])
            elif isinstance(value, np.ndarray) and (len(value) > fl1.nx):
                # those are actual parameters on the grid
                fl1.__setattr__(atr, value[:fl1.nx])

        merged.append(fl1)
    allfls = merged + tfls

    # now check all lines for possible cut offs
    for fl in allfls:
        try:
            fl.flows_to_indice
        except AssertionError:
            mfl = fl.flows_to
            # remove it from original
            mfl.inflow_points.remove(fl.flows_to_point)
            mfl.inflows.remove(fl)

            prdis = mfl.line.project(fl.tail)
            mfl_keep = mfl

            while mfl.flows_to is not None:
                prdis2 = mfl.flows_to.line.project(fl.tail)
                if prdis2 < prdis:
                    mfl_keep = mfl
                    prdis = prdis2
                mfl = mfl.flows_to

            # we should be good to add this line here
            fl.set_flows_to(mfl_keep.flows_to)

    allfls = allfls + [mainfl]

    for fl in allfls:
        fl.inflows = []
        fl.inflow_points = []
        if hasattr(fl, '_lazy_flows_to_indice'):
            delattr(fl, '_lazy_flows_to_indice')
        if hasattr(fl, '_lazy_inflow_indices'):
            delattr(fl, '_lazy_inflow_indices')

    for fl in allfls:
        if fl.flows_to is not None:
            fl.set_flows_to(fl.flows_to)

    for fl in allfls:
        fl.order = line_order(fl)

    # order flowlines in descending way
    allfls.sort(key=lambda x: x.order, reverse=False)

    # assert last flowline is main flowline
    assert allfls[-1] == mainfl

    # Finally write the flowlines
    gdir.write_pickle(allfls, 'model_flowlines')


@entity_task(log)
def compute_fl_diagnostics_quantiles(gdir,
                                     input_filesuffixes,
                                     settings_filesuffix='',
                                     quantiles=0.5,
                                     output_filesuffix='_median',
                                     ):
    """Compute quantile fl_diagnostics (e.g. median flowline of projections)

    This function takes a number of fl_diagnostic files and compute out of them
    quantiles. This could be useful for example for calculating a median
    flowline for different gcm projections which use the same scenario
    (e.g. ssp126).

    Parameters
    ----------
    gdir : :py:class:`oggm.GlacierDirectory`
        the glacier directory to process
    input_filesuffixes : list
        a list of fl_diagnostic filesuffixes which should be considered for
        computing
    settings_filesuffix: str
        You can use a different set of settings by providing a filesuffix. This
        is useful for sensitivity experiments. Code-wise the settings_filesuffix
        is set in the @entity-task decorater.
    quantiles : float or list
        The quantiles to compute. Could be a float for a single quantile or a
        list of floats for severel quantile calculations.
        Default is 0.5 (the median).
    output_filesuffix : str
        The output_filesuffix of the resulting fl_diagnostics.
        Default is '_median'.
    """

    # if quantiles is a list with one element, only use this
    if isinstance(quantiles, list):
        if len(quantiles) == 1:
            quantiles = quantiles[0]

    # get filepath of all fl_diagnostic files
    all_fl_diag_paths = []
    for filesuffix in input_filesuffixes:
        all_fl_diag_paths.append(gdir.get_filepath('fl_diagnostics',
                                                   filesuffix=filesuffix))

    # assume all have the same number of flowlines, extract the base structure
    # and number of fl_ids from the first file
    with xr.open_dataset(all_fl_diag_paths[0]) as ds:
        ds_base = ds.load()
        fl_ids = ds.flowlines.data

    # help function to open all fl_diag files as one with open_mfdataset
    def add_filename_coord(ds):
        filepath = ds.encoding["source"]
        filename = os.path.basename(filepath).split(".")[0]
        return ds.expand_dims({'filename': [filename]})

    # now loop through all flowlines and save back in the same structure
    fl_diag_dss = []
    for fl_id in fl_ids:
        with xr.open_mfdataset(all_fl_diag_paths,
                               preprocess=lambda ds: add_filename_coord(ds),
                               group=f'fl_{fl_id}') as ds_fl:
            with warnings.catch_warnings():
                # ignore warnings for NaNs
                warnings.simplefilter("ignore", category=RuntimeWarning)
                fl_diag_dss.append(ds_fl.load().quantile(quantiles,
                                                         dim='filename'))

    # for writing into the nice output structure
    output_filepath = gdir.get_filepath('fl_diagnostics',
                                        filesuffix=output_filesuffix)
    encode = {}
    for v in fl_diag_dss[0]:
        encode[v] = {'zlib': True, 'complevel': 5}

    ds_base.to_netcdf(output_filepath, 'w')
    for fl_id, ds in zip(fl_ids, fl_diag_dss):
        ds.to_netcdf(output_filepath, 'a', group='fl_{}'.format(fl_id),
                     encoding=encode)<|MERGE_RESOLUTION|>--- conflicted
+++ resolved
@@ -3077,12 +3077,8 @@
 
 
 @entity_task(log, writes=['model_flowlines'])
-<<<<<<< HEAD
-def init_present_time_glacier(gdir, settings_filesuffix='', filesuffix='',
-=======
 def init_present_time_glacier(gdir, settings_filesuffix='',
                               input_filesuffix=None, output_filesuffix=None,
->>>>>>> 0285164a
                               use_binned_thickness_data=False):
     """Merges data from preprocessing tasks. First task after inversion!
 
@@ -3097,19 +3093,12 @@
         You can use a different set of settings by providing a filesuffix. This
         is useful for sensitivity experiments. Code-wise the settings_filesuffix
         is set in the @entity-task decorater.
-<<<<<<< HEAD
-    filesuffix : str
-        append a suffix to the model_flowlines filename (e.g. useful for
-        dynamic melt_f calibration including an inversion, so the original
-        model_flowlines are not changed).
-=======
     input_filesuffix : str
         the filesuffix of the inversion_input to use (useful for conducting many
         runs in the same gdir). If None the settings_filesuffix will be used.
     output_filesuffix : str
         append a suffix to the model_flowlines filename (useful for conducting many
         runs in the same gdir). If None the settings_filesuffix will be used.
->>>>>>> 0285164a
     use_binned_thickness_data : bool or str
         if you want to use thickness data, which was binned to the elevation
         band flowlines with tasks.elevation_band_flowine and
@@ -3129,12 +3118,8 @@
 
     map_dx = gdir.grid.dx
     def_lambda = gdir.settings['trapezoid_lambdas']
-<<<<<<< HEAD
-    cls = gdir.read_pickle('inversion_flowlines')
-=======
     cls = gdir.read_pickle('inversion_flowlines',
                            filesuffix=input_filesuffix)
->>>>>>> 0285164a
 
     # Fill the tributaries
     new_fls = []
@@ -3394,11 +3379,7 @@
         try:
             fs = gdir.settings['inversion_fs']
         except KeyError:
-<<<<<<< HEAD
-            pass # if not available we stick with the default fs
-=======
             pass  # if not available we stick with the default fs
->>>>>>> 0285164a
 
         try:
             glen_a = gdir.settings['inversion_glen_a']

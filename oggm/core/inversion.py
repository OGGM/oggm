--- conflicted
+++ resolved
@@ -1120,10 +1120,7 @@
 
 @entity_task(log, writes=['diagnostics'])
 def find_inversion_calving_from_any_mb(gdir, settings_filesuffix='',
-<<<<<<< HEAD
-=======
                                        input_filesuffix='', output_filesuffix='',
->>>>>>> 0793d481
                                        mb_model=None, mb_years=None,
                                        water_level=None,
                                        glen_a=None, fs=None):
@@ -1141,13 +1138,10 @@
         You can use a different set of settings by providing a filesuffix. This
         is useful for sensitivity experiments. Code-wise the settings_filesuffix
         is set in the @entity-task decorater.
-<<<<<<< HEAD
-=======
     input_filesuffix: str
         the filesuffix used for the inversion flowlines to start
     output_filesuffix:str
         the filesuffix used for all outputs
->>>>>>> 0793d481
     mb_model : :py:class:`oggm.core.massbalance.MassBalanceModel`
         the mass balance model to use
     mb_years : array
@@ -1173,14 +1167,6 @@
     # Let's start from a fresh state
     gdir.inversion_calving_rate = 0
     with utils.DisableLogger():
-<<<<<<< HEAD
-        massbalance.apparent_mb_from_any_mb(gdir,
-                                            settings_filesuffix=settings_filesuffix,
-                                            mb_model=mb_model,
-                                            mb_years=mb_years)
-        prepare_for_inversion(gdir)
-        v_ref = mass_conservation_inversion(gdir, water_level=water_level,
-=======
         massbalance.apparent_mb_from_any_mb(
             gdir,
             settings_filesuffix=settings_filesuffix,
@@ -1200,7 +1186,6 @@
                                             input_filesuffix=output_filesuffix,
                                             output_filesuffix=output_filesuffix,
                                             water_level=water_level,
->>>>>>> 0793d481
                                             glen_a=glen_a, fs=fs)
 
     # Store for statistics
@@ -1294,11 +1279,8 @@
     with utils.DisableLogger():
         massbalance.apparent_mb_from_any_mb(gdir,
                                             settings_filesuffix=settings_filesuffix,
-<<<<<<< HEAD
-=======
                                             input_filesuffix=input_filesuffix,
                                             output_filesuffix=output_filesuffix,
->>>>>>> 0793d481
                                             mb_model=mb_model,
                                             mb_years=mb_years)
         prepare_for_inversion(gdir,

"""Pytest fixtures to be used in other test modules"""
import copy
import os
import shutil
import logging
import getpass
from functools import wraps

import numpy as np
import pytest
import shapely.geometry as shpg
import matplotlib.pyplot as plt

from oggm.shop import cru, histalp, ecmwf, w5e5
from oggm import cfg, tasks
from oggm.core import flowline
from oggm.tests.funcs import init_hef, get_test_dir
from oggm import utils
from oggm.utils import mkdir, _downloads
from oggm.utils import oggm_urlretrieve
from oggm.tests import HAS_MPL_FOR_TESTS, HAS_INTERNET
from oggm.workflow import reset_multiprocessing

logger = logging.getLogger(__name__)


def pytest_configure(config):
    for marker in ["slow", "download", "creds", "internet", "test_env",
                   "graphic", "static_map"]:
        config.addinivalue_line("markers", marker)
    if config.pluginmanager.hasplugin('xdist'):
        try:
            from ilock import ILock
            utils.lock = ILock("oggm_xdist_download_lock_" + getpass.getuser())
            logger.info("ilock locking setup successfully for xdist tests")
        except BaseException:
            logger.warning("could not setup ilock locking for distributed "
                           "tests")


def pytest_addoption(parser):
    parser.addoption("--run-slow", action="store_true", default=False,
                     help="Run slow tests")
    parser.addoption("--run-download", action="store_true", default=False,
                     help="Run download tests")
    parser.addoption("--run-creds", action="store_true", default=False,
                     help="Run download tests requiring credentials")
    parser.addoption("--run-test-env", metavar="ENVNAME", default="",
                     help="Run only specified test env")
    parser.addoption("--no-run-internet", action="store_true", default=False,
                     help="Don't run any tests accessing the internet")


def pytest_collection_modifyitems(config, items):
    use_internet = HAS_INTERNET and not config.getoption("--no-run-internet")
    skip_slow = not config.getoption("--run-slow")
    skip_download = not use_internet or not config.getoption("--run-download")
    skip_cred = skip_download or not config.getoption("--run-creds")
    run_test_env = config.getoption("--run-test-env")
    skip_static = (("STATIC_MAP_API_KEY" not in os.environ) or
                   (not os.environ.get("STATIC_MAP_API_KEY")))

    slow_marker = pytest.mark.skip(reason="need --run-slow option to run")
    download_marker = pytest.mark.skip(reason="need --run-download option to "
                                              "run, internet access is "
                                              "required")
    cred_marker = pytest.mark.skip(reason="need --run-creds option to run, "
                                          "internet access is required")
    internet_marker = pytest.mark.skip(reason="internet access is required")
    static_marker = pytest.mark.skip(reason="requires STATIC_MAP_API_KEY env variable")
    test_env_marker = pytest.mark.skip(reason="only test_env=%s tests are run"
                                              % run_test_env)
    graphic_marker = pytest.mark.skip(reason="requires mpl V1.5+ and "
                                             "pytest-mpl")

    for item in items:
        if skip_slow and "slow" in item.keywords:
            item.add_marker(slow_marker)
        if skip_download and "download" in item.keywords:
            item.add_marker(download_marker)
        if skip_cred and "creds" in item.keywords:
            item.add_marker(cred_marker)
        if skip_static and "static_map" in item.keywords:
            item.add_marker(static_marker)
        if not use_internet and "internet" in item.keywords:
            item.add_marker(internet_marker)

        if run_test_env:
            test_env = item.get_closest_marker("test_env")
            if not test_env or test_env.args[0] != run_test_env:
                item.add_marker(test_env_marker)

        if "graphic" in item.keywords:
            def wrap_graphic_test(test):
                @wraps(test)
                def test_wrapper(*args, **kwargs):
                    try:
                        return test(*args, **kwargs)
                    finally:
                        plt.close()
                return test_wrapper
            item.obj = wrap_graphic_test(item.obj)

            if not HAS_MPL_FOR_TESTS:
                item.add_marker(graphic_marker)


@pytest.fixture(scope='function', autouse=True)
def restore_oggm_cfg():
    """Ensures a test cannot pollute cfg for other tests running after it"""
    old_cfg = cfg.pack_config()
    reset_multiprocessing()
    yield
    cfg.unpack_config(old_cfg)


@pytest.fixture(scope='class', autouse=True)
def restore_oggm_class_cfg():
    """Ensures a test-class cannot pollute cfg for other tests running after it"""
    old_cfg = cfg.pack_config()
    yield
    cfg.unpack_config(old_cfg)


@pytest.fixture(autouse=True)
def patch_data_urls(monkeypatch):
    """This makes sure we never download the big files with our tests"""
    url = 'https://cluster.klima.uni-bremen.de/~oggm/test_climate/'
    monkeypatch.setattr(w5e5, 'GSWP3_W5E5_SERVER', url)
    monkeypatch.setattr(cru, 'CRU_SERVER', url + 'cru/')
    monkeypatch.setattr(cru, 'CRU_BASE', 'cru_ts3.23.1901.2014.{}.dat.nc')
    monkeypatch.setattr(histalp, 'HISTALP_SERVER', url + 'histalp/')
    monkeypatch.setattr(ecmwf, 'ECMWF_SERVER', url)

    basenames = {
        'ERA5': {
            'inv': 'era5/monthly/v1.0/era5_invariant.nc',
            'pre': 'era5/monthly/v1.0/era5_monthly_prcp_1979-2018.nc',
            'tmp': 'era5/monthly/v1.0/era5_monthly_t2m_1979-2018.nc'
        },
        'ERA5L': {
            'inv': 'era5-land/monthly/v1.0/era5_land_invariant_flat.nc',
            'pre': 'era5-land/monthly/v1.0/era5_land_monthly_prcp_1981-2018_flat'
                   '.nc',
            'tmp': 'era5-land/monthly/v1.0/era5_land_monthly_t2m_1981-2018_flat.nc'
        },
        'CERA': {
            'inv': 'cera-20c/monthly/v1.0/cera-20c_invariant.nc',
            'pre': 'cera-20c/monthly/v1.0/cera-20c_pcp_1901-2010.nc',
            'tmp': 'cera-20c/monthly/v1.0/cera-20c_t2m_1901-2010.nc'
        },
        'ERA5dr': {
            'inv': 'era5/monthly/vdr/ERA5_geopotential_monthly.nc',
            'lapserates': 'era5/monthly/vdr/ERA5_lapserates_monthly.nc',
            'tmp': 'era5/monthly/vdr/ERA5_temp_monthly.nc',
            'tempstd': 'era5/monthly/vdr/ERA5_tempstd_monthly.nc',
            'pre': 'era5/monthly/vdr/ERA5_totalprecip_monthly.nc',
        }
    }
    monkeypatch.setattr(ecmwf, 'BASENAMES', basenames)


def secure_url_retrieve(url, *args, **kwargs):
    """A simple patch to OGGM's download function to make sure we don't
    download elsewhere than expected."""

    # We added a few extra glaciers recently - this really needs to be
    # handled better
    base_extra_l3 = ('https://cluster.klima.uni-bremen.de/~oggm/gdirs/'
                     'oggm_v1.6/L3-L5_files/2023.1/elev_bands/W5E5/RGI62/'
                     'b_160/L3/')

    base_extra_v14 = ('https://cluster.klima.uni-bremen.de/~oggm/gdirs/'
                      'oggm_v1.4/L1-L2_files/elev_bands/RGI62/b_040/{}/'
                      'RGI60-15/RGI60-15.13.tar')

    base_extra_v14l3 = ('https://cluster.klima.uni-bremen.de/~oggm/gdirs/'
                        'oggm_v1.4/L3-L5_files/CRU/elev_bands/qc3/pcp2.5/'
                        'no_match/RGI62/b_040/{}/RGI60-15/RGI60-15.13.tar')

<<<<<<< HEAD
    valid_urls = {
        'github',
        'cluster.klima.uni-bremen.de/~oggm/ref_mb_params/',
        'cluster.klima.uni-bremen.de/~oggm/test_gdirs/',
        'cluster.klima.uni-bremen.de/~oggm/demo_gdirs/',
        'cluster.klima.uni-bremen.de/~oggm/test_climate/',
        'cluster.klima.uni-bremen.de/~oggm/test_files/',
        'klima.uni-bremen.de/~oggm/climate/cru/cru_cl2.nc.zip',
        'klima.uni-bremen.de/~oggm/geodetic_ref_mb',
        # this URL might be removed again after the final integration of RGI7 OGGM
        '~fmaussion/misc/rgi7_data/00_rgi70_regions/',
        # GH Actions for DTCG fails if RGI data was never downloaded
        'https://cluster.klima.uni-bremen.de/~oggm/rgi/',
        base_extra_v14.format('L1'),
        base_extra_v14.format('L2'),
        base_extra_v14l3.format('L3'),
        base_extra_l3,
    }
    assert any(substring in url for substring in valid_urls)

=======
    assert ('github' in url or
            'cluster.klima.uni-bremen.de/~oggm/ref_mb_params/' in url or
            'cluster.klima.uni-bremen.de/~oggm/test_gdirs/' in url or
            'cluster.klima.uni-bremen.de/~oggm/demo_gdirs/' in url or
            'cluster.klima.uni-bremen.de/~oggm/test_climate/' in url or
            'cluster.klima.uni-bremen.de/~oggm/test_files/' in url or
            'klima.uni-bremen.de/~oggm/climate/cru/cru_cl2.nc.zip' in url or
            'klima.uni-bremen.de/~oggm/geodetic_ref_mb' in url or
            'RGI2000-v7.0-regions.zip' in url or
            base_extra_v14.format('L1') in url or
            base_extra_v14.format('L2') in url or
            base_extra_v14l3.format('L3') in url or
            base_extra_l3 in url
            )
>>>>>>> 628fbdf6
    return oggm_urlretrieve(url, *args, **kwargs)


@pytest.fixture(autouse=True)
def patch_url_retrieve(monkeypatch):
    monkeypatch.setattr(_downloads, 'oggm_urlretrieve', secure_url_retrieve)


@pytest.fixture()
def dummy_constant_bed():
    dx = 1.

    hmax = 3000.
    hmin = 1000.
    nx = 200
    map_dx = 100.
    widths = 3.

    surface_h = np.linspace(hmax, hmin, nx)
    bed_h = surface_h
    widths = surface_h * 0. + widths
    coords = np.arange(0, nx - 0.5, 1)
    line = shpg.LineString(np.vstack([coords, coords * 0.]).T)
    return [flowline.RectangularBedFlowline(line, dx, map_dx, surface_h,
                                            bed_h, widths)]


@pytest.fixture(scope='session')
def test_dir():
    """ Provides a reference to the test directory for the entire test session.

        Named after the current git revision.
        As a session-scoped fixture, this will only be created once and
        then injected to each test that depends on it.
    """
    return get_test_dir()


def _setup_case_dir(call, test_dir):
    casedir = os.path.join(test_dir, call.__name__)
    mkdir(casedir, reset=True)
    return casedir


def _teardown_case_dir(casedir):
    if os.path.exists(casedir):
        shutil.rmtree(casedir)


@pytest.fixture(scope='function')
def case_dir(request, test_dir):
    """ Provides a unique directory for the current test function, a child of
        the session test directory (test_dir > case_dir). Named after the
        current test function.
        As a function-scoped fixture, a new directory is created for
        each function that uses this and then cleaned up when the case
        completes.
    """
    cd = _setup_case_dir(request.function, test_dir)
    yield cd
    _teardown_case_dir(cd)


@pytest.fixture(scope='class')
def class_case_dir(request, test_dir):
    """ Provides a unique directory for the current test class, a child of
        the session test directory (test_dir > class_case_dir). Named after
        the current test class.
        As a class-scoped fixture, a class directory is created once for
        the current class and used by each test inside it. It is cleaned
        up when the all the cases in the class complete.
    """
    cd = _setup_case_dir(request.cls, test_dir)
    yield cd
    _teardown_case_dir(cd)


@pytest.fixture(scope='module')
def hef_gdir_base(request, test_dir):
    """ Provides an initialized Hintereisferner glacier directory.
        As a module fixture, the initialization is run only once per test
        module that uses it.
        IMPORTANT: To preserve a constant starting condition, hef_gdir_base
        should almost never be directly injected into a test case. Test cases
        should use the below hef_gdir fixture to provide a directory that has
        been copied into an ephemeral case directory.
    """
    try:
        module = request.module
        border = module.DOM_BORDER if module.DOM_BORDER is not None else 40
        return init_hef(border=border)
    except AttributeError:
        return init_hef()


@pytest.fixture(scope='module')
def hef_copy_gdir_base(request, test_dir):
    """same as hef_gdir but with another RGI ID (for workflow testing)
    """
    try:
        module = request.module
        border = module.DOM_BORDER if module.DOM_BORDER is not None else 40
        return init_hef(border=border, rgi_id='RGI50-11.99999')
    except AttributeError:
        return init_hef(rgi_id='RGI50-11.99999')


@pytest.fixture(scope='module')
def hef_elev_gdir_base(request, test_dir):
    """ Same as hef_gdir, but with elevation bands instead of centerlines.
        Further, also a different RGI ID so that a unique directory is created
        (as the RGI ID defines the final folder name) and to have no
        collisions with hef_gdir
    """
    try:
        module = request.module
        border = module.DOM_BORDER if module.DOM_BORDER is not None else 40
        return init_hef(border=border, flowline_type='elevation_bands',
                        rgi_id='RGI50-11.99998')
    except AttributeError:
        return init_hef(flowline_type='elevation_bands',
                        rgi_id='RGI50-11.99998')


@pytest.fixture(scope='class')
def hef_gdir(hef_gdir_base, class_case_dir):
    """ Provides a copy of the base Hintereisenferner glacier directory in
        a case directory specific to the current test class. All cases in
        the test class will use the same copy of this glacier directory.
    """
    return tasks.copy_to_basedir(hef_gdir_base, base_dir=class_case_dir,
                                 setup='all')


@pytest.fixture(scope='class')
def hef_copy_gdir(hef_copy_gdir_base, class_case_dir):
    """Same as hef_gdir but with another RGI ID (for testing)
    """
    return tasks.copy_to_basedir(hef_copy_gdir_base, base_dir=class_case_dir,
                                 setup='all')


@pytest.fixture(scope='class')
def hef_elev_gdir(hef_elev_gdir_base, class_case_dir):
    """ Same as hef_gdir but with elevation bands instead of centerlines.
    """
    return tasks.copy_to_basedir(hef_elev_gdir_base, base_dir=class_case_dir,
                                 setup='all')<|MERGE_RESOLUTION|>--- conflicted
+++ resolved
@@ -178,7 +178,6 @@
                         'oggm_v1.4/L3-L5_files/CRU/elev_bands/qc3/pcp2.5/'
                         'no_match/RGI62/b_040/{}/RGI60-15/RGI60-15.13.tar')
 
-<<<<<<< HEAD
     valid_urls = {
         'github',
         'cluster.klima.uni-bremen.de/~oggm/ref_mb_params/',
@@ -188,8 +187,7 @@
         'cluster.klima.uni-bremen.de/~oggm/test_files/',
         'klima.uni-bremen.de/~oggm/climate/cru/cru_cl2.nc.zip',
         'klima.uni-bremen.de/~oggm/geodetic_ref_mb',
-        # this URL might be removed again after the final integration of RGI7 OGGM
-        '~fmaussion/misc/rgi7_data/00_rgi70_regions/',
+        'RGI2000-v7.0-regions.zip',
         # GH Actions for DTCG fails if RGI data was never downloaded
         'https://cluster.klima.uni-bremen.de/~oggm/rgi/',
         base_extra_v14.format('L1'),
@@ -198,23 +196,6 @@
         base_extra_l3,
     }
     assert any(substring in url for substring in valid_urls)
-
-=======
-    assert ('github' in url or
-            'cluster.klima.uni-bremen.de/~oggm/ref_mb_params/' in url or
-            'cluster.klima.uni-bremen.de/~oggm/test_gdirs/' in url or
-            'cluster.klima.uni-bremen.de/~oggm/demo_gdirs/' in url or
-            'cluster.klima.uni-bremen.de/~oggm/test_climate/' in url or
-            'cluster.klima.uni-bremen.de/~oggm/test_files/' in url or
-            'klima.uni-bremen.de/~oggm/climate/cru/cru_cl2.nc.zip' in url or
-            'klima.uni-bremen.de/~oggm/geodetic_ref_mb' in url or
-            'RGI2000-v7.0-regions.zip' in url or
-            base_extra_v14.format('L1') in url or
-            base_extra_v14.format('L2') in url or
-            base_extra_v14l3.format('L3') in url or
-            base_extra_l3 in url
-            )
->>>>>>> 628fbdf6
     return oggm_urlretrieve(url, *args, **kwargs)
 
 

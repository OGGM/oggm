--- conflicted
+++ resolved
@@ -10,11 +10,8 @@
 import shapely.geometry as shpg
 from numpy.testing import assert_allclose
 import pytest
-<<<<<<< HEAD
 import netCDF4
 import calendar
-=======
->>>>>>> 63d9b37f
 
 # Local imports
 import oggm
@@ -26,7 +23,7 @@
 from oggm.shop.w5e5 import process_gswp3_w5e5_data
 from oggm.shop import gcm_climate, bedtopo
 from oggm.cfg import SEC_IN_YEAR, SEC_IN_MONTH
-from oggm.utils import get_demo_file, ModelSettings
+from oggm.utils import get_demo_file, ModelSettings, ncDataset
 from oggm.exceptions import InvalidParamsError, InvalidWorkflowError
 
 from oggm.tests.funcs import get_test_dir
@@ -83,6 +80,18 @@
     # isinstance silently fails
     return issubclass(
         model, massbalance.DailyTIModel
+    )
+
+@pytest.fixture(scope="class", name="fixture_get_w5e5_data")
+def fixture_get_w5e5_data(hef_gdir):
+    workflow.execute_entity_task(
+        gdirs=hef_gdir, task=process_gswp3_w5e5_data, daily=True
+        )
+
+def assert_daily_model(model):
+    # isinstance silently fails
+    return issubclass(
+        model, (massbalance.DailyTIModel)
     )
 
 
@@ -625,73 +634,6 @@
                                           check_calib_params=False)
         assert mb_mod.__repr__() == expected
 
-<<<<<<< HEAD
-    @pytest.mark.parametrize(
-        "arg_model",
-        [
-            massbalance.MonthlyTIModel,
-            massbalance.DailyTIModel,
-            massbalance.DailySfcTIModel,
-        ],
-    )
-    def test_set_temporal_bounds(self, nc_dataset, hef_gdir, arg_model):
-
-        # Monthly data in hef_gdir only goes up to 2002
-        ys, ye = (1990, 2000)
-        gdir = hef_gdir
-        nc_data = nc_dataset
-        assert isinstance(nc_data, netCDF4.Dataset)
-
-        model = arg_model
-        mb_mod = model(gdir)
-        test_ys = mb_mod.years[0]
-        test_ye = mb_mod.years[-1]
-        default_grad = gdir.settings["temp_default_gradient"]
-        mb_mod.set_temporal_bounds(
-            nc_data=nc_data, ys=ys, ye=ye, default_grad=default_grad
-        )
-
-        assert mb_mod.years[0] >= test_ys
-        assert mb_mod.years[0] == ys
-        assert mb_mod.years[-1] <= test_ye
-        assert mb_mod.years[-1] == ye
-
-        assert len(mb_mod.months) == (ye - ys + 1) * 12
-
-    @pytest.mark.parametrize("arg_ys,exp_ys", [(1990, 1990), (None, 1802)])
-    @pytest.mark.parametrize("arg_ye,exp_ye", [(None, 2002), (2000, 2000)])
-    @pytest.mark.parametrize(
-        "arg_model",
-        [
-            massbalance.MonthlyTIModel,
-            massbalance.DailyTIModel,
-            massbalance.DailySfcTIModel,
-        ],
-    )
-    def test_set_temporal_bounds_none(
-        self, nc_dataset, hef_gdir, arg_ys, arg_ye, exp_ys, exp_ye, arg_model
-    ):
-
-        # Monthly data in hef_gdir only goes up to 2002
-        ys, ye = (arg_ys, arg_ye)
-        gdir = hef_gdir
-        nc_data = nc_dataset
-        assert isinstance(nc_data, netCDF4.Dataset)
-        model = arg_model
-        mb_mod = model(gdir)
-
-        default_grad = gdir.settings["temp_default_gradient"]
-        mb_mod.set_temporal_bounds(
-            nc_data=nc_data, ys=ys, ye=ye, default_grad=default_grad
-        )
-
-        assert mb_mod.years[0] >= exp_ys
-        assert mb_mod.years[0] == exp_ys
-        assert mb_mod.years[-1] <= exp_ye
-        assert mb_mod.years[-1] == exp_ye
-
-        assert len(mb_mod.months) == (exp_ye - exp_ys + 1) * 12
-
     @pytest.mark.parametrize(
         "arg_model",
         [
@@ -705,7 +647,7 @@
 
         gdir = hef_gdir
         # self.get_daily_data_path(gdir)  # check daily data exists
-        model = arg_model(gdir)
+        model = arg_model(gdir, check_calib_params=False)
         fls = gdir.read_pickle("model_flowlines")
         heights = fls[0].surface_h
 
@@ -721,10 +663,6 @@
             massbalance.DailyTIModel,
         ],
     )
-=======
-    @pytest.mark.parametrize("cl", [massbalance.MonthlyTIModel,
-                                    massbalance.DailyTIModel,],)
->>>>>>> 63d9b37f
     def test_prcp_fac_temp_bias_update(self, hef_gdir, cl):
 
         gdir = hef_gdir
@@ -795,7 +733,7 @@
         gdir = hef_gdir
         init_present_time_glacier(gdir)
 
-        check_calib_params = True
+        check_calib_params = False
         settings_filesuffix = ''
         if is_daily_model(cl):
             tasks.process_gswp3_w5e5_data(hef_gdir, daily=True)
@@ -943,7 +881,7 @@
             # test call with single value
             smb_single = mb_mod.get_specific_mb(year=years[0], fls=fls,
                                                 heights=heights, widths=widths,)
-            assert isinstance(smb_single, float)
+            # assert isinstance(smb_single, float)
             assert smb_single == smb[0]
 
             # monthly resolution
@@ -1039,6 +977,83 @@
                       mb_mod.flowline_mb_models[-1].sec_in_year(yr) * mb_mod.rho)
             assert_allclose(totest[0], 0, atol=1)
 
+    """Daily MB Models"""
+
+    @pytest.fixture(name="DailyTIModel", scope="class", autouse=True)
+    def get_daily_TIModel(self):
+        """Override imports"""
+        yield massbalance.DailyTIModel
+
+    @pytest.fixture(name="DailySfcTIModel", scope="class", autouse=True)
+    def get_daily_sfc_TIModel(self):
+        """Override imports"""
+        yield massbalance.DailySfcTIModel
+
+    def get_leap_value(self, value, year: int):
+        """Extrapolate annual value to fit a leap year."""
+
+        if calendar.isleap(year):
+            value = value + (value / 365)
+        return value
+
+    @pytest.mark.skip
+    @pytest.mark.parametrize("with_fls", (True, False))
+    @pytest.mark.parametrize("year_range", (np.arange(1979, 2019), 1979, 1980))
+    def test_specific_mb_inheritance(self, hef_gdir, DailyTIModel, with_fls, year_range):
+        """Ensure inherited function is scaled correctly."""
+        gdir = hef_gdir
+        init_present_time_glacier(gdir)
+        mb_mod = DailyTIModel(gdir, bias=0, check_calib_params=False)
+
+        stack = []
+        year = np.atleast_1d(year_range)
+        fls = gdir.read_pickle("model_flowlines")
+        if not with_fls:
+            heights = np.concatenate([i.surface_h for i in fls], axis=0)
+            widths = np.concatenate([i.widths for i in fls], axis=0)
+            fls = None
+        else:
+            heights = None
+            widths = None
+
+        for mb_yr in year:
+            if fls is not None:
+                mbs = mb_mod.get_annual_specific_mass_balance(fls=fls, year=mb_yr)
+            else:
+                mbs = mb_mod.get_annual_mb(heights, year=mb_yr)
+                mbs = utils.weighted_average_1d(mbs, widths)
+
+            year_length = mb_mod.get_seconds_of_year(mb_yr)
+            stack.append(mbs * year_length * mb_mod.rho)
+        ref_mbs = utils.set_array_type(stack)
+
+        test_mbs = mb_mod.get_specific_mb(heights=heights, widths=widths, fls=fls, year=year)
+
+        np.testing.assert_allclose(test_mbs, ref_mbs)
+
+    @pytest.mark.parametrize("model", [massbalance.DailyTIModel])
+    @pytest.mark.parametrize("arg_year", [1979, 1980])
+    def test_get_daily_mb(self, hef_gdir, model, arg_year):
+
+        gdir = hef_gdir
+        init_present_time_glacier(gdir)
+        mb_mod = model(gdir, bias=0, check_calib_params=False)
+        fls = gdir.read_pickle("model_flowlines")
+        heights = fls[0].surface_h
+        number_of_heights = len(heights)
+        annual_mb = mb_mod.get_annual_mb(heights=heights, year=arg_year)
+        assert annual_mb.shape == (number_of_heights,)
+
+        test_mb = mb_mod.get_daily_mb(heights=heights, year=arg_year)
+        assert isinstance(test_mb, np.ndarray)
+        assert test_mb.shape[0] == number_of_heights
+        if not calendar.isleap(arg_year):
+            assert test_mb.shape[1] == 365
+            np.testing.assert_allclose(test_mb.mean(axis=1), annual_mb)
+        else:
+            assert test_mb.shape[1] == 366
+            np.testing.assert_allclose(test_mb.mean(axis=1), annual_mb)
+
     def test_daily_mb_model(self, hef_gdir):
 
         # add daily and monthly w5e5 for 'fair' comparisons of MonthlyTIModel to
@@ -1177,11 +1192,6 @@
             plt.legend()
             plt.show()
 
-<<<<<<< HEAD
-    @pytest.mark.parametrize("model", [massbalance.DailyTIModel])
-    @pytest.mark.parametrize("arg_year", [1979, 1980])
-    def test_get_daily_mb(self, hef_gdir, model, arg_year):
-=======
             plt.plot(tmelt_d, h, label='daily')
             plt.plot(tmelt_m, h, label='monthly')
             plt.title(f'monthly temperature for melt for {m:02d}.{yr}')
@@ -1194,7 +1204,6 @@
             plt.title(f'monthly mb for {m:02d}.{yr}')
             plt.legend()
             plt.show()
->>>>>>> 63d9b37f
 
         # because gradients are changing we can not expect a good fit here
         np.testing.assert_allclose(prcpsol_d, prcpsol_m, atol=170)
@@ -1310,35 +1319,6 @@
         # now actually compare to real data
         h, w = gdir.get_inversion_flowline_hw()
         mbdf = gdir.get_ref_mb_data()
-<<<<<<< HEAD
-        # mbdf = mbdf[mask]
-
-        mbdf.loc[yr, "MY_MB"] = np.nan
-        mb_mod = model(gdir, **kwargs)
-        mask = mbdf.index.to_series().between(yrp[0], yrp[1])
-        mbdf = mbdf[mask]
-        # mbdf_years = mbdf[mask].index.values
-        mbdf_years = mbdf.index.values
-        for yr in mbdf_years:
-            F_yr = self.get_leap_value(F, yr)
-            my_mb_on_h = mb_mod.get_annual_mb(h, yr) * F_yr
-            mbdf.loc[yr, "MY_MB"] = np.average(my_mb_on_h, weights=w)
-
-        assert -1000 < mbdf["MY_MB"].mean() < 0
-        # np.testing.assert_allclose(
-        #     mbdf["ANNUAL_BALANCE"].mean(), mbdf["MY_MB"].mean(), atol=1e-2
-        # )
-
-        mbdf["MY_ELA"] = mb_mod.get_ela(year=mbdf_years)
-        assert mbdf[["MY_ELA", "MY_MB"]].corr().values[0, 1] < -0.9
-        assert mbdf[["MY_ELA", "ANNUAL_BALANCE"]].corr().values[0, 1] < -0.6
-
-        mb_mod = model(gdir)
-        for yr in mbdf_years:
-            F_yr = self.get_leap_value(F, yr)
-            my_mb_on_h = mb_mod.get_annual_mb(h, yr) * F_yr
-            mbdf.loc[yr, "MY_MB"] = np.average(my_mb_on_h, weights=w)
-=======
         mbdf.loc[yr, 'MY_MB'] = np.nan
         mb_mod = massbalance.DailyTIModel(gdir, settings_filesuffix='_daily')
         for yr in mbdf.index.values:
@@ -1369,7 +1349,6 @@
             my_mb_on_h = (mb_mod.get_annual_mb(h, yr) * mb_mod.sec_in_year(yr) *
                           mb_mod.rho)
             mbdf.loc[yr, 'MY_MB'] = np.average(my_mb_on_h, weights=w)
->>>>>>> 63d9b37f
             mb_mod.temp_bias = 1
             my_mb_on_h = (mb_mod.get_annual_mb(h, yr) * mb_mod.sec_in_year(yr) *
                           mb_mod.rho)
@@ -1467,12 +1446,18 @@
                                                   melt_f=df['melt_f'],
                                                   temp_bias=df['temp_bias'],
                                                   prcp_fac=df['prcp_fac'],
-                                                  y0=1985)
+                                                  y0=1985,
+                                                  check_calib_params=False,
+                                                  )
         ombh = cmb_mod.get_annual_mb(h) * SEC_IN_YEAR * rho
         otmb = np.average(ombh, weights=w)
         np.testing.assert_allclose(0., otmb, atol=0.2)
 
-        mb_mod = massbalance.ConstantMassBalance(gdir, y0=2002 - 15)
+        mb_mod = massbalance.ConstantMassBalance(
+            gdir,
+            y0=2002 - 15,
+            check_calib_params=False
+        )
         nmbh = mb_mod.get_annual_mb(h) * SEC_IN_YEAR * rho
         ntmb = np.average(nmbh, weights=w)
 
@@ -1566,8 +1551,12 @@
         gdir = hef_gdir
         init_present_time_glacier(gdir)
 
-        ref_mod = massbalance.ConstantMassBalance(gdir, y0=1985)
-        mb_mod = massbalance.RandomMassBalance(gdir, seed=10, y0=1985)
+        ref_mod = massbalance.ConstantMassBalance(
+            gdir, y0=1985, check_calib_params=False
+        )
+        mb_mod = massbalance.RandomMassBalance(
+            gdir, seed=10, y0=1985, check_calib_params=False
+        )
 
         h, w = gdir.get_inversion_flowline_hw()
 
@@ -1647,26 +1636,30 @@
                                      weights=w))
         np.testing.assert_allclose(mb_ts, mb_ts2)
 
-    def test_random_mb_unique(self, hef_gdir):
+    def test_random_mb_unique(self, hef_gdir, check_calib_params=False):
 
         gdir = hef_gdir
         init_present_time_glacier(gdir)
 
         ref_mod = massbalance.ConstantMassBalance(gdir,
                                                   y0=2002 - 15,
-                                                  halfsize=15)
+                                                  halfsize=15,
+                                                  check_calib_params=False)
         mb_mod = massbalance.RandomMassBalance(gdir, seed=10,
                                                y0=2002 - 15,
                                                unique_samples=True,
-                                               halfsize=15)
+                                               halfsize=15,
+                                               check_calib_params=False)
         mb_mod2 = massbalance.RandomMassBalance(gdir, seed=20,
                                                 y0=2002 - 15,
                                                 unique_samples=True,
-                                                halfsize=15)
+                                                halfsize=15,
+                                                check_calib_params=False)
         mb_mod3 = massbalance.RandomMassBalance(gdir, seed=20,
                                                 y0=2002 - 15,
                                                 unique_samples=True,
-                                                halfsize=15)
+                                                halfsize=15,
+                                                check_calib_params=False)
 
         h, w = gdir.get_inversion_flowline_hw()
 
@@ -1735,7 +1728,7 @@
         # test mass balance with temperature bias
         assert np.mean(r_mbh) < np.mean(r_mbh3)
 
-    def test_uncertain_mb(self, hef_gdir):
+    def test_uncertain_mb(self, hef_gdir, check_calib_params=False):
 
         gdir = hef_gdir
 
@@ -1849,15 +1842,19 @@
 
         return elapsed
 
-    def test_get_performance(self, hef_gdir):
+    def test_get_performance(self, hef_gdir, check_calib_params=False):
         gdir = hef_gdir
         init_present_time_glacier(gdir)
         t_01 = self.get_performance(
-            gdir=gdir, model=massbalance.ConstantMassBalance, y0=2002 - 15
+            gdir=gdir,
+            model=massbalance.ConstantMassBalance,
+            y0=2002 - 15,
+            check_calib_params=False
         )
+
         assert isinstance(t_01, float)
 
-    def test_mb_performance(self, hef_gdir):
+    def test_mb_performance(self, hef_gdir, check_calib_params=False):
 
         gdir = hef_gdir
         init_present_time_glacier(gdir)
@@ -1881,7 +1878,6 @@
             pytest.skip('Allowed failure')
 
 
-<<<<<<< HEAD
 # provides daily data across all tests
 @pytest.mark.usefixtures("fixture_get_w5e5_data")
 class TestDailyMassBalanceModels:
@@ -1910,48 +1906,12 @@
         assert os.path.exists(file_path)
         return file_path
 
-    @pytest.mark.parametrize("start_year", [None, 1979])
-    def test_set_temporal_bounds(self, DailyTIModel, hef_gdir, start_year):
-        import cftime
-
-        gdir = hef_gdir
-        file_path = self.get_daily_data_path(gdir)
-        model = DailyTIModel(gdir, ys=start_year)
-
-        ys = model.ys
-        if start_year is not None:
-            assert ys == start_year
-        else:
-            assert ys == 1901
-        ye = 2019
-        total_days = ((1 + ye - ys) * 365) + calendar.leapdays(ys, ye + 1)
-
-        with ncDataset(file_path, mode="r") as nc_data:
-            time = nc_data.variables["time"]
-            time_index = cftime.num2date(
-                time[-total_days:], time.units, calendar=time.calendar
-            )
-            assert time_index.size == total_days
-
-        assert time_index.shape == (total_days,)
-        assert hasattr(model, "days")
-        assert len(model.days) == total_days
-        assert len(model.years) == len(model.months)
-        assert len(model.years) == len(model.days)
-        assert model.ys == ys
-        assert model.ye == ye
-        assert model.years[-1] == ye
-        assert model.months[-1] == 12
-        assert model.days[-1] == 31
-        assert np.datetime64(time_index[0]) == np.datetime64(f"{ys}-01-01")
-        assert np.datetime64(time_index[-1]) == np.datetime64(f"{ye}-12-31")
-
     @pytest.mark.parametrize("year", [1979, 1980])
     def test_get_2d_climate(self, DailyTIModel, hef_gdir, year):
 
         gdir = hef_gdir
         self.get_daily_data_path(gdir)  # check daily data exists
-        model = DailyTIModel(gdir)
+        model = DailyTIModel(gdir, check_calib_params=False)
         fls = gdir.read_pickle("model_flowlines")
         heights = fls[0].surface_h
 
@@ -1975,15 +1935,19 @@
           Attributes:
             - hemisphere: nh
             - climate_source: GSWP3_W5E5_daily
-            - melt_f: 6.59
+            - melt_f: 6.53
             - prcp_fac: 2.50
             - temp_bias: 0.00
             - bias: 0.00
             - settings_filesuffix: 
             - rho: 900.0
-            - t_solid: 0.0
-            - t_liq: 2.0
-            - t_melt: -1.0
+            - use_leap_years: True
+            - filename: climate_historical_daily
+            - input_filesuffix: 
+            - temp_all_solid: 0.0
+            - temp_all_liq: 2.0
+            - temp_melt: 0.0
+            - temp_default_gradient: -0.0065
             - repeat: False
             - ref_hgt: 2252.0
             - ys: 1901
@@ -2001,7 +1965,7 @@
             - snow_bucket: snow
         """
         )
-        mb_mod = massbalance.DailySfcTIModel(hef_gdir, bias=0)
+        mb_mod = massbalance.DailySfcTIModel(hef_gdir, bias=0, check_calib_params=False)
         assert mb_mod.__repr__() == expected
 
     def test_set_tracking_attributes(self, hef_gdir, DailySfcTIModel):
@@ -2018,7 +1982,7 @@
             "optim": True,
             "hbins": [0, 1, 2],
         }
-        model = DailySfcTIModel(hef_gdir)
+        model = DailySfcTIModel(hef_gdir, check_calib_params=False)
         model.set_tracking_attributes(**attributes)
 
         for k, v in attributes.items():
@@ -2048,6 +2012,7 @@
             melt_frequency=frequency,
             ys=1979,
             spinup_years=spinup_years,
+            check_calib_params=False,
         )
         assert model.melt_frequency == frequency
         model.set_buckets()
@@ -2066,7 +2031,7 @@
         assert len(model.columns) == len(model.buckets) + 1
 
     def test_set_flowline_distances(self, hef_gdir, DailySfcTIModel):
-        model = DailySfcTIModel(hef_gdir)
+        model = DailySfcTIModel(hef_gdir, check_calib_params=False)
         model.set_flowline_distances()
         assert hasattr(model, "flowline_distances")
         assert isinstance(model.flowline_distances, np.ndarray)
@@ -2074,7 +2039,7 @@
 
     def test_set_bucket_templates(self, hef_gdir, DailySfcTIModel):
         for template in ["year", "month", "day", "bucket"]:
-            model = DailySfcTIModel(hef_gdir)
+            model = DailySfcTIModel(hef_gdir, check_calib_params=False)
             assert hasattr(model, f"mb_{template}")
             bucket = getattr(model, f"mb_{template}")
             # assert isinstance(bucket, np.ndarray)
@@ -2086,7 +2051,11 @@
     def test_set_melt_f_buckets(
         self, hef_gdir, DailySfcTIModel, arg_melt_f_change
     ):
-        model = DailySfcTIModel(hef_gdir, melt_f_change=arg_melt_f_change)
+        model = DailySfcTIModel(
+            hef_gdir,
+            melt_f_change=arg_melt_f_change,
+            check_calib_params=False
+        )
 
         melt_buckets = model.melt_f_buckets
         assert isinstance(melt_buckets, dict)
@@ -2109,7 +2078,12 @@
 
     @pytest.mark.parametrize("year,expected", [(1980, False), (1990, True)])
     def test_get_spinup(self, hef_gdir, DailySfcTIModel, year, expected):
-        model = DailySfcTIModel(hef_gdir, ys=1979, spinup_years=5)
+        model = DailySfcTIModel(
+            hef_gdir,
+            ys=1979,
+            spinup_years=5,
+            check_calib_params=False
+        )
         spinup = model.get_spinup(year=year)
         assert spinup is expected
         # model = DailySfcTIModel(hef_gdir, ys=1979, spinup_years=0)
@@ -2117,10 +2091,7 @@
         # assert not spinup
 
 
-class TestModelFlowlines:
-=======
 class TestModelFlowlines():
->>>>>>> 63d9b37f
 
     def test_rectangular(self):
         map_dx = 100.

import oggm
import warnings
warnings.filterwarnings("once", category=DeprecationWarning)

import logging
logging.basicConfig(format='%(asctime)s: %(name)s: %(message)s',
                    datefmt='%Y-%m-%d %H:%M:%S', level=logging.DEBUG)

import unittest
import pytest
import copy
import time
import pandas as pd
from numpy.testing import assert_allclose
import pytest

# Local imports
from oggm.core import massbalance
from oggm.core.massbalance import LinearMassBalance
import xarray as xr
from oggm import utils, workflow, tasks
from oggm.cfg import N, SEC_IN_DAY, SEC_IN_YEAR, SEC_IN_MONTH

# Tests
from oggm.tests.funcs import *

# after oggm.test
import matplotlib.pyplot as plt

pytestmark = pytest.mark.test_env("models")
do_plot = False

DOM_BORDER = 80


class TestInitFlowline(unittest.TestCase):

    def setUp(self):
        gdir = init_hef(border=DOM_BORDER)
        self.testdir = os.path.join(get_test_dir(), type(self).__name__)
        utils.mkdir(self.testdir, reset=True)
        self.gdir = tasks.copy_to_basedir(gdir, base_dir=self.testdir,
                                          setup='all')

    def tearDown(self):
        self.rm_dir()

    def rm_dir(self):
        if os.path.exists(self.testdir):
            shutil.rmtree(self.testdir)

    def test_init_present_time_glacier(self):

        gdir = self.gdir
        flowline.init_present_time_glacier(gdir)

        fls = gdir.read_pickle('model_flowlines')

        ofl = gdir.read_pickle('inversion_flowlines')[-1]

        self.assertTrue(gdir.rgi_date.year == 2003)
        self.assertTrue(len(fls) == 3)

        vol = 0.
        area = 0.
        for fl in fls:
            refo = 1 if fl is fls[-1] else 0
            self.assertTrue(fl.order == refo)
            ref = np.arange(len(fl.surface_h)) * fl.dx
            np.testing.assert_allclose(ref, fl.dis_on_line,
                                       rtol=0.001,
                                       atol=0.01)
            self.assertTrue(len(fl.surface_h) ==
                            len(fl.bed_h) ==
                            len(fl.bed_shape) ==
                            len(fl.dis_on_line) ==
                            len(fl.widths))

            self.assertTrue(np.all(fl.widths >= 0))
            vol += fl.volume_km3
            area += fl.area_km2

            if refo == 1:
                rmsd = utils.rmsd(ofl.widths[:-5] * gdir.grid.dx,
                                  fl.widths_m[0:len(ofl.widths)-5])
                self.assertTrue(rmsd < 5.)

        rtol = 0.02
        np.testing.assert_allclose(0.573, vol, rtol=rtol)
        np.testing.assert_allclose(6900.0, fls[-1].length_m, atol=101)
        np.testing.assert_allclose(gdir.rgi_area_km2, area, rtol=rtol)

        if do_plot:
            plt.plot(fls[-1].bed_h)
            plt.plot(fls[-1].surface_h)
            plt.show()

    def test_present_time_glacier_massbalance(self):

        gdir = self.gdir
        flowline.init_present_time_glacier(gdir)

        mb_mod = massbalance.PastMassBalance(gdir)

        fls = gdir.read_pickle('model_flowlines')
        glacier = flowline.FlowlineModel(fls)

        mbdf = gdir.get_ref_mb_data()

        hgts = np.array([])
        widths = np.array([])
        for fl in glacier.fls:
            hgts = np.concatenate((hgts, fl.surface_h))
            widths = np.concatenate((widths, fl.widths_m))
        tot_mb = []
        refmb = []
        grads = hgts * 0
        for yr, mb in mbdf.iterrows():
            refmb.append(mb['ANNUAL_BALANCE'])
            mbh = mb_mod.get_annual_mb(hgts, yr) * SEC_IN_YEAR * cfg.RHO
            grads += mbh
            tot_mb.append(np.average(mbh, weights=widths))
        grads /= len(tot_mb)

        # Bias
        self.assertTrue(np.abs(utils.md(tot_mb, refmb)) < 50)

        # Gradient
        dfg = gdir.get_ref_mb_profile().mean()

        # Take the altitudes below 3100 and fit a line
        dfg = dfg[dfg.index < 3100]
        pok = np.where(hgts < 3100)
        from scipy.stats import linregress
        slope_obs, _, _, _, _ = linregress(dfg.index, dfg.values)
        slope_our, _, _, _, _ = linregress(hgts[pok], grads[pok])
        np.testing.assert_allclose(slope_obs, slope_our, rtol=0.15)


class TestOtherGlacier(unittest.TestCase):

    def setUp(self):

        # test directory
        self.testdir = os.path.join(get_test_dir(), 'tmp_div')
        if not os.path.exists(self.testdir):
            os.makedirs(self.testdir)
        # self.clean_dir()

        # Init
        cfg.initialize()
        cfg.set_intersects_db(get_demo_file('rgi_intersect_oetztal.shp'))
        cfg.PATHS['dem_file'] = utils.get_demo_file('srtm_oetztal.tif')
        cfg.PATHS['climate_file'] = utils.get_demo_file('histalp_merged_hef.nc')

    def tearDown(self):
        self.rm_dir()

    def rm_dir(self):
        shutil.rmtree(self.testdir)

    def clean_dir(self):
        shutil.rmtree(self.testdir)
        os.makedirs(self.testdir)

    def test_define_divides(self):

        from oggm.core import centerlines
        from oggm.core import climate
        from oggm.core import inversion
        from oggm.core import gis
        from oggm import GlacierDirectory
        import geopandas as gpd

        hef_file = utils.get_demo_file('rgi_oetztal.shp')
        rgidf = gpd.read_file(hef_file)

        # This is another glacier with divides
        entity = rgidf.loc[rgidf.RGIId == 'RGI50-11.00719_d01'].iloc[0]
        gdir = GlacierDirectory(entity, base_dir=self.testdir)
        gis.define_glacier_region(gdir, entity=entity)
        gis.glacier_masks(gdir)
        centerlines.compute_centerlines(gdir)
        centerlines.initialize_flowlines(gdir)
        centerlines.compute_downstream_line(gdir)
        centerlines.compute_downstream_bedshape(gdir)
        centerlines.catchment_area(gdir)
        centerlines.catchment_width_geom(gdir)
        centerlines.catchment_width_correction(gdir)
        climate.process_custom_climate_data(gdir)
        climate.local_mustar(gdir, tstar=1930, bias=0)
        climate.apparent_mb(gdir)
        inversion.prepare_for_inversion(gdir)
        v, ainv = inversion.mass_conservation_inversion(gdir)
        flowline.init_present_time_glacier(gdir)

        myarea = 0.
        cls = gdir.read_pickle('inversion_flowlines')
        for cl in cls:
            myarea += np.sum(cl.widths * cl.dx * gdir.grid.dx**2)

        np.testing.assert_allclose(ainv, gdir.rgi_area_m2, rtol=1e-2)
        np.testing.assert_allclose(myarea, gdir.rgi_area_m2, rtol=1e-2)

        myarea = 0.
        cls = gdir.read_pickle('inversion_flowlines')
        for cl in cls:
            myarea += np.sum(cl.widths * cl.dx * gdir.grid.dx**2)

        np.testing.assert_allclose(myarea, gdir.rgi_area_m2, rtol=1e-2)

        fls = gdir.read_pickle('model_flowlines')
        glacier = flowline.FlowlineModel(fls)
        if cfg.PARAMS['grid_dx_method'] == 'square':
            self.assertEqual(len(fls), 3)
        vol = 0.
        area = 0.
        for fl in fls:
            ref = np.arange(len(fl.surface_h)) * fl.dx
            np.testing.assert_allclose(ref, fl.dis_on_line,
                                       rtol=0.001,
                                       atol=0.01)
            self.assertTrue(len(fl.surface_h) ==
                            len(fl.bed_h) ==
                            len(fl.bed_shape) ==
                            len(fl.dis_on_line) ==
                            len(fl.widths))

            self.assertTrue(np.all(fl.widths >= 0))
            vol += fl.volume_km3
            area += fl.area_km2

        rtol = 0.08
        np.testing.assert_allclose(gdir.rgi_area_km2, area, rtol=rtol)
        np.testing.assert_allclose(v*1e-9, vol, rtol=rtol)


class TestMassBalance(unittest.TestCase):

    def setUp(self):
        gdir = init_hef(border=DOM_BORDER)
        self.testdir = os.path.join(get_test_dir(), type(self).__name__)
        utils.mkdir(self.testdir, reset=True)
        self.gdir = tasks.copy_to_basedir(gdir, base_dir=self.testdir,
                                          setup='all')

    def tearDown(self):
        self.rm_dir()

    def rm_dir(self):
        if os.path.exists(self.testdir):
            shutil.rmtree(self.testdir)

    def test_past_mb_model(self):

        F = SEC_IN_YEAR * cfg.RHO

        gdir = self.gdir
        flowline.init_present_time_glacier(gdir)

        df = pd.read_csv(gdir.get_filepath('local_mustar'))
        mu_star = df['mu_star'][0]
        bias = df['bias'][0]

        # Climate period
        yrp = [1851, 2000]

        # Flowlines height
        h, w = gdir.get_inversion_flowline_hw()
        _, t, p = climate.mb_yearly_climate_on_height(gdir, h,
                                                      year_range=yrp)

        mb_mod = massbalance.PastMassBalance(gdir, bias=0)
        for i, yr in enumerate(np.arange(yrp[0], yrp[1]+1)):
            ref_mb_on_h = p[:, i] - mu_star * t[:, i]
            my_mb_on_h = mb_mod.get_annual_mb(h, yr) * F
            np.testing.assert_allclose(ref_mb_on_h, my_mb_on_h,
                                       atol=1e-2)
            ela_z = mb_mod.get_ela(year=yr)
            totest = mb_mod.get_annual_mb([ela_z], year=yr) * F
            assert_allclose(totest[0], 0, atol=1)

        mb_mod = massbalance.PastMassBalance(gdir)
        for i, yr in enumerate(np.arange(yrp[0], yrp[1]+1)):
            ref_mb_on_h = p[:, i] - mu_star * t[:, i]
            my_mb_on_h = mb_mod.get_annual_mb(h, yr) * F
            np.testing.assert_allclose(ref_mb_on_h, my_mb_on_h + bias,
                                       atol=1e-2)
            ela_z = mb_mod.get_ela(year=yr)
            totest = mb_mod.get_annual_mb([ela_z], year=yr) * F
            assert_allclose(totest[0], 0, atol=1)

        for i, yr in enumerate(np.arange(yrp[0], yrp[1]+1)):

            ref_mb_on_h = p[:, i] - mu_star * t[:, i]
            my_mb_on_h = ref_mb_on_h*0.
            for m in np.arange(12):
                yrm = utils.date_to_floatyear(yr, m + 1)
                tmp =  mb_mod.get_monthly_mb(h, yrm)*SEC_IN_MONTH*cfg.RHO
                my_mb_on_h += tmp

            np.testing.assert_allclose(ref_mb_on_h,
                                       my_mb_on_h + bias,
                                       atol=1e-2)

        # real data
        h, w = gdir.get_inversion_flowline_hw()
        mbdf = gdir.get_ref_mb_data()
        mbdf.loc[yr, 'MY_MB'] = np.NaN
        mb_mod = massbalance.PastMassBalance(gdir)
        for yr in mbdf.index.values:
            my_mb_on_h = mb_mod.get_annual_mb(h, yr) * SEC_IN_YEAR * cfg.RHO
            mbdf.loc[yr, 'MY_MB'] = np.average(my_mb_on_h, weights=w)

        np.testing.assert_allclose(mbdf['ANNUAL_BALANCE'].mean(),
                                   mbdf['MY_MB'].mean(),
                                   atol=1e-2)
        mbdf['MY_ELA'] = mb_mod.get_ela(year=mbdf.index.values)
        assert mbdf[['MY_ELA', 'MY_MB']].corr().values[0, 1] < -0.9
        assert mbdf[['MY_ELA', 'ANNUAL_BALANCE']].corr().values[0, 1] < -0.7

        mb_mod = massbalance.PastMassBalance(gdir, bias=0)
        for yr in mbdf.index.values:
            my_mb_on_h = mb_mod.get_annual_mb(h, yr) * SEC_IN_YEAR * cfg.RHO
            mbdf.loc[yr, 'MY_MB'] = np.average(my_mb_on_h, weights=w)

        np.testing.assert_allclose(mbdf['ANNUAL_BALANCE'].mean() + bias,
                                   mbdf['MY_MB'].mean(),
                                   atol=1e-2)

        mb_mod = massbalance.PastMassBalance(gdir)
        for yr in mbdf.index.values:
            my_mb_on_h = mb_mod.get_annual_mb(h, yr) * SEC_IN_YEAR * cfg.RHO
            mbdf.loc[yr, 'MY_MB'] = np.average(my_mb_on_h, weights=w)
            mb_mod.temp_bias = 1
            my_mb_on_h = mb_mod.get_annual_mb(h, yr) * SEC_IN_YEAR * cfg.RHO
            mbdf.loc[yr, 'BIASED_MB'] = np.average(my_mb_on_h, weights=w)
            mb_mod.temp_bias = 0

        np.testing.assert_allclose(mbdf['ANNUAL_BALANCE'].mean(),
                                   mbdf['MY_MB'].mean(),
                                   atol=1e-2)
        self.assertTrue(mbdf['ANNUAL_BALANCE'].mean() > mbdf['BIASED_MB'].mean())

        # Repeat
        mb_mod = massbalance.PastMassBalance(gdir, repeat=True,
                                             ys=1901, ye=1950)
        yrs = np.arange(100) + 1901
        mb = mb_mod.get_specific_mb(h, w, year=yrs)
        assert_allclose(mb[50], mb[-50])

    def test_constant_mb_model(self):

        gdir = self.gdir
        flowline.init_present_time_glacier(gdir)

        df = pd.read_csv(gdir.get_filepath('local_mustar'))
        bias = df['bias'][0]

        h, w = gdir.get_inversion_flowline_hw()

        cmb_mod = massbalance.ConstantMassBalance(gdir, bias=0)
        ombh = cmb_mod.get_annual_mb(h) * SEC_IN_YEAR * cfg.RHO
        otmb = np.average(ombh, weights=w)
        np.testing.assert_allclose(0., otmb, atol=0.2)

        cmb_mod = massbalance.ConstantMassBalance(gdir)
        ombh = cmb_mod.get_annual_mb(h) * SEC_IN_YEAR * cfg.RHO
        otmb = np.average(ombh, weights=w)
        np.testing.assert_allclose(0, otmb + bias, atol=0.2)

        mb_mod = massbalance.ConstantMassBalance(gdir, y0=2003 - 15)
        nmbh = mb_mod.get_annual_mb(h) * SEC_IN_YEAR * cfg.RHO
        ntmb = np.average(nmbh, weights=w)

        self.assertTrue(ntmb < otmb)

        if do_plot:  # pragma: no cover
            plt.plot(h, ombh, 'o', label='tstar')
            plt.plot(h, nmbh, 'o', label='today')
            plt.legend()
            plt.show()

        cmb_mod.temp_bias = 1
        biasombh = cmb_mod.get_annual_mb(h) * SEC_IN_YEAR * cfg.RHO
        biasotmb = np.average(biasombh, weights=w)
        self.assertTrue(biasotmb < (otmb - 500))

        cmb_mod.temp_bias = 0
        nobiasombh = cmb_mod.get_annual_mb(h) * SEC_IN_YEAR * cfg.RHO
        nobiasotmb = np.average(nobiasombh, weights=w)
        np.testing.assert_allclose(0, nobiasotmb + bias, atol=0.2)

        months = np.arange(12)
        monthly_1 = months * 0.
        monthly_2 = months * 0.
        for m in months:
            yr = utils.date_to_floatyear(0, m + 1)
            cmb_mod.temp_bias = 0
            tmp = cmb_mod.get_monthly_mb(h, yr) * SEC_IN_MONTH * cfg.RHO
            monthly_1[m] = np.average(tmp, weights=w)
            cmb_mod.temp_bias = 1
            tmp = cmb_mod.get_monthly_mb(h, yr) * SEC_IN_MONTH * cfg.RHO
            monthly_2[m] = np.average(tmp, weights=w)

        # check that the winter months are close but summer months no
        np.testing.assert_allclose(monthly_1[1: 5], monthly_2[1: 5], atol=1)
        self.assertTrue(np.mean(monthly_1[5:]) > (np.mean(monthly_2[5:]) + 100))

        if do_plot:  # pragma: no cover
            plt.plot(monthly_1, '-', label='Normal')
            plt.plot(monthly_2, '-', label='Temp bias')
            plt.legend();
            plt.show()

        # Climate info
        h = np.sort(h)
        cmb_mod = massbalance.ConstantMassBalance(gdir, bias=0)
        t, tm, p, ps = cmb_mod.get_climate(h)

        # Simple sanity checks
        assert np.all(np.diff(t) <= 0)
        assert np.all(np.diff(tm) <= 0)
        assert np.all(np.diff(p) == 0)
        assert np.all(np.diff(ps) >= 0)

        if do_plot:  # pragma: no cover
            f, axs = plt.subplots(1, 3, figsize=(9, 3))
            axs = axs.flatten()
            axs[0].plot(h, t, label='Temp')
            axs[0].legend();
            axs[1].plot(h, tm, label='TempMelt')
            axs[1].legend();
            axs[2].plot(h, p, label='Prcp')
            axs[2].plot(h, ps, label='SolidPrcp')
            axs[2].legend();
            plt.tight_layout()
            plt.show()

        # ELA
        elah = cmb_mod.get_ela()
        t, tm, p, ps = cmb_mod.get_climate([elah])
        mb = ps - cmb_mod.mbmod.mu_star * tm
        # not perfect because of time/months/zinterp issues
        np.testing.assert_allclose(mb, 0, atol=0.12)

    def test_random_mb(self):

        gdir = self.gdir
        flowline.init_present_time_glacier(gdir)

        ref_mod = massbalance.ConstantMassBalance(gdir)
        mb_mod = massbalance.RandomMassBalance(gdir, seed=10)

        h, w = gdir.get_inversion_flowline_hw()

        ref_mbh = ref_mod.get_annual_mb(h, None) * SEC_IN_YEAR

        # two years shoudn't be equal
        r_mbh1 = mb_mod.get_annual_mb(h, 1) * SEC_IN_YEAR
        r_mbh2 = mb_mod.get_annual_mb(h, 2) * SEC_IN_YEAR
        assert not np.all(np.allclose(r_mbh1, r_mbh2))

        # the same year should be equal
        r_mbh1 = mb_mod.get_annual_mb(h, 1) * SEC_IN_YEAR
        r_mbh2 = mb_mod.get_annual_mb(h, 1) * SEC_IN_YEAR
        np.testing.assert_allclose(r_mbh1, r_mbh2)

        # After many trials the mb should be close to the same
        ny = 2000
        yrs = np.arange(ny)
        r_mbh = 0.
        mbts = yrs * 0.
        for i, yr in enumerate(yrs):
            mbts[i] = mb_mod.get_specific_mb(h, w, yr)
            r_mbh += mb_mod.get_annual_mb(h, yr) * SEC_IN_YEAR
        r_mbh /= ny
        np.testing.assert_allclose(ref_mbh, r_mbh, atol=0.2)
        elats = mb_mod.get_ela(yrs[:200])
        assert np.corrcoef(mbts[:200], elats)[0, 1] < -0.95

        mb_mod.temp_bias = -0.5
        r_mbh_b = 0.
        for yr in yrs:
            r_mbh_b += mb_mod.get_annual_mb(h, yr) * SEC_IN_YEAR
        r_mbh_b /= ny
        self.assertTrue(np.mean(r_mbh) < np.mean(r_mbh_b))

        # Compare sigma from real climate and mine
        mb_ref = massbalance.PastMassBalance(gdir)
        mb_mod = massbalance.RandomMassBalance(gdir, y0=2003 - 15,
                                               seed=10)
        mb_ts = []
        mb_ts2 = []
        yrs = np.arange(1973, 2004, 1)
        for yr in yrs:
            mb_ts.append(np.average(mb_ref.get_annual_mb(h, yr) * SEC_IN_YEAR, weights=w))
            mb_ts2.append(np.average(mb_mod.get_annual_mb(h, yr) * SEC_IN_YEAR, weights=w))
        np.testing.assert_allclose(np.std(mb_ts), np.std(mb_ts2), rtol=0.1)

        # Monthly
        time = pd.date_range('1/1/1973', periods=31*12, freq='MS')
        yrs = utils.date_to_floatyear(time.year, time.month)

        ref_mb = np.zeros(12)
        my_mb = np.zeros(12)
        for yr, m in zip(yrs, time.month):
            ref_mb[m-1] += np.average(mb_ref.get_monthly_mb(h, yr) * SEC_IN_MONTH, weights=w)
            my_mb[m-1] += np.average(mb_mod.get_monthly_mb(h, yr) * SEC_IN_MONTH, weights=w)
        my_mb = my_mb / 31
        ref_mb = ref_mb / 31
        self.assertTrue(utils.rmsd(ref_mb, my_mb) < 0.1)

    def test_random_mb_unique(self):

        gdir = self.gdir
        flowline.init_present_time_glacier(gdir)

        ref_mod = massbalance.ConstantMassBalance(gdir,
                                                  halfsize=15)
        mb_mod = massbalance.RandomMassBalance(gdir, seed=10,
                                               unique_samples=True,
                                               halfsize=15)
        mb_mod2 = massbalance.RandomMassBalance(gdir, seed=20,
                                                unique_samples=True,
                                                halfsize=15)
        mb_mod3 = massbalance.RandomMassBalance(gdir, seed=20,
                                                unique_samples=True,
                                                halfsize=15)

        h, w = gdir.get_inversion_flowline_hw()

        ref_mbh = ref_mod.get_annual_mb(h, None) * SEC_IN_YEAR

        # the same year should be equal
        r_mbh1 = mb_mod.get_annual_mb(h, 1) * SEC_IN_YEAR
        r_mbh2 = mb_mod.get_annual_mb(h, 1) * SEC_IN_YEAR
        np.testing.assert_allclose(r_mbh1, r_mbh2)

        # test 31 years (2*halfsize +1)
        ny = 31
        yrs = np.arange(ny)
        mbts = yrs * 0.
        r_mbh = 0.
        r_mbh2 = 0.
        r_mbh3 = 0.
        mb_mod3.temp_bias = -0.5
        annual_previous = -999.
        for i, yr in enumerate(yrs):
            # specific mass balance
            mbts[i] = mb_mod.get_specific_mb(h, w, yr)

            # annual mass balance
            annual = mb_mod.get_annual_mb(h, yr) * SEC_IN_YEAR

            # annual mass balance must be different than the previous one
            assert not np.all(np.allclose(annual, annual_previous))

            # sum over all years should be equal to ref_mbh
            r_mbh += annual
            r_mbh2 += mb_mod2.get_annual_mb(h, yr) * SEC_IN_YEAR

            # mass balance with temperature bias
            r_mbh3 += mb_mod3.get_annual_mb(h, yr) * SEC_IN_YEAR

            annual_previous = annual

        r_mbh /= ny
        r_mbh2 /= ny
        r_mbh3 /= ny

        # test sums
        np.testing.assert_allclose(ref_mbh, r_mbh, atol=0.02)
        np.testing.assert_allclose(r_mbh, r_mbh2, atol=0.02)

        # test uniqueness
        # size
        self.assertTrue(len(list(mb_mod._state_yr.values())) ==
                        np.unique(list(mb_mod._state_yr.values())).size)
        # size2
        self.assertTrue(len(list(mb_mod2._state_yr.values())) ==
                        np.unique(list(mb_mod2._state_yr.values())).size)
        # state years 1 vs 2
        self.assertTrue(np.all(np.unique(list(mb_mod._state_yr.values())) ==
                               np.unique(list(mb_mod2._state_yr.values()))))
        # state years 1 vs reference model
        self.assertTrue(np.all(np.unique(list(mb_mod._state_yr.values())) ==
                               ref_mod.years))

        # test ela vs specific mb
        elats = mb_mod.get_ela(yrs[:200])
        assert np.corrcoef(mbts[:200], elats)[0, 1] < -0.95

        # test mass balance with temperature bias
        self.assertTrue(np.mean(r_mbh) < np.mean(r_mbh3))

    def test_uncertain_mb(self):

        gdir = self.gdir

        ref_mod = massbalance.ConstantMassBalance(gdir, bias=0)
        mb_mod = massbalance.UncertainMassBalance(ref_mod)

        yrs = np.arange(100)
        h, w = gdir.get_inversion_flowline_hw()
        ref_mb = ref_mod.get_specific_mb(h, w, year=yrs)
        unc_mb = mb_mod.get_specific_mb(h, w, year=yrs)
        check_mb = ref_mod.get_specific_mb(h, w, year=yrs)
        unc2_mb = mb_mod.get_specific_mb(h, w, year=yrs)

        assert_allclose(ref_mb, check_mb)
        assert_allclose(unc_mb, unc2_mb)
        assert np.std(unc_mb) > 50

        mb_mod = massbalance.UncertainMassBalance(ref_mod,
                                                  rdn_temp_bias_sigma=0.1,
                                                  rdn_prcp_bias_sigma=0,
                                                  rdn_bias_sigma=0)
        ref_mb = ref_mod.get_specific_mb(h, w, year=yrs)
        unc_mb = mb_mod.get_specific_mb(h, w, year=yrs)
        check_mb = ref_mod.get_specific_mb(h, w, year=yrs)
        assert_allclose(ref_mb, check_mb)
        assert np.std(unc_mb) > 50

        mb_mod = massbalance.UncertainMassBalance(ref_mod,
                                                  rdn_temp_bias_sigma=0,
                                                  rdn_prcp_bias_sigma=0.1,
                                                  rdn_bias_sigma=0)
        ref_mb = ref_mod.get_specific_mb(h, w, year=yrs)
        unc_mb = mb_mod.get_specific_mb(h, w, year=yrs)
        check_mb = ref_mod.get_specific_mb(h, w, year=yrs)
        assert_allclose(ref_mb, check_mb)
        assert np.std(unc_mb) > 50

        mb_mod = massbalance.UncertainMassBalance(ref_mod,
                                                  rdn_temp_bias_sigma=0,
                                                  rdn_prcp_bias_sigma=0,
                                                  rdn_bias_sigma=100)
        ref_mb = ref_mod.get_specific_mb(h, w, year=yrs)
        unc_mb = mb_mod.get_specific_mb(h, w, year=yrs)
        check_mb = ref_mod.get_specific_mb(h, w, year=yrs)
        assert_allclose(ref_mb, check_mb)
        assert np.std(unc_mb) > 50

        # Other MBs
        ref_mod = massbalance.PastMassBalance(gdir)
        mb_mod = massbalance.UncertainMassBalance(ref_mod)

        yrs = np.arange(100) + 1901
        ref_mb = ref_mod.get_specific_mb(h, w, year=yrs)
        unc_mb = mb_mod.get_specific_mb(h, w, year=yrs)
        check_mb = ref_mod.get_specific_mb(h, w, year=yrs)
        unc2_mb = mb_mod.get_specific_mb(h, w, year=yrs)

        assert_allclose(ref_mb, check_mb)
        assert_allclose(unc_mb, unc2_mb)
        assert np.std(unc_mb - ref_mb) > 50
        assert np.corrcoef(ref_mb, unc_mb)[0, 1] > 0.5

        # Other MBs
        ref_mod = massbalance.RandomMassBalance(gdir)
        mb_mod = massbalance.UncertainMassBalance(ref_mod)

        yrs = np.arange(100) + 1901
        ref_mb = ref_mod.get_specific_mb(h, w, year=yrs)
        unc_mb = mb_mod.get_specific_mb(h, w, year=yrs)
        check_mb = ref_mod.get_specific_mb(h, w, year=yrs)
        unc2_mb = mb_mod.get_specific_mb(h, w, year=yrs)

        assert_allclose(ref_mb, check_mb)
        assert_allclose(unc_mb, unc2_mb)
        assert np.std(unc_mb - ref_mb) > 50
        assert np.corrcoef(ref_mb, unc_mb)[0, 1] > 0.5

    def test_mb_performance(self):

        gdir = self.gdir
        flowline.init_present_time_glacier(gdir)

        h, w = gdir.get_inversion_flowline_hw()

        # Climate period, 10 day timestep
        yrs = np.arange(1850, 2003, 10/365)

        # models
        start_time = time.time()
        mb1 = massbalance.ConstantMassBalance(gdir)
        for yr in yrs:
            _ = mb1.get_monthly_mb(h, yr)
        t1 = time.time() - start_time
        start_time = time.time()
        mb2 = massbalance.PastMassBalance(gdir)
        for yr in yrs:
            _ = mb2.get_monthly_mb(h, yr)
        t2 = time.time() - start_time

        # not faster as two times t2
        try:
            assert t1 >= (t2 / 2)
        except AssertionError:
            # no big deal
            unittest.skip('Allowed failure')


class TestModelFlowlines(unittest.TestCase):

    def test_rectangular(self):
        map_dx = 100.
        dx = 1.
        nx = 200
        coords = np.arange(0, nx - 0.5, 1)
        line = shpg.LineString(np.vstack([coords, coords * 0.]).T)

        bed_h = np.linspace(3000, 1000, nx)
        surface_h = bed_h + 100
        surface_h[:20] += 50
        surface_h[-20:] -= 100
        widths = bed_h * 0. + 20
        widths[:30] = 40
        widths[-30:] = 10

        rec = flowline.RectangularBedFlowline(line=line, dx=dx, map_dx=map_dx,
                                              surface_h=surface_h, bed_h=bed_h,
                                              widths=widths)
        thick = surface_h - bed_h
        widths_m = widths * map_dx
        section = thick * widths_m
        vol_m3 = thick * map_dx * widths_m
        area_m2 = map_dx * widths_m
        area_m2[thick == 0] = 0

        assert_allclose(rec.thick, thick)
        assert_allclose(rec.widths, widths)
        assert_allclose(rec.widths_m, widths_m)
        assert_allclose(rec.section, section)
        assert_allclose(rec.area_m2, area_m2.sum())
        assert_allclose(rec.volume_m3, vol_m3.sum())

        # We set something and everything stays same
        rec.thick = thick
        assert_allclose(rec.thick, thick)
        assert_allclose(rec.surface_h, surface_h)
        assert_allclose(rec.widths, widths)
        assert_allclose(rec.widths_m, widths_m)
        assert_allclose(rec.section, section)
        assert_allclose(rec.area_m2, area_m2.sum())
        assert_allclose(rec.volume_m3, vol_m3.sum())
        rec.section = section
        assert_allclose(rec.thick, thick)
        assert_allclose(rec.surface_h, surface_h)
        assert_allclose(rec.widths, widths)
        assert_allclose(rec.widths_m, widths_m)
        assert_allclose(rec.section, section)
        assert_allclose(rec.area_m2, area_m2.sum())
        assert_allclose(rec.volume_m3, vol_m3.sum())
        rec.surface_h = surface_h
        assert_allclose(rec.thick, thick)
        assert_allclose(rec.surface_h, surface_h)
        assert_allclose(rec.widths, widths)
        assert_allclose(rec.widths_m, widths_m)
        assert_allclose(rec.section, section)
        assert_allclose(rec.area_m2, area_m2.sum())
        assert_allclose(rec.volume_m3, vol_m3.sum())

        # More adventurous
        rec.section = section / 2
        assert_allclose(rec.thick, thick/2)
        assert_allclose(rec.widths, widths)
        assert_allclose(rec.widths_m, widths_m)
        assert_allclose(rec.section, section/2)
        assert_allclose(rec.area_m2, area_m2.sum())
        assert_allclose(rec.volume_m3, (vol_m3/2).sum())

    def test_trapeze_mixed_rec(self):

        # Special case of lambda = 0

        map_dx = 100.
        dx = 1.
        nx = 200
        coords = np.arange(0, nx - 0.5, 1)
        line = shpg.LineString(np.vstack([coords, coords * 0.]).T)

        bed_h = np.linspace(3000, 1000, nx)
        surface_h = bed_h + 100
        surface_h[:20] += 50
        surface_h[-20:] -= 80
        widths = bed_h * 0. + 20
        widths[:30] = 40
        widths[-30:] = 10

        lambdas = bed_h*0.
        is_trap = np.ones(len(lambdas), dtype=np.bool)

        # tests
        thick = surface_h - bed_h
        widths_m = widths * map_dx
        section = thick * widths_m
        vol_m3 = thick * map_dx * widths_m
        area_m2 = map_dx * widths_m
        area_m2[thick == 0] = 0

        rec1 = flowline.TrapezoidalBedFlowline(line=line, dx=dx, map_dx=map_dx,
                                               surface_h=surface_h, bed_h=bed_h,
                                               widths=widths, lambdas=lambdas)

        rec2 = flowline.MixedBedFlowline(line=line, dx=dx, map_dx=map_dx,
                                         surface_h=surface_h, bed_h=bed_h,
                                         section=section, bed_shape=lambdas,
                                         is_trapezoid=is_trap, lambdas=lambdas)

        recs = [rec1, rec2]
        for rec in recs:
            assert_allclose(rec.thick, thick)
            assert_allclose(rec.widths, widths)
            assert_allclose(rec.widths_m, widths_m)
            assert_allclose(rec.section, section)
            assert_allclose(rec.area_m2, area_m2.sum())
            assert_allclose(rec.volume_m3, vol_m3.sum())

            # We set something and everything stays same
            rec.thick = thick
            assert_allclose(rec.thick, thick)
            assert_allclose(rec.surface_h, surface_h)
            assert_allclose(rec.widths, widths)
            assert_allclose(rec.widths_m, widths_m)
            assert_allclose(rec.section, section)
            assert_allclose(rec.area_m2, area_m2.sum())
            assert_allclose(rec.volume_m3, vol_m3.sum())
            rec.section = section
            assert_allclose(rec.thick, thick)
            assert_allclose(rec.surface_h, surface_h)
            assert_allclose(rec.widths, widths)
            assert_allclose(rec.widths_m, widths_m)
            assert_allclose(rec.section, section)
            assert_allclose(rec.area_m2, area_m2.sum())
            assert_allclose(rec.volume_m3, vol_m3.sum())
            rec.surface_h = surface_h
            assert_allclose(rec.thick, thick)
            assert_allclose(rec.surface_h, surface_h)
            assert_allclose(rec.widths, widths)
            assert_allclose(rec.widths_m, widths_m)
            assert_allclose(rec.section, section)
            assert_allclose(rec.area_m2, area_m2.sum())
            assert_allclose(rec.volume_m3, vol_m3.sum())

            # More adventurous
            rec.section = section / 2
            assert_allclose(rec.thick, thick/2)
            assert_allclose(rec.widths, widths)
            assert_allclose(rec.widths_m, widths_m)
            assert_allclose(rec.section, section/2)
            assert_allclose(rec.area_m2, area_m2.sum())
            assert_allclose(rec.volume_m3, (vol_m3/2).sum())

    def test_trapeze_mixed_lambda1(self):

        # Real lambdas

        map_dx = 100.
        dx = 1.
        nx = 200
        coords = np.arange(0, nx - 0.5, 1)
        line = shpg.LineString(np.vstack([coords, coords * 0.]).T)

        bed_h = np.linspace(3000, 1000, nx)
        surface_h = bed_h + 100
        surface_h[:20] += 50
        surface_h[-20:] -= 80
        widths_0 = bed_h * 0. + 20
        widths_0[:30] = 40
        widths_0[-30:] = 10

        lambdas = bed_h*0. + 1

        # tests
        thick = surface_h - bed_h
        widths_m = widths_0 * map_dx + lambdas * thick
        widths = widths_m / map_dx
        section = thick * (widths_0 * map_dx + widths_m) / 2
        vol_m3 = section * map_dx
        area_m2 = map_dx * widths_m
        area_m2[thick == 0] = 0

        is_trap = np.ones(len(lambdas), dtype=np.bool)


        rec1 = flowline.TrapezoidalBedFlowline(line=line, dx=dx, map_dx=map_dx,
                                               surface_h=surface_h, bed_h=bed_h,
                                               widths=widths, lambdas=lambdas)

        rec2 = flowline.MixedBedFlowline(line=line, dx=dx, map_dx=map_dx,
                                         surface_h=surface_h, bed_h=bed_h,
                                         section=section, bed_shape=lambdas,
                                         is_trapezoid=is_trap, lambdas=lambdas)

        recs = [rec1, rec2]
        for rec in recs:
            assert_allclose(rec.thick, thick)
            assert_allclose(rec.widths, widths)
            assert_allclose(rec.widths_m, widths_m)
            assert_allclose(rec.section, section)
            assert_allclose(rec.area_m2, area_m2.sum())
            assert_allclose(rec.volume_m3, vol_m3.sum())

            # We set something and everything stays same
            rec.thick = thick
            assert_allclose(rec.thick, thick)
            assert_allclose(rec.surface_h, surface_h)
            assert_allclose(rec.widths, widths)
            assert_allclose(rec.widths_m, widths_m)
            assert_allclose(rec.section, section)
            assert_allclose(rec.area_m2, area_m2.sum())
            assert_allclose(rec.volume_m3, vol_m3.sum())
            rec.section = section
            assert_allclose(rec.thick, thick)
            assert_allclose(rec.surface_h, surface_h)
            assert_allclose(rec.widths, widths)
            assert_allclose(rec.widths_m, widths_m)
            assert_allclose(rec.section, section)
            assert_allclose(rec.area_m2, area_m2.sum())
            assert_allclose(rec.volume_m3, vol_m3.sum())
            rec.surface_h = surface_h
            assert_allclose(rec.thick, thick)
            assert_allclose(rec.surface_h, surface_h)
            assert_allclose(rec.widths, widths)
            assert_allclose(rec.widths_m, widths_m)
            assert_allclose(rec.section, section)
            assert_allclose(rec.area_m2, area_m2.sum())
            assert_allclose(rec.volume_m3, vol_m3.sum())

    def test_parab_mixed(self):

        # Real parabolas

        map_dx = 100.
        dx = 1.
        nx = 200
        coords = np.arange(0, nx - 0.5, 1)
        line = shpg.LineString(np.vstack([coords, coords * 0.]).T)

        bed_h = np.linspace(3000, 1000, nx)
        surface_h = bed_h + 100
        surface_h[:20] += 50
        surface_h[-20:] -= 80

        shapes = bed_h*0. + 0.003
        shapes[:30] = 0.002
        shapes[-30:] = 0.004

        # tests
        thick = surface_h - bed_h
        widths_m = np.sqrt(4 * thick / shapes)
        widths = widths_m / map_dx
        section = 2 / 3 * widths_m * thick
        vol_m3 = section * map_dx
        area_m2 = map_dx * widths_m
        area_m2[thick == 0] = 0

        is_trap = np.zeros(len(shapes), dtype=np.bool)


        rec1 = flowline.ParabolicBedFlowline(line=line, dx=dx, map_dx=map_dx,
                                             surface_h=surface_h, bed_h=bed_h,
                                             bed_shape=shapes)

        rec2 = flowline.MixedBedFlowline(line=line, dx=dx, map_dx=map_dx,
                                         surface_h=surface_h, bed_h=bed_h,
                                         section=section, bed_shape=shapes,
                                         is_trapezoid=is_trap, lambdas=shapes)

        recs = [rec1, rec2]
        for rec in recs:
            assert_allclose(rec.thick, thick)
            assert_allclose(rec.widths, widths)
            assert_allclose(rec.widths_m, widths_m)
            assert_allclose(rec.section, section)
            assert_allclose(rec.area_m2, area_m2.sum())
            assert_allclose(rec.volume_m3, vol_m3.sum())

            # We set something and everything stays same
            rec.thick = thick
            assert_allclose(rec.thick, thick)
            assert_allclose(rec.widths, widths)
            assert_allclose(rec.widths_m, widths_m)
            assert_allclose(rec.section, section)
            assert_allclose(rec.area_m2, area_m2.sum())
            assert_allclose(rec.volume_m3, vol_m3.sum())
            rec.section = section
            assert_allclose(rec.thick, thick)
            assert_allclose(rec.widths, widths)
            assert_allclose(rec.widths_m, widths_m)
            assert_allclose(rec.section, section)
            assert_allclose(rec.area_m2, area_m2.sum())
            assert_allclose(rec.volume_m3, vol_m3.sum())
            assert_allclose(rec.surface_h, surface_h)

    def test_mixed(self):

        # Set a section and see if it all matches

        map_dx = 100.
        dx = 1.
        nx = 200
        coords = np.arange(0, nx - 0.5, 1)
        line = shpg.LineString(np.vstack([coords, coords * 0.]).T)

        bed_h = np.linspace(3000, 1000, nx)
        surface_h = bed_h + 100
        surface_h[:20] += 50
        surface_h[-20:] -= 80
        widths_0 = bed_h * 0. + 20
        widths_0[:30] = 40
        widths_0[-30:] = 10

        lambdas = bed_h*0. + 1
        lambdas[0:50] = 0

        thick = surface_h - bed_h
        widths_m = widths_0 * map_dx + lambdas * thick
        widths = widths_m / map_dx
        section_trap = thick * (widths_0 * map_dx + widths_m) / 2

        rec1 = flowline.TrapezoidalBedFlowline(line=line, dx=dx, map_dx=map_dx,
                                               surface_h=surface_h, bed_h=bed_h,
                                               widths=widths, lambdas=lambdas)



        shapes = bed_h*0. + 0.003
        shapes[-30:] = 0.004

        # tests
        thick = surface_h - bed_h
        widths_m = np.sqrt(4 * thick / shapes)
        widths = widths_m / map_dx
        section_para = 2 / 3 * widths_m * thick

        rec2 = flowline.ParabolicBedFlowline(line=line, dx=dx, map_dx=map_dx,
                                             surface_h=surface_h, bed_h=bed_h,
                                             bed_shape=shapes)

        is_trap = np.ones(len(shapes), dtype=np.bool)
        is_trap[100:] = False

        section = section_trap.copy()
        section[~is_trap] = section_para[~is_trap]

        rec = flowline.MixedBedFlowline(line=line, dx=dx, map_dx=map_dx,
                                        surface_h=surface_h, bed_h=bed_h,
                                        section=section, bed_shape=shapes,
                                        is_trapezoid=is_trap, lambdas=lambdas)

        thick = rec1.thick
        thick[~is_trap] = rec2.thick[~is_trap]
        assert_allclose(rec.thick, thick)

        widths = rec1.widths
        widths[~is_trap] = rec2.widths[~is_trap]
        assert_allclose(rec.widths, widths)

        widths_m = rec1.widths_m
        widths_m[~is_trap] = rec2.widths_m[~is_trap]
        assert_allclose(rec.widths_m, widths_m)

        section = rec1.section
        section[~is_trap] = rec2.section[~is_trap]
        assert_allclose(rec.section, section)

        # We set something and everything stays same
        area_m2 = rec.area_m2
        volume_m3 = rec.volume_m3
        rec.thick = rec.thick
        assert_allclose(rec.thick, thick)
        assert_allclose(rec.widths, widths)
        assert_allclose(rec.widths_m, widths_m)
        assert_allclose(rec.section, section)
        assert_allclose(rec.area_m2, area_m2)
        assert_allclose(rec.volume_m3, volume_m3)
        rec.section = rec.section
        assert_allclose(rec.thick, thick)
        assert_allclose(rec.widths, widths)
        assert_allclose(rec.widths_m, widths_m)
        assert_allclose(rec.section, section)
        assert_allclose(rec.area_m2, area_m2)
        assert_allclose(rec.volume_m3, volume_m3)
        rec.surface_h = rec.surface_h
        assert_allclose(rec.thick, thick)
        assert_allclose(rec.surface_h, surface_h)
        assert_allclose(rec.widths, widths)
        assert_allclose(rec.widths_m, widths_m)
        assert_allclose(rec.section, section)
        assert_allclose(rec.area_m2, area_m2)
        assert_allclose(rec.volume_m3, volume_m3)
        rec.surface_h = rec.surface_h - 10
        assert_allclose(rec.thick, thick - 10)
        assert_allclose(rec.surface_h, surface_h - 10)


class TestIO(unittest.TestCase):

    def setUp(self):
        gdir = init_hef(border=DOM_BORDER)
        self.test_dir = os.path.join(get_test_dir(), type(self).__name__)
        utils.mkdir(self.test_dir, reset=True)
        self.gdir = tasks.copy_to_basedir(gdir, base_dir=self.test_dir,
                                          setup='all')

        flowline.init_present_time_glacier(self.gdir)
        self.glen_a = 2.4e-24    # Modern style Glen parameter A

    def tearDown(self):
        self.rm_dir()

    def rm_dir(self):
        if os.path.exists(self.test_dir):
            shutil.rmtree(self.test_dir)

    def test_flowline_to_dataset(self):

        beds = [dummy_constant_bed, dummy_width_bed, dummy_noisy_bed,
                dummy_bumpy_bed, dummy_parabolic_bed, dummy_trapezoidal_bed,
                dummy_mixed_bed]

        for bed in beds:
            fl = bed()[0]
            ds = fl.to_dataset()
            fl_ = flowline.flowline_from_dataset(ds)
            ds_ = fl_.to_dataset()
            self.assertTrue(ds_.equals(ds))

    def test_model_to_file(self):

        p = os.path.join(self.test_dir, 'grp.nc')
        if os.path.isfile(p):
            os.remove(p)

        fls = dummy_width_bed_tributary()
        model = flowline.FluxBasedModel(fls)
        model.to_netcdf(p)
        fls_ = flowline.glacier_from_netcdf(p)

        for fl, fl_ in zip(fls, fls_):
            ds = fl.to_dataset()
            ds_ = fl_.to_dataset()
            self.assertTrue(ds_.equals(ds))

        self.assertTrue(fls_[0].flows_to is fls_[1])
        self.assertEqual(fls[0].flows_to_indice, fls_[0].flows_to_indice)

        # They should be sorted
        to_test = [fl.order for fl in fls_]
        assert np.array_equal(np.sort(to_test), to_test)

        # They should be able to start a run
        mb = LinearMassBalance(2600.)
        model = flowline.FluxBasedModel(fls_, mb_model=mb, y0=0.,
                                        glen_a=self.glen_a)
        model.run_until(100)

    @pytest.mark.slow
    def test_run(self):
        mb = LinearMassBalance(2600.)

        fls = dummy_constant_bed()
        model = flowline.FluxBasedModel(fls, mb_model=mb, y0=0.,
                                        glen_a=self.glen_a)
        ds, ds_diag = model.run_until_and_store(500, store_monthly_step=True)
        ds = ds[0]

        fls = dummy_constant_bed()
        model = flowline.FluxBasedModel(fls, mb_model=mb, y0=0.,
                                        glen_a=self.glen_a)

        years = utils.monthly_timeseries(0, 500)
        vol_ref = []
        a_ref = []
        l_ref = []
        vol_diag = []
        a_diag = []
        l_diag = []
        ela_diag = []
        for yr in years:
            model.run_until(yr)
            vol_diag.append(model.volume_m3)
            a_diag.append(model.area_m2)
            l_diag.append(model.length_m)
            ela_diag.append(model.mb_model.get_ela(year=yr))
            if int(yr) == yr:
                vol_ref.append(model.volume_m3)
                a_ref.append(model.area_m2)
                l_ref.append(model.length_m)
                if int(yr) == 500:
                    secfortest = model.fls[0].section

        np.testing.assert_allclose(ds.ts_section.isel(time=-1),
                                   secfortest)

        np.testing.assert_allclose(ds_diag.volume_m3, vol_diag)
        np.testing.assert_allclose(ds_diag.area_m2, a_diag)
        np.testing.assert_allclose(ds_diag.length_m, l_diag)
        np.testing.assert_allclose(ds_diag.ela_m, ela_diag)

        fls = dummy_constant_bed()
        run_path = os.path.join(self.test_dir, 'ts_ideal.nc')
        diag_path = os.path.join(self.test_dir, 'ts_diag.nc')
        if os.path.exists(run_path):
            os.remove(run_path)
        if os.path.exists(diag_path):
            os.remove(diag_path)
        model = flowline.FluxBasedModel(fls, mb_model=mb, y0=0.,
                                        glen_a=self.glen_a)
        model.run_until_and_store(500, run_path=run_path,
                                  diag_path=diag_path,
                                  store_monthly_step=True)

        with xr.open_dataset(diag_path) as ds_:
            # the identical (i.e. attrs + names) doesn't work because of date
            del ds_diag.attrs['creation_date']
            del ds_.attrs['creation_date']
            xr.testing.assert_identical(ds_diag, ds_)

        with flowline.FileModel(run_path) as fmodel:
            assert fmodel.last_yr == 500
            fls = dummy_constant_bed()
            model = flowline.FluxBasedModel(fls, mb_model=mb, y0=0.,
                                            glen_a=self.glen_a)
            for yr in years:
                model.run_until(yr)
                if yr in [100, 300, 500]:
                    # this is sloooooow so we test a little bit only
                    fmodel.run_until(yr)
                    np.testing.assert_allclose(model.fls[0].section,
                                               fmodel.fls[0].section)
                    np.testing.assert_allclose(model.fls[0].widths_m,
                                               fmodel.fls[0].widths_m)

            np.testing.assert_allclose(fmodel.volume_m3_ts(), vol_ref)
            np.testing.assert_allclose(fmodel.area_m2_ts(), a_ref)
            np.testing.assert_allclose(fmodel.length_m_ts(), l_ref)

            # Can we start a run from the middle?
            fmodel.run_until(300)
            model = flowline.FluxBasedModel(fmodel.fls, mb_model=mb, y0=300,
                                            glen_a=self.glen_a)
            model.run_until(500)
            fmodel.run_until(500)
            np.testing.assert_allclose(model.fls[0].section,
                                       fmodel.fls[0].section)

    @pytest.mark.slow
    def test_run_annual_step(self):
        mb = LinearMassBalance(2600.)

        fls = dummy_constant_bed()
        model = flowline.FluxBasedModel(fls, mb_model=mb, y0=0.,
                                        glen_a=self.glen_a)
        ds, ds_diag = model.run_until_and_store(500)
        ds = ds[0]

        fls = dummy_constant_bed()
        model = flowline.FluxBasedModel(fls, mb_model=mb, y0=0.,
                                        glen_a=self.glen_a)

        years = np.arange(0, 501)
        vol_ref = []
        a_ref = []
        l_ref = []
        vol_diag = []
        a_diag = []
        l_diag = []
        ela_diag = []
        for yr in years:
            model.run_until(yr)
            vol_diag.append(model.volume_m3)
            a_diag.append(model.area_m2)
            l_diag.append(model.length_m)
            ela_diag.append(model.mb_model.get_ela(year=yr))
            vol_ref.append(model.volume_m3)
            a_ref.append(model.area_m2)
            l_ref.append(model.length_m)
            if int(yr) == 500:
                secfortest = model.fls[0].section

        np.testing.assert_allclose(ds.ts_section.isel(time=-1),
                                   secfortest)

        np.testing.assert_allclose(ds_diag.volume_m3, vol_diag)
        np.testing.assert_allclose(ds_diag.area_m2, a_diag)
        np.testing.assert_allclose(ds_diag.length_m, l_diag)
        np.testing.assert_allclose(ds_diag.ela_m, ela_diag)

        fls = dummy_constant_bed()
        run_path = os.path.join(self.test_dir, 'ts_ideal.nc')
        diag_path = os.path.join(self.test_dir, 'ts_diag.nc')
        if os.path.exists(run_path):
            os.remove(run_path)
        if os.path.exists(diag_path):
            os.remove(diag_path)
        model = flowline.FluxBasedModel(fls, mb_model=mb, y0=0.,
                                        glen_a=self.glen_a)
        model.run_until_and_store(500, run_path=run_path,
                                  diag_path=diag_path)

        with xr.open_dataset(diag_path) as ds_:
            # the identical (i.e. attrs + names) doesn't work because of date
            del ds_diag.attrs['creation_date']
            del ds_.attrs['creation_date']
            xr.testing.assert_identical(ds_diag, ds_)

        with flowline.FileModel(run_path) as fmodel:
            assert fmodel.last_yr == 500
            fls = dummy_constant_bed()
            model = flowline.FluxBasedModel(fls, mb_model=mb, y0=0.,
                                            glen_a=self.glen_a)
            for yr in years:
                model.run_until(yr)
                if yr in [100, 300, 500]:
                    # this is sloooooow so we test a little bit only
                    fmodel.run_until(yr)
                    np.testing.assert_allclose(model.fls[0].section,
                                               fmodel.fls[0].section)
                    np.testing.assert_allclose(model.fls[0].widths_m,
                                               fmodel.fls[0].widths_m)

            np.testing.assert_allclose(fmodel.volume_m3_ts(), vol_ref)
            np.testing.assert_allclose(fmodel.area_m2_ts(), a_ref)
            np.testing.assert_allclose(fmodel.length_m_ts(), l_ref)

            # Can we start a run from the middle?
            fmodel.run_until(300)
            model = flowline.FluxBasedModel(fmodel.fls, mb_model=mb, y0=300,
                                            glen_a=self.glen_a)
            model.run_until(500)
            fmodel.run_until(500)
            np.testing.assert_allclose(model.fls[0].section,
                                       fmodel.fls[0].section)

    def test_gdir_copy(self):

        new_dir = os.path.join(get_test_dir(), 'tmp_testcopy')
        if os.path.exists(new_dir):
            shutil.rmtree(new_dir)
        new_gdir = tasks.copy_to_basedir(self.gdir, base_dir=new_dir,
                                          setup='all')
        flowline.init_present_time_glacier(new_gdir)
        shutil.rmtree(new_dir)

        new_gdir = tasks.copy_to_basedir(self.gdir, base_dir=new_dir,
                                          setup='run')
        flowline.run_random_climate(new_gdir, nyears=10)
        shutil.rmtree(new_dir)

        new_gdir = tasks.copy_to_basedir(self.gdir, base_dir=new_dir,
                                          setup='inversion')
        inversion.prepare_for_inversion(new_gdir, invert_all_rectangular=True)
        inversion.volume_inversion(new_gdir)
        inversion.filter_inversion_output(new_gdir)
        flowline.init_present_time_glacier(new_gdir)
        cfg.PARAMS['use_optimized_inversion_params'] = False
        flowline.run_constant_climate(new_gdir, nyears=10, bias=0)
        shutil.rmtree(new_dir)

    def test_hef(self):

        p = os.path.join(self.test_dir, 'grp_hef.nc')
        if os.path.isfile(p):
            os.remove(p)

        flowline.init_present_time_glacier(self.gdir)

        fls = self.gdir.read_pickle('model_flowlines')
        model = flowline.FluxBasedModel(fls)

        model.to_netcdf(p)
        fls_ = flowline.glacier_from_netcdf(p)

        for fl, fl_ in zip(fls, fls_):
            ds = fl.to_dataset()
            ds_ = fl_.to_dataset()
            for v in ds.variables.keys():
                np.testing.assert_allclose(ds_[v], ds[v], equal_nan=True)

        for fl, fl_ in zip(fls[:-1], fls_[:-1]):
            self.assertEqual(fl.flows_to_indice, fl_.flows_to_indice)

        # mixed flowline
        fls = self.gdir.read_pickle('model_flowlines')
        model = flowline.FluxBasedModel(fls)

        p = os.path.join(self.test_dir, 'grp_hef_mix.nc')
        if os.path.isfile(p):
            os.remove(p)
        model.to_netcdf(p)
        fls_ = flowline.glacier_from_netcdf(p)

        np.testing.assert_allclose(fls[0].section, fls_[0].section)
        np.testing.assert_allclose(fls[0]._ptrap, fls_[0]._ptrap)
        np.testing.assert_allclose(fls[0].bed_h, fls_[0].bed_h)

        for fl, fl_ in zip(fls, fls_):
            ds = fl.to_dataset()
            ds_ = fl_.to_dataset()
            np.testing.assert_allclose(fl.section, fl_.section)
            np.testing.assert_allclose(fl._ptrap, fl_._ptrap)
            np.testing.assert_allclose(fl.bed_h, fl_.bed_h)
            xr.testing.assert_allclose(ds, ds_)

        for fl, fl_ in zip(fls[:-1], fls_[:-1]):
            self.assertEqual(fl.flows_to_indice, fl_.flows_to_indice)


class TestBackwardsIdealized(unittest.TestCase):

    def setUp(self):

        self.fs = 5.7e-20
        # Backwards
        _fd = 1.9e-24
        self.glen_a = (N+2) * _fd / 2.

        self.ela = 2800.

        origfls = dummy_constant_bed(nx=120, hmin=1800)

        mb = LinearMassBalance(self.ela)
        model = flowline.FluxBasedModel(origfls, mb_model=mb,
                                        fs=self.fs, glen_a=self.glen_a)
        model.run_until(500)
        self.glacier = copy.deepcopy(model.fls)

    def tearDown(self):
        pass

    @pytest.mark.slow
    def test_iterative_back(self):

        # This test could be deleted
        from oggm.sandbox.ideas import _find_inital_glacier

        y0 = 0.
        y1 = 150.
        rtol = 0.02

        mb = LinearMassBalance(self.ela + 50.)
        model = flowline.FluxBasedModel(self.glacier, mb_model=mb,
                                        fs=self.fs, glen_a=self.glen_a,
                                        time_stepping='ambitious')

        ite, bias, past_model = _find_inital_glacier(model, mb, y0,
                                                     y1, rtol=rtol)

        bef_fls = copy.deepcopy(past_model.fls)
        past_model.run_until(y1)
        self.assertTrue(bef_fls[-1].area_m2 > past_model.area_m2)
        np.testing.assert_allclose(past_model.area_m2,
                                   self.glacier[-1].area_m2,
                                   rtol=rtol)

        if do_plot:  # pragma: no cover
            plt.plot(self.glacier[-1].surface_h, 'k', label='ref')
            plt.plot(bef_fls[-1].surface_h, 'b', label='start')
            plt.plot(past_model.fls[-1].surface_h, 'r', label='end')
            plt.plot(self.glacier[-1].bed_h, 'gray', linewidth=2)
            plt.legend(loc='best')
            plt.show()

        mb = LinearMassBalance(self.ela - 50.)
        model = flowline.FluxBasedModel(self.glacier, mb_model=mb, y0=y0,
                                        fs=self.fs, glen_a=self.glen_a,
                                        time_stepping='ambitious')

        ite, bias, past_model = _find_inital_glacier(model, mb, y0,
                                                     y1, rtol=rtol)
        bef_fls = copy.deepcopy(past_model.fls)
        past_model.run_until(y1)
        self.assertTrue(bef_fls[-1].area_m2 < past_model.area_m2)
        np.testing.assert_allclose(past_model.area_m2,
                                   self.glacier[-1].area_m2,
                                   rtol=rtol)

        if do_plot:  # pragma: no cover
            plt.plot(self.glacier[-1].surface_h, 'k', label='ref')
            plt.plot(bef_fls[-1].surface_h, 'b', label='start')
            plt.plot(past_model.fls[-1].surface_h, 'r', label='end')
            plt.plot(self.glacier[-1].bed_h, 'gray', linewidth=2)
            plt.legend(loc='best')
            plt.show()

        mb = LinearMassBalance(self.ela)
        model = flowline.FluxBasedModel(self.glacier, mb_model=mb, y0=y0,
                                        fs=self.fs, glen_a=self.glen_a)

        # Hit the correct one
        ite, bias, past_model = _find_inital_glacier(model, mb, y0,
                                                     y1, rtol=rtol)
        past_model.run_until(y1)
        np.testing.assert_allclose(past_model.area_m2,
                                   self.glacier[-1].area_m2,
                                   rtol=rtol)

    @pytest.mark.slow
    def test_fails(self):

        # This test could be deleted
        from oggm.sandbox.ideas import _find_inital_glacier

        y0 = 0.
        y1 = 100.

        mb = LinearMassBalance(self.ela - 150.)
        model = flowline.FluxBasedModel(self.glacier, mb_model=mb, y0=y0,
                                        fs=self.fs, glen_a=self.glen_a)
        self.assertRaises(RuntimeError, _find_inital_glacier, model,
                          mb, y0, y1, rtol=0.02, max_ite=5)


class TestIdealisedInversion(unittest.TestCase):

    def setUp(self):
        # test directory
        self.testdir = os.path.join(get_test_dir(), 'tmp_ideal_inversion')

        from oggm import GlacierDirectory
        from oggm.tasks import define_glacier_region
        import geopandas as gpd

        # Init
        cfg.initialize()
        cfg.set_intersects_db(get_demo_file('rgi_intersect_oetztal.shp'))
        cfg.PATHS['dem_file'] = get_demo_file('hef_srtm.tif')
        cfg.PATHS['climate_file'] = get_demo_file('histalp_merged_hef.nc')

        hef_file = get_demo_file('Hintereisferner_RGI5.shp')
        entity = gpd.read_file(hef_file).iloc[0]

        self.gdir = GlacierDirectory(entity, base_dir=self.testdir, reset=True)
        define_glacier_region(self.gdir, entity=entity)

    def tearDown(self):
        self.rm_dir()

    def rm_dir(self):
        if os.path.exists(self.testdir):
            shutil.rmtree(self.testdir)

    def simple_plot(self, model):  # pragma: no cover
        ocls = self.gdir.read_pickle('inversion_output')
        ithick = ocls[-1]['thick']
        pg = model.fls[-1].thick > 0
        plt.figure()
        bh = model.fls[-1].bed_h[pg]
        sh = model.fls[-1].surface_h[pg]
        plt.plot(sh, 'k')
        plt.plot(bh, 'C0', label='Real bed')
        plt.plot(sh - ithick, 'C3', label='Computed bed')
        plt.title('Compare Shape')
        plt.xlabel('[dx]')
        plt.ylabel('Elevation [m]')
        plt.legend(loc=3)
        plt.show()

    def double_plot(self, model):  # pragma: no cover
        ocls = self.gdir.read_pickle('inversion_output')
        f, axs = plt.subplots(1, 2, figsize=(8, 4), sharey=True)
        for i, ax in enumerate(axs):
            ithick = ocls[i]['thick']
            pg = model.fls[i].thick > 0
            bh = model.fls[i].bed_h[pg]
            sh = model.fls[i].surface_h[pg]
            ax.plot(sh, 'k')
            ax.plot(bh, 'C0', label='Real bed')
            ax.plot(sh - ithick, 'C3', label='Computed bed')
            ax.set_title('Compare Shape')
            ax.set_xlabel('[dx]')
            ax.legend(loc=3)
        plt.show()

    def test_inversion_vertical(self):

        fls = dummy_constant_bed(map_dx=self.gdir.grid.dx, widths=10)
        mb = LinearMassBalance(2600.)

        model = flowline.FluxBasedModel(fls, mb_model=mb, y0=0.)
        model.run_until_equilibrium()

        fls = []
        for fl in model.fls:
            pg = np.where(fl.thick > 0)
            line = shpg.LineString([fl.line.coords[int(p)] for p in pg[0]])
            flo = centerlines.Centerline(line, dx=fl.dx,
                                         surface_h=fl.surface_h[pg])
            flo.widths = fl.widths[pg]
            flo.is_rectangular = np.ones(flo.nx).astype(np.bool)
            fls.append(flo)
        self.gdir.write_pickle(copy.deepcopy(fls), 'inversion_flowlines')

        climate.apparent_mb_from_linear_mb(self.gdir)
        inversion.prepare_for_inversion(self.gdir)
        v, _ = inversion.mass_conservation_inversion(self.gdir)

        assert_allclose(v, model.volume_m3, rtol=0.01)
        if do_plot:  # pragma: no cover
            self.simple_plot(model)

    def test_inversion_parabolic(self):

        fls = dummy_parabolic_bed(map_dx=self.gdir.grid.dx)
        mb = LinearMassBalance(2500.)

        model = flowline.FluxBasedModel(fls, mb_model=mb, y0=0.)
        model.run_until_equilibrium()

        fls = []
        for fl in model.fls:
            pg = np.where(fl.thick > 0)
            line = shpg.LineString([fl.line.coords[int(p)] for p in pg[0]])
            flo = centerlines.Centerline(line, dx=fl.dx,
                                         surface_h=fl.surface_h[pg])
            flo.widths = fl.widths[pg]
            flo.is_rectangular = np.zeros(flo.nx).astype(np.bool)
            fls.append(flo)
        self.gdir.write_pickle(copy.deepcopy(fls), 'inversion_flowlines')

        climate.apparent_mb_from_linear_mb(self.gdir)
        inversion.prepare_for_inversion(self.gdir)
        v, _ = inversion.mass_conservation_inversion(self.gdir)
        assert_allclose(v, model.volume_m3, rtol=0.01)

        inv = self.gdir.read_pickle('inversion_output')[-1]
        bed_shape_gl = 4 * inv['thick'] / (flo.widths * self.gdir.grid.dx) ** 2
        bed_shape_ref = 4 * fl.thick[pg] / (flo.widths * self.gdir.grid.dx) ** 2

        # assert utils.rmsd(fl.bed_shape[pg], bed_shape_gl) < 0.001
        if do_plot:  # pragma: no cover
            plt.plot(bed_shape_ref[:-3])
            plt.plot(bed_shape_gl[:-3])
            plt.show()

    def test_inversion_parabolic_sf_adhikari(self):
        old_model_sf = cfg.PARAMS['use_shape_factor_for_fluxbasedmodel']
        old_inversion_sf = cfg.PARAMS['use_shape_factor_for_inversion']
        cfg.PARAMS['use_shape_factor_for_fluxbasedmodel'] = 'Adhikari'
        cfg.PARAMS['use_shape_factor_for_inversion'] = 'Adhikari'

        fls = dummy_parabolic_bed(map_dx=self.gdir.grid.dx)
        for fl in fls:
            fl.is_rectangular = np.zeros(fl.nx).astype(np.bool)

        mb = LinearMassBalance(2500.)

        model = flowline.FluxBasedModel(fls, mb_model=mb, y0=0.,
                                        time_stepping='conservative')
        model.run_until_equilibrium()

        fls = []
        for fl in model.fls:
            pg = np.where(fl.thick > 0)
            line = shpg.LineString([fl.line.coords[int(p)] for p in pg[0]])
            flo = centerlines.Centerline(line, dx=fl.dx,
                                         surface_h=fl.surface_h[pg])
            flo.widths = fl.widths[pg]
            flo.is_rectangular = np.zeros(flo.nx).astype(np.bool)
            fls.append(flo)
        self.gdir.write_pickle(copy.deepcopy(fls), 'inversion_flowlines')

        climate.apparent_mb_from_linear_mb(self.gdir)
        inversion.prepare_for_inversion(self.gdir)
        v, _ = inversion.mass_conservation_inversion(self.gdir)
        assert_allclose(v, model.volume_m3, rtol=0.02)

        inv = self.gdir.read_pickle('inversion_output')[-1]
        bed_shape_gl = 4 * inv['thick'] / (flo.widths * self.gdir.grid.dx) ** 2
        bed_shape_ref = 4 * fl.thick[pg] / (flo.widths * self.gdir.grid.dx) ** 2

        # assert utils.rmsd(fl.bed_shape[pg], bed_shape_gl) < 0.001
        if do_plot:  # pragma: no cover
            plt.plot(bed_shape_ref[:-3])
            plt.plot(bed_shape_gl[:-3])
            plt.show()

        cfg.PARAMS['use_shape_factor_for_fluxbasedmodel'] = old_model_sf
        cfg.PARAMS['use_shape_factor_for_inversion'] = old_inversion_sf

    def test_inversion_parabolic_sf_huss(self):
        old_model_sf = cfg.PARAMS['use_shape_factor_for_fluxbasedmodel']
        old_inversion_sf = cfg.PARAMS['use_shape_factor_for_inversion']
        cfg.PARAMS['use_shape_factor_for_fluxbasedmodel'] = 'Huss'
        cfg.PARAMS['use_shape_factor_for_inversion'] = 'Huss'

        fls = dummy_parabolic_bed(map_dx=self.gdir.grid.dx)
        for fl in fls:
            fl.is_rectangular = np.zeros(fl.nx).astype(np.bool)

        mb = LinearMassBalance(2500.)

        model = flowline.FluxBasedModel(fls, mb_model=mb, y0=0.,
                                        time_stepping='conservative')
        model.run_until_equilibrium()

        fls = []
        for fl in model.fls:
            pg = np.where(fl.thick > 0)
            line = shpg.LineString([fl.line.coords[int(p)] for p in pg[0]])
            flo = centerlines.Centerline(line, dx=fl.dx,
                                         surface_h=fl.surface_h[pg])
            flo.widths = fl.widths[pg]
            flo.is_rectangular = np.zeros(flo.nx).astype(np.bool)
            fls.append(flo)
        self.gdir.write_pickle(copy.deepcopy(fls), 'inversion_flowlines')

        climate.apparent_mb_from_linear_mb(self.gdir)
        inversion.prepare_for_inversion(self.gdir)
        v, _ = inversion.mass_conservation_inversion(self.gdir)
        assert_allclose(v, model.volume_m3, rtol=0.01)

        inv = self.gdir.read_pickle('inversion_output')[-1]
        bed_shape_gl = 4 * inv['thick'] / (flo.widths * self.gdir.grid.dx) ** 2
        bed_shape_ref = 4 * fl.thick[pg] / (flo.widths * self.gdir.grid.dx) ** 2

        # assert utils.rmsd(fl.bed_shape[pg], bed_shape_gl) < 0.001
        if do_plot:  # pragma: no cover
            plt.plot(bed_shape_ref[:-3])
            plt.plot(bed_shape_gl[:-3])
            plt.show()

        cfg.PARAMS['use_shape_factor_for_fluxbasedmodel'] = old_model_sf
        cfg.PARAMS['use_shape_factor_for_inversion'] = old_inversion_sf

    @pytest.mark.slow
    def test_inversion_mixed(self):

        fls = dummy_mixed_bed(deflambdas=0, map_dx=self.gdir.grid.dx,
                              mixslice=slice(10, 30))
        mb = LinearMassBalance(2600.)

        model = flowline.FluxBasedModel(fls, mb_model=mb, y0=0.,
                                        time_stepping='conservative')
        # This reduces the test's accuracy but makes it much faster.
        model.run_until_equilibrium(rate=0.01)

        fls = []
        for fl in model.fls:
            pg = np.where(fl.thick > 0)
            line = shpg.LineString([fl.line.coords[int(p)] for p in pg[0]])
            sh = fl.surface_h[pg]
            flo = centerlines.Centerline(line, dx=fl.dx,
                                         surface_h=sh)
            flo.widths = fl.widths[pg]
            flo.is_rectangular = fl.is_trapezoid[pg]
            fls.append(flo)
        self.gdir.write_pickle(copy.deepcopy(fls), 'inversion_flowlines')

        climate.apparent_mb_from_linear_mb(self.gdir)
        inversion.prepare_for_inversion(self.gdir)
        v, _ = inversion.mass_conservation_inversion(self.gdir)

        assert_allclose(v, model.volume_m3, rtol=0.05)
        if do_plot:  # pragma: no cover
            self.simple_plot(model)

    @pytest.mark.slow
    def test_inversion_cliff(self):

        fls = dummy_constant_bed_cliff(map_dx=self.gdir.grid.dx,
                                       cliff_height=100)
        mb = LinearMassBalance(2600.)

        model = flowline.FluxBasedModel(fls, mb_model=mb, y0=0.,
                                        time_stepping='conservative')
        model.run_until_equilibrium()
        fls = []
        for fl in model.fls:
            pg = np.where(fl.thick > 0)
            line = shpg.LineString([fl.line.coords[int(p)] for p in pg[0]])
            sh = fl.surface_h[pg]
            flo = centerlines.Centerline(line, dx=fl.dx,
                                         surface_h=sh)
            flo.widths = fl.widths[pg]
            flo.is_rectangular = np.ones(flo.nx).astype(np.bool)
            fls.append(flo)
        self.gdir.write_pickle(copy.deepcopy(fls), 'inversion_flowlines')

        climate.apparent_mb_from_linear_mb(self.gdir)
        inversion.prepare_for_inversion(self.gdir)
        v, _ = inversion.mass_conservation_inversion(self.gdir)

        assert_allclose(v, model.volume_m3, rtol=0.05)
        if do_plot:  # pragma: no cover
            self.simple_plot(model)

    @pytest.mark.slow
    def test_inversion_cliff_sf_adhikari(self):
        old_model_sf = cfg.PARAMS['use_shape_factor_for_fluxbasedmodel']
        old_inversion_sf = cfg.PARAMS['use_shape_factor_for_inversion']
        cfg.PARAMS['use_shape_factor_for_fluxbasedmodel'] = 'Adhikari'
        cfg.PARAMS['use_shape_factor_for_inversion'] = 'Adhikari'

        fls = dummy_constant_bed_cliff(map_dx=self.gdir.grid.dx,
                                       cliff_height=100)
        for fl in fls:
            fl.is_rectangular = np.ones(fl.nx).astype(np.bool)
        mb = LinearMassBalance(2600.)

        model = flowline.FluxBasedModel(fls, mb_model=mb, y0=0.,
                                        time_stepping='conservative')
        model.run_until_equilibrium()
        fls = []
        for fl in model.fls:
            pg = np.where(fl.thick > 0)
            line = shpg.LineString([fl.line.coords[int(p)] for p in pg[0]])
            sh = fl.surface_h[pg]
            flo = centerlines.Centerline(line, dx=fl.dx,
                                         surface_h=sh)
            flo.widths = fl.widths[pg]
            flo.is_rectangular = np.ones(flo.nx).astype(np.bool)
            fls.append(flo)
        self.gdir.write_pickle(copy.deepcopy(fls), 'inversion_flowlines')

        climate.apparent_mb_from_linear_mb(self.gdir)
        inversion.prepare_for_inversion(self.gdir)
        v, _ = inversion.mass_conservation_inversion(self.gdir)

        assert_allclose(v, model.volume_m3, rtol=0.05)
        if do_plot:  # pragma: no cover
            self.simple_plot(model)

        cfg.PARAMS['use_shape_factor_for_fluxbasedmodel'] = old_model_sf
        cfg.PARAMS['use_shape_factor_for_inversion'] = old_inversion_sf

    @pytest.mark.slow
    def test_inversion_cliff_sf_huss(self):
        old_model_sf = cfg.PARAMS['use_shape_factor_for_fluxbasedmodel']
        old_inversion_sf = cfg.PARAMS['use_shape_factor_for_inversion']
        cfg.PARAMS['use_shape_factor_for_fluxbasedmodel'] = 'Huss'
        cfg.PARAMS['use_shape_factor_for_inversion'] = 'Huss'

        fls = dummy_constant_bed_cliff(map_dx=self.gdir.grid.dx,
                                       cliff_height=100)
        for fl in fls:
            fl.is_rectangular = np.ones(fl.nx).astype(np.bool)
        mb = LinearMassBalance(2600.)

        model = flowline.FluxBasedModel(fls, mb_model=mb, y0=0.,
                                        time_stepping='conservative')
        model.run_until_equilibrium()
        fls = []
        for fl in model.fls:
            pg = np.where(fl.thick > 0)
            line = shpg.LineString([fl.line.coords[int(p)] for p in pg[0]])
            sh = fl.surface_h[pg]
            flo = centerlines.Centerline(line, dx=fl.dx,
                                         surface_h=sh)
            flo.widths = fl.widths[pg]
            flo.is_rectangular = np.ones(flo.nx).astype(np.bool)
            fls.append(flo)
        self.gdir.write_pickle(copy.deepcopy(fls), 'inversion_flowlines')

        climate.apparent_mb_from_linear_mb(self.gdir)
        inversion.prepare_for_inversion(self.gdir)
        v, _ = inversion.mass_conservation_inversion(self.gdir)

        assert_allclose(v, model.volume_m3, rtol=0.05)
        if do_plot:  # pragma: no cover
            self.simple_plot(model)

        cfg.PARAMS['use_shape_factor_for_fluxbasedmodel'] = old_model_sf
        cfg.PARAMS['use_shape_factor_for_inversion'] = old_inversion_sf

    def test_inversion_noisy(self):

        fls = dummy_noisy_bed(map_dx=self.gdir.grid.dx)
        mb = LinearMassBalance(2600.)

        model = flowline.FluxBasedModel(fls, mb_model=mb, y0=0.,
                                        time_stepping='conservative')
        model.run_until_equilibrium()
        fls = []
        for fl in model.fls:
            pg = np.where(fl.thick > 0)
            line = shpg.LineString([fl.line.coords[int(p)] for p in pg[0]])
            sh = fl.surface_h[pg]
            flo = centerlines.Centerline(line, dx=fl.dx,
                                         surface_h=sh)
            flo.widths = fl.widths[pg]
            flo.is_rectangular = np.ones(flo.nx).astype(np.bool)
            fls.append(flo)
        self.gdir.write_pickle(copy.deepcopy(fls), 'inversion_flowlines')

        climate.apparent_mb_from_linear_mb(self.gdir)
        inversion.prepare_for_inversion(self.gdir)
        v, _ = inversion.mass_conservation_inversion(self.gdir)

        assert_allclose(v, model.volume_m3, rtol=0.05)
        if do_plot:  # pragma: no cover
            self.simple_plot(model)

    def test_inversion_noisy_sf_adhikari(self):
        old_model_sf = cfg.PARAMS['use_shape_factor_for_fluxbasedmodel']
        old_inversion_sf = cfg.PARAMS['use_shape_factor_for_inversion']
        cfg.PARAMS['use_shape_factor_for_fluxbasedmodel'] = 'Adhikari'
        cfg.PARAMS['use_shape_factor_for_inversion'] = 'Adhikari'

        fls = dummy_noisy_bed(map_dx=self.gdir.grid.dx)
        for fl in fls:
            fl.is_rectangular = np.ones(fl.nx).astype(np.bool)
        mb = LinearMassBalance(2600.)

        model = flowline.FluxBasedModel(fls, mb_model=mb, y0=0.,
                                        time_stepping='conservative')
        model.run_until_equilibrium()
        fls = []
        for fl in model.fls:
            pg = np.where(fl.thick > 0)
            line = shpg.LineString([fl.line.coords[int(p)] for p in pg[0]])
            sh = fl.surface_h[pg]
            flo = centerlines.Centerline(line, dx=fl.dx,
                                         surface_h=sh)
            flo.widths = fl.widths[pg]
            flo.is_rectangular = np.ones(flo.nx).astype(np.bool)
            fls.append(flo)
        self.gdir.write_pickle(copy.deepcopy(fls), 'inversion_flowlines')

        climate.apparent_mb_from_linear_mb(self.gdir)
        inversion.prepare_for_inversion(self.gdir)
        v, _ = inversion.mass_conservation_inversion(self.gdir)

        assert_allclose(v, model.volume_m3, rtol=0.05)
        if do_plot:  # pragma: no cover
            self.simple_plot(model)

        cfg.PARAMS['use_shape_factor_for_fluxbasedmodel'] = old_model_sf
        cfg.PARAMS['use_shape_factor_for_inversion'] = old_inversion_sf

    @pytest.mark.slow
    def test_inversion_noisy_sf_huss(self):
        old_model_sf = cfg.PARAMS['use_shape_factor_for_fluxbasedmodel']
        old_inversion_sf = cfg.PARAMS['use_shape_factor_for_inversion']
        cfg.PARAMS['use_shape_factor_for_fluxbasedmodel'] = 'Huss'
        cfg.PARAMS['use_shape_factor_for_inversion'] = 'Huss'

        fls = dummy_noisy_bed(map_dx=self.gdir.grid.dx)
        for fl in fls:
            fl.is_rectangular = np.ones(fl.nx).astype(np.bool)
        mb = LinearMassBalance(2600.)

        model = flowline.FluxBasedModel(fls, mb_model=mb, y0=0.,
                                        time_stepping='conservative')
        model.run_until_equilibrium()
        fls = []
        for fl in model.fls:
            pg = np.where(fl.thick > 0)
            line = shpg.LineString([fl.line.coords[int(p)] for p in pg[0]])
            sh = fl.surface_h[pg]
            flo = centerlines.Centerline(line, dx=fl.dx,
                                         surface_h=sh)
            flo.widths = fl.widths[pg]
            flo.is_rectangular = np.ones(flo.nx).astype(np.bool)
            fls.append(flo)
        self.gdir.write_pickle(copy.deepcopy(fls), 'inversion_flowlines')

        climate.apparent_mb_from_linear_mb(self.gdir)
        inversion.prepare_for_inversion(self.gdir)
        v, _ = inversion.mass_conservation_inversion(self.gdir)

        assert_allclose(v, model.volume_m3, rtol=0.05)
        if do_plot:  # pragma: no cover
            self.simple_plot(model)

        cfg.PARAMS['use_shape_factor_for_fluxbasedmodel'] = old_model_sf
        cfg.PARAMS['use_shape_factor_for_inversion'] = old_inversion_sf

    def test_inversion_tributary(self):

        fls = dummy_width_bed_tributary(map_dx=self.gdir.grid.dx)
        mb = LinearMassBalance(2600.)

        model = flowline.FluxBasedModel(fls, mb_model=mb, y0=0.,
                                        time_stepping='conservative')
        model.run_until_equilibrium()

        fls = []
        for fl in model.fls:
            pg = np.where(fl.thick > 0)
            line = shpg.LineString([fl.line.coords[int(p)] for p in pg[0]])
            sh = fl.surface_h[pg]
            flo = centerlines.Centerline(line, dx=fl.dx,
                                         surface_h=sh)
            flo.widths = fl.widths[pg]
            flo.is_rectangular = np.ones(flo.nx).astype(np.bool)
            fls.append(flo)

        fls[0].set_flows_to(fls[1])

        self.gdir.write_pickle(copy.deepcopy(fls), 'inversion_flowlines')

        climate.apparent_mb_from_linear_mb(self.gdir)
        inversion.prepare_for_inversion(self.gdir)
        v, _ = inversion.mass_conservation_inversion(self.gdir)

        assert_allclose(v, model.volume_m3, rtol=0.02)
        if do_plot:  # pragma: no cover
            self.double_plot(model)

    def test_inversion_tributary_sf_adhikari(self):
        old_model_sf = cfg.PARAMS['use_shape_factor_for_fluxbasedmodel']
        old_inversion_sf = cfg.PARAMS['use_shape_factor_for_inversion']
        cfg.PARAMS['use_shape_factor_for_fluxbasedmodel'] = 'Adhikari'
        cfg.PARAMS['use_shape_factor_for_inversion'] = 'Adhikari'

        fls = dummy_width_bed_tributary(map_dx=self.gdir.grid.dx)
        for fl in fls:
            fl.is_rectangular = np.ones(fl.nx).astype(np.bool)
        mb = LinearMassBalance(2600.)

        model = flowline.FluxBasedModel(fls, mb_model=mb, y0=0.,
                                        time_stepping='conservative')
        model.run_until_equilibrium()

        fls = []
        for fl in model.fls:
            pg = np.where(fl.thick > 0)
            line = shpg.LineString([fl.line.coords[int(p)] for p in pg[0]])
            sh = fl.surface_h[pg]
            flo = centerlines.Centerline(line, dx=fl.dx,
                                         surface_h=sh)
            flo.widths = fl.widths[pg]
            flo.is_rectangular = np.ones(flo.nx).astype(np.bool)
            fls.append(flo)

        fls[0].set_flows_to(fls[1])

        self.gdir.write_pickle(copy.deepcopy(fls), 'inversion_flowlines')

        climate.apparent_mb_from_linear_mb(self.gdir)
        inversion.prepare_for_inversion(self.gdir)
        v, _ = inversion.mass_conservation_inversion(self.gdir)

        assert_allclose(v, model.volume_m3, rtol=0.02)
        if do_plot:  # pragma: no cover
            self.double_plot(model)

        cfg.PARAMS['use_shape_factor_for_fluxbasedmodel'] = old_model_sf
        cfg.PARAMS['use_shape_factor_for_inversion'] = old_inversion_sf

    @pytest.mark.slow
    def test_inversion_tributary_sf_huss(self):
        old_model_sf = cfg.PARAMS['use_shape_factor_for_fluxbasedmodel']
        old_inversion_sf = cfg.PARAMS['use_shape_factor_for_inversion']
        cfg.PARAMS['use_shape_factor_for_fluxbasedmodel'] = 'Huss'
        cfg.PARAMS['use_shape_factor_for_inversion'] = 'Huss'

        fls = dummy_width_bed_tributary(map_dx=self.gdir.grid.dx)
        for fl in fls:
            fl.is_rectangular = np.ones(fl.nx).astype(np.bool)
        mb = LinearMassBalance(2600.)

        model = flowline.FluxBasedModel(fls, mb_model=mb, y0=0.,
                                        time_stepping='conservative')
        model.run_until_equilibrium()

        fls = []
        for fl in model.fls:
            pg = np.where(fl.thick > 0)
            line = shpg.LineString([fl.line.coords[int(p)] for p in pg[0]])
            sh = fl.surface_h[pg]
            flo = centerlines.Centerline(line, dx=fl.dx,
                                         surface_h=sh)
            flo.widths = fl.widths[pg]
            flo.is_rectangular = np.ones(flo.nx).astype(np.bool)
            fls.append(flo)

        fls[0].set_flows_to(fls[1])

        self.gdir.write_pickle(copy.deepcopy(fls), 'inversion_flowlines')

        climate.apparent_mb_from_linear_mb(self.gdir)
        inversion.prepare_for_inversion(self.gdir)
        v, _ = inversion.mass_conservation_inversion(self.gdir)

        assert_allclose(v, model.volume_m3, rtol=0.02)
        if do_plot:  # pragma: no cover
            self.double_plot(model)

        cfg.PARAMS['use_shape_factor_for_fluxbasedmodel'] = old_model_sf
        cfg.PARAMS['use_shape_factor_for_inversion'] = old_inversion_sf

    def test_inversion_non_equilibrium(self):

        fls = dummy_constant_bed(map_dx=self.gdir.grid.dx)
        mb = LinearMassBalance(2600.)

        model = flowline.FluxBasedModel(fls, mb_model=mb, y0=0.)
        model.run_until_equilibrium()

        mb = LinearMassBalance(2800.)
        model = flowline.FluxBasedModel(fls, mb_model=mb, y0=0)
        model.run_until(50)

        fls = []
        for fl in model.fls:
            pg = np.where(fl.thick > 0)
            line = shpg.LineString([fl.line.coords[int(p)] for p in pg[0]])
            sh = fl.surface_h[pg]
            flo = centerlines.Centerline(line, dx=fl.dx,
                                         surface_h=sh)
            flo.widths = fl.widths[pg]
            flo.is_rectangular = np.ones(flo.nx).astype(np.bool)
            fls.append(flo)
        self.gdir.write_pickle(copy.deepcopy(fls), 'inversion_flowlines')

        climate.apparent_mb_from_linear_mb(self.gdir)
        inversion.prepare_for_inversion(self.gdir)
        v, _ = inversion.mass_conservation_inversion(self.gdir)

        # expected errors
        assert v > model.volume_m3
        ocls = self.gdir.read_pickle('inversion_output')
        ithick = ocls[0]['thick']
        assert np.mean(ithick) > np.mean(model.fls[0].thick)*1.1
        if do_plot:  # pragma: no cover
            self.simple_plot(model)

    def test_inversion_and_run(self):

        fls = dummy_parabolic_bed(map_dx=self.gdir.grid.dx)
        mb = LinearMassBalance(2500.)

        model = flowline.FluxBasedModel(fls, mb_model=mb, y0=0.)
        model.run_until_equilibrium()
        fls = []
        for fl in model.fls:
            pg = np.where(fl.thick > 0)
            line = shpg.LineString([fl.line.coords[int(p)] for p in pg[0]])
            sh = fl.surface_h[pg]
            flo = centerlines.Centerline(line, dx=fl.dx,
                                         surface_h=sh)
            flo.widths = fl.widths[pg]
            flo.is_rectangular = np.zeros(flo.nx).astype(np.bool)
            fls.append(flo)
        self.gdir.write_pickle(copy.deepcopy(fls), 'inversion_flowlines')

        climate.apparent_mb_from_linear_mb(self.gdir)
        inversion.prepare_for_inversion(self.gdir)
        v, _ = inversion.mass_conservation_inversion(self.gdir)

        assert_allclose(v, model.volume_m3, rtol=0.01)

        inv = self.gdir.read_pickle('inversion_output')[-1]
        bed_shape_gl = 4 * inv['thick'] / (flo.widths * self.gdir.grid.dx) ** 2
        bed_shape_ref = 4 * fl.thick[pg] / (flo.widths * self.gdir.grid.dx) ** 2

        ithick = inv['thick']
        fls = dummy_parabolic_bed(map_dx=self.gdir.grid.dx,
                                  from_other_shape=bed_shape_gl[:-2],
                                  from_other_bed=sh-ithick)
        model2 = flowline.FluxBasedModel(fls, mb_model=mb, y0=0.,
                                         time_stepping='conservative')
        model2.run_until_equilibrium()
        assert_allclose(model2.volume_m3, model.volume_m3, rtol=0.01)

        if do_plot:  # pragma: no cover
            plt.figure()
            plt.plot(model.fls[-1].bed_h, 'C0')
            plt.plot(model2.fls[-1].bed_h, 'C3')
            plt.plot(model.fls[-1].surface_h, 'C0')
            plt.plot(model2.fls[-1].surface_h, 'C3')
            plt.title('Compare Shape')
            plt.xlabel('[m]')
            plt.ylabel('Elevation [m]')
            plt.show()


class TestHEF(unittest.TestCase):

    def setUp(self):
        gdir = init_hef(border=DOM_BORDER, invert_with_rectangular=False)
        self.testdir = os.path.join(get_test_dir(), type(self).__name__)
        utils.mkdir(self.testdir, reset=True)
        self.gdir = tasks.copy_to_basedir(gdir, base_dir=self.testdir,
                                          setup='all')

        d = self.gdir.read_pickle('inversion_params')
        self.fs = d['fs']
        self.glen_a = d['glen_a']

    def tearDown(self):
        self.rm_dir()

    def rm_dir(self):
        if os.path.exists(self.testdir):
            shutil.rmtree(self.testdir)

    @pytest.mark.slow
    def test_equilibrium(self):

        flowline.init_present_time_glacier(self.gdir)

        mb_mod = massbalance.ConstantMassBalance(self.gdir)

        fls = self.gdir.read_pickle('model_flowlines')
        model = flowline.FluxBasedModel(fls, mb_model=mb_mod, y0=0.,
                                        fs=self.fs,
                                        glen_a=self.glen_a,
                                        min_dt=SEC_IN_DAY/2.,
                                        mb_elev_feedback='never')

        ref_vol = model.volume_km3
        ref_area = model.area_km2
        ref_len = model.fls[-1].length_m

        np.testing.assert_allclose(ref_area, self.gdir.rgi_area_km2, rtol=0.03)

        model.run_until_equilibrium(rate=1e-4)
        self.assertFalse(model.dt_warning)
        assert model.yr > 50
        after_vol = model.volume_km3
        after_area = model.area_km2
        after_len = model.fls[-1].length_m

        np.testing.assert_allclose(ref_vol, after_vol, rtol=0.1)
        np.testing.assert_allclose(ref_area, after_area, rtol=0.03)
        np.testing.assert_allclose(ref_len, after_len, atol=500.01)

    @pytest.mark.slow
    def test_commitment(self):

        flowline.init_present_time_glacier(self.gdir)

        mb_mod = massbalance.ConstantMassBalance(self.gdir, y0=2003 - 15)

        fls = self.gdir.read_pickle('model_flowlines')
        model = flowline.FluxBasedModel(fls, mb_model=mb_mod, y0=0.,
                                        fs=self.fs,
                                        glen_a=self.glen_a)

        ref_vol = model.volume_km3
        ref_area = model.area_km2
        ref_len = model.fls[-1].length_m
        np.testing.assert_allclose(ref_area, self.gdir.rgi_area_km2, rtol=0.02)

        model.run_until_equilibrium()
        self.assertTrue(model.yr > 100)

        after_vol_1 = model.volume_km3
        after_area_1 = model.area_km2
        after_len_1 = model.fls[-1].length_m

        _tmp = cfg.PARAMS['mixed_min_shape']
        cfg.PARAMS['mixed_min_shape'] = 0.001
        flowline.init_present_time_glacier(self.gdir)
        cfg.PARAMS['mixed_min_shape'] = _tmp

        glacier = self.gdir.read_pickle('model_flowlines')

        fls = self.gdir.read_pickle('model_flowlines')
        model = flowline.FluxBasedModel(fls, mb_model=mb_mod, y0=0.,
                                        fs=self.fs,
                                        glen_a=self.glen_a)

        ref_vol = model.volume_km3
        ref_area = model.area_km2
        ref_len = model.fls[-1].length_m
        np.testing.assert_allclose(ref_area, self.gdir.rgi_area_km2, rtol=0.02)

        model.run_until_equilibrium()
        self.assertTrue(model.yr > 100)

        after_vol_2 = model.volume_km3
        after_area_2 = model.area_km2
        after_len_2 = model.fls[-1].length_m

        self.assertTrue(after_vol_1 < (0.5 * ref_vol))
        self.assertTrue(after_vol_2 < (0.5 * ref_vol))

        if do_plot:  # pragma: no cover
            fig = plt.figure()
            plt.plot(glacier[-1].surface_h, 'b', label='start')
            plt.plot(model.fls[-1].surface_h, 'r', label='end')

            plt.plot(glacier[-1].bed_h, 'gray', linewidth=2)
            plt.legend(loc='best')
            plt.show()

    @pytest.mark.slow
    def test_random(self):

        flowline.init_present_time_glacier(self.gdir)
        flowline.run_random_climate(self.gdir, nyears=100, seed=4,
                                    bias=0, output_filesuffix='_rdn')
        flowline.run_constant_climate(self.gdir, nyears=100,
                                      bias=0, output_filesuffix='_ct')

        paths = [self.gdir.get_filepath('model_run', filesuffix='_rdn'),
                 self.gdir.get_filepath('model_run', filesuffix='_ct'),
                 ]
        for path in paths:
            with flowline.FileModel(path) as model:
                vol = model.volume_km3_ts()
                len = model.length_m_ts()
                area = model.area_km2_ts()
                np.testing.assert_allclose(vol.iloc[0], np.mean(vol),
                                           rtol=0.1)
                np.testing.assert_allclose(area.iloc[0], np.mean(area),
                                           rtol=0.1)
                if do_plot:
                    fig, (ax1, ax2, ax3) = plt.subplots(3, 1, figsize=(6, 10))
                    vol.plot(ax=ax1)
                    ax1.set_title('Volume')
                    area.plot(ax=ax2)
                    ax2.set_title('Area')
                    len.plot(ax=ax3)
                    ax3.set_title('Length')
                    plt.tight_layout()
                    plt.show()

<<<<<<< HEAD
    @is_slow
=======

    @pytest.mark.slow
>>>>>>> d8770d50
    def test_random_sh(self):

        flowline.init_present_time_glacier(self.gdir)

        self.gdir.hemisphere = 'sh'
        cfg.PARAMS['run_mb_calibration'] = True
        climate.process_cru_data(self.gdir)
        climate.compute_ref_t_stars([self.gdir])
        climate.distribute_t_stars([self.gdir])

        flowline.run_random_climate(self.gdir, nyears=20, seed=4,
                                    bias=0, output_filesuffix='_rdn')
        flowline.run_constant_climate(self.gdir, nyears=20,
                                      bias=0, output_filesuffix='_ct')

        paths = [self.gdir.get_filepath('model_run', filesuffix='_rdn'),
                 self.gdir.get_filepath('model_run', filesuffix='_ct'),
                 ]
        for path in paths:
            with flowline.FileModel(path) as model:
                vol = model.volume_km3_ts()
                len = model.length_m_ts()
                area = model.area_km2_ts()
                np.testing.assert_allclose(vol.iloc[0], np.mean(vol),
                                           rtol=0.1)
                np.testing.assert_allclose(area.iloc[0], np.mean(area),
                                           rtol=0.1)
                if do_plot:
                    fig, (ax1, ax2, ax3) = plt.subplots(3, 1, figsize=(6, 10))
                    vol.plot(ax=ax1)
                    ax1.set_title('Volume')
                    area.plot(ax=ax2)
                    ax2.set_title('Area')
                    len.plot(ax=ax3)
                    ax3.set_title('Length')
                    plt.tight_layout()
                    plt.show()

        self.gdir.hemisphere = 'nh'

    @pytest.mark.slow
    def test_cesm(self):

        gdir = self.gdir

        # init
        f = get_demo_file('cesm.TREFHT.160001-200512.selection.nc')
        cfg.PATHS['gcm_temp_file'] = f
        f = get_demo_file('cesm.PRECC.160001-200512.selection.nc')
        cfg.PATHS['gcm_precc_file'] = f
        f = get_demo_file('cesm.PRECL.160001-200512.selection.nc')
        cfg.PATHS['gcm_precl_file'] = f
        climate.process_cesm_data(self.gdir)

        # Climate data
        with warnings.catch_warnings():
            # Long time series are currently a pain pandas
            warnings.filterwarnings("ignore",
                                    message='Unable to decode time axis')
            fh = gdir.get_filepath('climate_monthly')
            fcesm = gdir.get_filepath('cesm_data')
            with xr.open_dataset(fh) as hist, xr.open_dataset(fcesm) as cesm:

                tv = cesm.time.values
                time = pd.period_range(tv[0].strftime('%Y-%m-%d'),
                                       tv[-1].strftime('%Y-%m-%d'),
                                       freq='M')
                cesm['time'] = time
                cesm.coords['year'] = ('time', time.year)
                cesm.coords['month'] = ('time', time.month)

                # Let's do some basic checks
                shist = hist.sel(time=slice('1961', '1990'))
                scesm = cesm.isel(time=((cesm.year >= 1961) &
                                        (cesm.year <= 1990)))
                # Climate during the chosen period should be the same
                np.testing.assert_allclose(shist.temp.mean(),
                                           scesm.temp.mean(),
                                           rtol=1e-3)
                np.testing.assert_allclose(shist.prcp.mean(),
                                           scesm.prcp.mean(),
                                           rtol=1e-3)
                # And also the anual cycle
                scru = shist.groupby('time.month').mean()
                scesm = scesm.groupby(scesm.month).mean()
                np.testing.assert_allclose(scru.temp, scesm.temp, rtol=5e-3)
                np.testing.assert_allclose(scru.prcp, scesm.prcp, rtol=1e-3)

        # Mass balance models
        mb_cru = massbalance.PastMassBalance(self.gdir)
        mb_cesm = massbalance.PastMassBalance(self.gdir,
                                              filename='cesm_data')

        # Average over 1961-1990
        h, w = self.gdir.get_inversion_flowline_hw()
        yrs = np.arange(1961, 1991)
        ts1 = mb_cru.get_specific_mb(h, w, year=yrs)
        ts2 = mb_cesm.get_specific_mb(h, w, year=yrs)
        # due to non linear effects the MBs are not equivalent! See if they
        # aren't too far:
        assert np.abs(np.mean(ts1) - np.mean(ts2)) < 100

        # For my own interest, some statistics
        yrs = np.arange(1851, 2004)
        ts1 = mb_cru.get_specific_mb(h, w, year=yrs)
        ts2 = mb_cesm.get_specific_mb(h, w, year=yrs)
        if do_plot:
            df = pd.DataFrame(index=yrs)
            k1 = 'Histalp (mean={:.1f}, stddev={:.1f})'.format(np.mean(ts1),
                                                               np.std(ts1))
            k2 = 'CESM (mean={:.1f}, stddev={:.1f})'.format(np.mean(ts2),
                                                            np.std(ts2))
            df[k1] = ts1
            df[k2] = ts2

            df.plot()
            plt.plot(yrs,
                     df[k1].rolling(31, center=True, min_periods=15).mean(),
                     color='C0', linewidth=3)
            plt.plot(yrs,
                     df[k2].rolling(31, center=True, min_periods=15).mean(),
                     color='C1', linewidth=3)
            plt.title('SMB Hintereisferner Histalp VS CESM')
            plt.show()

        # See what that means for a run
        flowline.init_present_time_glacier(gdir)
        flowline.run_from_climate_data(gdir, ys=1961, ye=1990,
                                       output_filesuffix='_hist')
        flowline.run_from_climate_data(gdir, ys=1961, ye=1990,
                                       climate_filename='cesm_data',
                                       output_filesuffix='_cesm')

        ds1 = utils.compile_run_output([gdir], path=False, filesuffix='_hist')
        ds2 = utils.compile_run_output([gdir], path=False, filesuffix='_cesm')

        assert_allclose(ds1.volume.isel(rgi_id=0, time=-1),
                        ds2.volume.isel(rgi_id=0, time=-1),
                        rtol=0.1)
        # ELA should be close
        assert_allclose(ds1.ela.mean(), ds2.ela.mean(), atol=50)

        # Do a spinup run
        flowline.run_constant_climate(gdir, nyears=100, temperature_bias=-0.5,
                                      output_filesuffix='_spinup')
        flowline.run_from_climate_data(gdir, ys=1961, ye=1990,
                                       init_model_filesuffix='_spinup',
                                       output_filesuffix='_afterspinup')
        ds3 = utils.compile_run_output([gdir], path=False,
                                       filesuffix='_afterspinup')
        assert (ds1.volume.isel(rgi_id=0, time=-1) <
                0.7*ds3.volume.isel(rgi_id=0, time=-1))
        ds3.close()

    @pytest.mark.slow
    def test_elevation_feedback(self):

        flowline.init_present_time_glacier(self.gdir)

        feedbacks = ['annual', 'monthly', 'always', 'never']
        # Mutliproc
        tasks = []
        for feedback in feedbacks:
            tasks.append((flowline.run_random_climate,
                          dict(nyears=200, seed=5, mb_elev_feedback=feedback,
                               output_filesuffix=feedback,
                               store_monthly_step=True)))
        workflow.execute_parallel_tasks(self.gdir, tasks)

        out = []
        for feedback in feedbacks:
            out.append(utils.compile_run_output([self.gdir], path=False,
                                                filesuffix=feedback))

        # Check that volume isn't so different
        assert_allclose(out[0].volume, out[1].volume, rtol=0.05)
        assert_allclose(out[0].volume, out[2].volume, rtol=0.05)
        assert_allclose(out[1].volume, out[2].volume, rtol=0.05)
        # Except for "never", where things are different
        assert out[3].volume.mean() < out[2].volume.mean()

        if do_plot:
            plt.figure()
            for ds, lab in zip(out, feedbacks):
                (ds.volume*1e-9).plot(label=lab)
            plt.xlabel('Vol (km3)')
            plt.legend()
            plt.show()<|MERGE_RESOLUTION|>--- conflicted
+++ resolved
@@ -2314,12 +2314,7 @@
                     plt.tight_layout()
                     plt.show()
 
-<<<<<<< HEAD
-    @is_slow
-=======
-
     @pytest.mark.slow
->>>>>>> d8770d50
     def test_random_sh(self):
 
         flowline.init_present_time_glacier(self.gdir)

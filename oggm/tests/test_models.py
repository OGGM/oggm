import os
from functools import partial
import shutil
import warnings
import copy
import time
import glob
import numpy as np
import pandas as pd
import shapely.geometry as shpg
from numpy.testing import assert_allclose
import pytest

# Local imports
import oggm
from oggm.core import massbalance
from oggm.core.massbalance import LinearMassBalance
import xarray as xr
from oggm import utils, workflow, tasks, cfg
from oggm.core import climate, inversion, centerlines
from oggm.shop.w5e5 import process_gswp3_w5e5_data
from oggm.shop import gcm_climate, bedtopo
from oggm.cfg import SEC_IN_YEAR, SEC_IN_MONTH
from oggm.utils import get_demo_file, ModelSettings
from oggm.exceptions import InvalidParamsError, InvalidWorkflowError

from oggm.tests.funcs import get_test_dir
from oggm.tests.funcs import (dummy_bumpy_bed, dummy_constant_bed,
                              dummy_constant_bed_cliff,
                              dummy_mixed_bed, bu_tidewater_bed,
                              dummy_noisy_bed, dummy_parabolic_bed,
                              dummy_trapezoidal_bed, dummy_width_bed,
                              dummy_width_bed_tributary)

import matplotlib.pyplot as plt
from oggm.core.flowline import (FluxBasedModel, FlowlineModel, MassRedistributionCurveModel,
                                init_present_time_glacier, glacier_from_netcdf,
                                RectangularBedFlowline, TrapezoidalBedFlowline,
                                ParabolicBedFlowline, MixedBedFlowline,
                                flowline_from_dataset, FileModel,
                                run_constant_climate, run_random_climate,
                                run_from_climate_data, equilibrium_stop_criterion,
                                run_with_hydro, SemiImplicitModel)
from oggm.core.dynamic_spinup import (
    run_dynamic_spinup, run_dynamic_melt_f_calibration,
    dynamic_melt_f_run_with_dynamic_spinup,
    dynamic_melt_f_run_with_dynamic_spinup_fallback,
    dynamic_melt_f_run,
    dynamic_melt_f_run_fallback)

FluxBasedModel = partial(FluxBasedModel, inplace=True)
FlowlineModel = partial(FlowlineModel, inplace=True)

pytest.importorskip('geopandas')
pytest.importorskip('rasterio')
pytest.importorskip('salem')

pytestmark = pytest.mark.test_env("models")
do_plot = False

DOM_BORDER = 80

ALL_DIAGS = ['volume', 'volume_bsl', 'volume_bwl', 'area', 'length',
             'calving', 'calving_rate', 'off_area', 'on_area', 'melt_off_glacier',
             'melt_on_glacier', 'liq_prcp_off_glacier', 'liq_prcp_on_glacier',
             'snowfall_off_glacier', 'snowfall_on_glacier', 'model_mb',
             'residual_mb', 'snow_bucket']

has_shapely2 = False
try:
    import shapely.io
    has_shapely2 = True
except ImportError:
    pass


def is_daily_model(model):
    # isinstance silently fails
    return issubclass(
        model, massbalance.DailyTIModel
    )


class TestInitPresentDayFlowline:

    @pytest.mark.parametrize('downstream_line_shape', ['parabola', 'trapezoidal'])
    def test_init_present_time_glacier(self, hef_gdir, downstream_line_shape):

        gdir = hef_gdir
        gdir.settings['downstream_line_shape'] = downstream_line_shape
        init_present_time_glacier(gdir)

        fls = gdir.read_pickle('model_flowlines')
        inv = gdir.read_pickle('inversion_output')

        assert gdir.rgi_date == 2003
        assert len(fls) == 3
        vol = 0.
        area = 0.
        for fl in fls:
            refo = 1 if fl is fls[-1] else 0
            assert fl.order == refo
            ref = np.arange(len(fl.surface_h)) * fl.dx
            np.testing.assert_allclose(ref, fl.dis_on_line,
                                       rtol=0.001,
                                       atol=0.01)
            assert (len(fl.surface_h) ==
                    len(fl.bed_h) ==
                    len(fl.bed_shape) ==
                    len(fl.dis_on_line) ==
                    len(fl.widths) ==
                    len(fl.bin_area_m2)
                    )

            assert np.all(fl.widths >= 0)
            vol += fl.volume_m3
            area += fl.area_km2

        # New loc stuff - checked with google maps
        lons = fl.point_lons
        lats = fl.point_lats
        assert_allclose([lons[0], lats[0]], [10.7470, 46.8048], atol=1e-4)
        assert_allclose([lons[-1], lats[-1]], [10.8551, 46.8376], atol=1e-4)

        # Diags
        ref_vol = 0.
        ref_area = 0.
        for cl in inv:
            ref_vol += np.sum(cl['volume'])
            ref_area += np.sum(cl['width'] * fl.dx_meter)

        np.testing.assert_allclose(ref_vol, vol)
        np.testing.assert_allclose(6900.0, fls[-1].length_m, atol=101)
        np.testing.assert_allclose(gdir.rgi_area_km2, ref_area * 1e-6)
        np.testing.assert_allclose(gdir.rgi_area_km2, area)

        # test that final downstream line has the desired shape
        fl = fls[-1]
        ice_mask = fls[-1].thick > 0.
        if downstream_line_shape == 'parabola':
            assert np.all(np.isfinite(fl.bed_shape[~ice_mask]))
            assert np.all(~np.isfinite(fl._w0_m[~ice_mask]))
        if downstream_line_shape == 'trapezoidal':
            assert np.all(np.isfinite(fl._w0_m[~ice_mask]))
            assert np.all(~np.isfinite(fl.bed_shape[~ice_mask]))
            # check that bottom width of downstream line is larger than minimum
            assert np.all(fl._w0_m[~ice_mask] >
                          gdir.settings['trapezoid_min_bottom_width'])

        if do_plot:
            plt.plot(fls[-1].bed_h, color='k')
            plt.plot(fls[-1].surface_h)
            plt.figure()
            plt.plot(fls[-1].surface_h - fls[-1].bed_h)
            plt.show()

        # test if providing a filesuffix is working
        init_present_time_glacier(gdir, output_filesuffix='_test')
        assert os.path.isfile(os.path.join(gdir.dir, 'model_flowlines_test.pkl'))

<<<<<<< HEAD
        gdir.settings_filesuffix = '_dummy_downstream'
=======
>>>>>>> 0285164a
        gdir.settings['downstream_line_shape'] = 'free_shape'
        with pytest.raises(InvalidParamsError):
            init_present_time_glacier(gdir,
                                      settings_filesuffix='_dummy_downstream')
        gdir.settings_filesuffix = ''

    def test_init_present_time_glacier_obs_thick(self, hef_elev_gdir,
                                                 monkeypatch):

        gdir = hef_elev_gdir

        # need to change rgi_id, which is needed to be different in other tests
        # when comparing to centerlines
        gdir.rgi_id = 'RGI60-11.00897'

        # add some thickness data
        ft = utils.get_demo_file('RGI60-11.00897_thickness.tif')
        monkeypatch.setattr(utils, 'file_downloader', lambda x: ft)
        bedtopo.add_consensus_thickness(gdir)
        vn = 'consensus_ice_thickness'
        centerlines.elevation_band_flowline(gdir, bin_variables=[vn])
        centerlines.fixed_dx_elevation_band_flowline(gdir,
                                                     bin_variables=[vn])

        tasks.init_present_time_glacier(gdir, output_filesuffix='_consensus',
                                        use_binned_thickness_data=vn)
        fl_consensus = gdir.read_pickle('model_flowlines',
                                        filesuffix='_consensus')[0]

        # check that resulting flowline has the same volume as observation
        cdf = pd.read_hdf(utils.get_demo_file('rgi62_itmix_df.h5'))
        ref_vol = cdf.loc[gdir.rgi_id].vol_itmix_m3
        np.testing.assert_allclose(fl_consensus.volume_m3, ref_vol)

        # should be trapezoid where ice
        assert np.all(fl_consensus.is_trapezoid[fl_consensus.thick > 0])

        # test that we can use fl in an dynamic model run without an error
        mb = LinearMassBalance(3000.)
        model_ref = FluxBasedModel(gdir.read_pickle('model_flowlines'),
                                   mb_model=mb)
        model_ref.run_until(100)
        model_consensus = FluxBasedModel([fl_consensus], mb_model=mb)
        model_consensus.run_until(100)
        np.testing.assert_allclose(model_ref.volume_km3,
                                   model_consensus.volume_km3,
                                   atol=0.02)

        # test that if w0<0 it is converted to rectangular
        # set some thickness to very large values to force it
        df_fixed_dx = pd.read_csv(gdir.get_filepath('elevation_band_flowline',
                                                    filesuffix='_fixed_dx'),
                                                    index_col=0)

        # Check consistency between csv and flowline object
        fl_inv = gdir.read_pickle('inversion_flowlines')[0]
        assert fl_inv.nx == len(df_fixed_dx)
        assert fl_inv.dx_meter == (df_fixed_dx.index[1] - df_fixed_dx.index[0])
        np.testing.assert_allclose(fl_inv.dx_meter * np.arange(fl_inv.nx), df_fixed_dx.index)
        new_thick = df_fixed_dx['consensus_ice_thickness']
        new_thick.iloc[-10:] = new_thick.iloc[-10:] + 1000
        df_fixed_dx['consensus_ice_thickness'] = new_thick
        ref_vol_rect = np.sum(df_fixed_dx['area_m2'] * new_thick)
        df_fixed_dx.to_csv(gdir.get_filepath('elevation_band_flowline',
                                             filesuffix='_fixed_dx'))

        tasks.init_present_time_glacier(gdir, output_filesuffix='_consensus_rect',
                                        use_binned_thickness_data=vn)
        fl_consensus_rect = gdir.read_pickle('model_flowlines',
                                             filesuffix='_consensus_rect')[0]

        np.testing.assert_allclose(fl_consensus_rect.volume_m3, ref_vol_rect)
        assert np.sum(fl_consensus_rect.is_rectangular) == 10

    @pytest.mark.parametrize("cl", [massbalance.MonthlyTIModel,
                                    massbalance.DailyTIModel,],)
    def test_present_time_glacier_massbalance(self, hef_gdir, cl):

        gdir = hef_gdir
        gdir.settings['downstream_line_shape'] = cfg.PARAMS['downstream_line_shape']
        init_present_time_glacier(gdir)

        mbdf = gdir.get_ref_mb_data()

        if is_daily_model(cl):
            # daily need to be calibrated first
            tasks.process_gswp3_w5e5_data(hef_gdir, daily=True)
            ModelSettings(gdir, filesuffix='_daily', parent_filesuffix='')
            ref_mb = mbdf.ANNUAL_BALANCE.mean()
            ref_period = f'{mbdf.index[0]}-01-01_{mbdf.index[-1] + 1}-01-01'
            tasks.mb_calibration_from_scalar_mb(
                gdir,
                ref_mb=ref_mb,
                ref_period=ref_period,
                mb_model_class=cl,
                settings_filesuffix="_daily",
                overwrite_gdir=True
            )
            mb_mod = cl(gdir, settings_filesuffix='_daily')

        else:
            mb_mod = cl(gdir)

        fls = gdir.read_pickle('model_flowlines')
        glacier = FlowlineModel(fls, mb_model=cl)

        hgts = np.array([])
        widths = np.array([])
        for fl in glacier.fls:
            hgts = np.concatenate((hgts, fl.surface_h))
            widths = np.concatenate((widths, fl.widths_m))
        tot_mb = []
        refmb = []
        grads = np.zeros_like(hgts)
        for yr, mb in mbdf.iterrows():
            refmb.append(mb['ANNUAL_BALANCE'])
            mbh = (mb_mod.get_annual_mb(hgts, yr) * mb_mod.sec_in_year(yr) *
                   cfg.PARAMS['ice_density'])
            grads += mbh
            tot_mb.append(np.average(mbh, weights=widths))
        grads /= len(tot_mb)

        # Bias
        assert np.abs(utils.md(tot_mb, refmb)) < 50

        mb_profile_constant_dh = gdir.get_ref_mb_profile(constant_dh=True)
        step_dh = mb_profile_constant_dh.columns[1:] - mb_profile_constant_dh.columns[:-1]
        assert np.all(step_dh == 50)
        mb_profile_raw = gdir.get_ref_mb_profile()

        mb_profile_constant_dh_filtered_0_6 = gdir.get_ref_mb_profile(constant_dh=True,
                                                                      obs_ratio_needed=0.6)
        mb_profile_constant_dh_filtered_1 = gdir.get_ref_mb_profile(constant_dh=True,
                                                                    obs_ratio_needed=1)
        n = len(mb_profile_constant_dh.index)
        n_obs_h_0_6 = mb_profile_constant_dh_filtered_0_6.describe().loc['count']
        n_obs_h_1 = mb_profile_constant_dh_filtered_1.describe().loc['count']
        assert np.all(n_obs_h_0_6 / n >= 0.6)
        assert np.all(n_obs_h_1 / n >= 1)

        # fake "filter" that is not really filtering should give
        # the same estimate as default (filter = 0)
        mb_profile_constant_dh_filtered_0 = gdir.get_ref_mb_profile(constant_dh=True,
                                                                    obs_ratio_needed=0.00001)
        np.testing.assert_allclose(mb_profile_constant_dh_filtered_0, mb_profile_constant_dh)

        # Gradient
        dfg = mb_profile_raw.mean()
        dfg_constant_dh = mb_profile_constant_dh.mean()
        dfg_constant_dh_0_6 = mb_profile_constant_dh_filtered_0_6.mean()

        # Take the altitudes below 3100 and fit a line
        pok = np.where(hgts < 3100)
        dfg = dfg[dfg.index < 3100]
        dfg_constant_dh = dfg_constant_dh[dfg_constant_dh.index < 3100]
        dfg_constant_dh_0_6 = dfg_constant_dh_0_6[dfg_constant_dh_0_6.index < 3100]

        from scipy.stats import linregress
        slope_obs, _, _, _, _ = linregress(dfg.index, dfg.values)
        slope_obs_constant_dh, _, _, _, _ = linregress(dfg_constant_dh.index,
                                                       dfg_constant_dh.values)
        slope_obs_constant_dh_0_6, _, _, _, _ = linregress(dfg_constant_dh_0_6.index,
                                                           dfg_constant_dh_0_6.values)
        slope_our, _, _, _, _ = linregress(hgts[pok], grads[pok])

        np.testing.assert_allclose(slope_obs, slope_our, rtol=0.15)
        # the observed MB gradient and the interpolated observed one (with
        # constant dh) should be very similar!
        np.testing.assert_allclose(slope_obs, slope_obs_constant_dh, rtol=0.01)
        # the filtered slope with obs_ratio_0_6 should be at least a bit similar to
        # the one where all elevation band measurements are taken into account
        np.testing.assert_allclose(slope_obs_constant_dh, slope_obs_constant_dh_0_6, rtol=0.2)


@pytest.fixture(scope='class')
def other_glacier_cfg():
    cfg.initialize()
    cfg.set_intersects_db(get_demo_file('rgi_intersect_oetztal.shp'))
    cfg.PATHS['dem_file'] = get_demo_file('srtm_oetztal.tif')
    cfg.PATHS['climate_file'] = get_demo_file('histalp_merged_hef.nc')
    cfg.PARAMS['use_winter_prcp_fac'] = False
    cfg.PARAMS['use_temp_bias_from_file'] = False
    cfg.PARAMS['prcp_fac'] = 2.5
    cfg.PARAMS['baseline_climate'] = 'CRU'


@pytest.mark.usefixtures('other_glacier_cfg')
class TestInitFlowlineOtherGlacier:
    def test_define_divides(self, class_case_dir):

        from oggm.core import centerlines
        from oggm.core import inversion
        from oggm.core import gis
        from oggm import GlacierDirectory
        import geopandas as gpd

        hef_file = utils.get_demo_file('rgi_oetztal.shp')
        rgidf = gpd.read_file(hef_file)

        # This is another glacier with divides
        entity = rgidf.loc[rgidf.RGIId == 'RGI50-11.00719_d01'].iloc[0]
        gdir = GlacierDirectory(entity, base_dir=class_case_dir)
        gis.define_glacier_region(gdir)
        gis.glacier_masks(gdir)
        centerlines.compute_centerlines(gdir)
        centerlines.initialize_flowlines(gdir)
        centerlines.compute_downstream_line(gdir)
        centerlines.compute_downstream_bedshape(gdir)
        centerlines.catchment_area(gdir)
        centerlines.catchment_width_geom(gdir)
        centerlines.catchment_width_correction(gdir)
        cfg.PARAMS['baseline_climate'] = ''
        climate.process_custom_climate_data(gdir)
        ref_period = '1980-01-01_2000-01-01'
        ref_mb = -500
        massbalance.mb_calibration_from_scalar_mb(gdir,
                                                  ref_mb=ref_mb,
                                                  ref_mb_period=ref_period)
        massbalance.apparent_mb_from_any_mb(gdir, mb_years=(1980, 2000))
        inversion.prepare_for_inversion(gdir)
        v = inversion.mass_conservation_inversion(gdir)
        init_present_time_glacier(gdir)

        myarea = 0.
        cls = gdir.read_pickle('inversion_flowlines')
        for cl in cls:
            myarea += np.sum(cl.widths * cl.dx * gdir.grid.dx ** 2)

        np.testing.assert_allclose(myarea, gdir.rgi_area_m2, rtol=1e-2)

        myarea = 0.
        cls = gdir.read_pickle('inversion_flowlines')
        for cl in cls:
            myarea += np.sum(cl.widths * cl.dx * gdir.grid.dx ** 2)

        np.testing.assert_allclose(myarea, gdir.rgi_area_m2, rtol=1e-2)

        fls = gdir.read_pickle('model_flowlines')
        if cfg.PARAMS['grid_dx_method'] == 'square':
            assert len(fls) == 3
        vol = 0.
        area = 0.
        for fl in fls:
            ref = np.arange(len(fl.surface_h)) * fl.dx
            np.testing.assert_allclose(ref, fl.dis_on_line,
                                       rtol=0.001,
                                       atol=0.01)
            assert (len(fl.surface_h) ==
                    len(fl.bed_h) ==
                    len(fl.bed_shape) ==
                    len(fl.dis_on_line) ==
                    len(fl.widths))

            assert np.all(fl.widths >= 0)
            vol += fl.volume_km3
            area += fl.area_km2

        rtol = 0.08
        np.testing.assert_allclose(gdir.rgi_area_km2, area, rtol=rtol)
        np.testing.assert_allclose(v * 1e-9, vol, rtol=rtol)


class TestMassBalanceModels:
    def test_past_mb_model(self, hef_gdir):

        rho = cfg.PARAMS['ice_density']

        gdir = hef_gdir
        init_present_time_glacier(gdir)

        # Climate period
        yrp = [1851, 2000]

        # Flowlines height
        h, w = gdir.get_inversion_flowline_hw()

        mb_mod = massbalance.MonthlyTIModel(gdir, bias=0)
        for i, yr in enumerate(np.arange(yrp[0], yrp[1] + 1)):
            my_mb_on_h = (mb_mod.get_annual_mb(h, yr) * mb_mod.sec_in_year(yr) *
                          rho)
            ela_z = mb_mod.get_ela(year=yr)
            totest = (mb_mod.get_annual_mb([ela_z], year=yr) *
                      mb_mod.sec_in_year(yr) * rho)
            assert_allclose(totest[0], 0, atol=1)

        mb_mod = massbalance.MonthlyTIModel(gdir)
        for i, yr in enumerate(np.arange(yrp[0], yrp[1] + 1)):
            ela_z = mb_mod.get_ela(year=yr)
            totest = (mb_mod.get_annual_mb([ela_z], year=yr) *
                      mb_mod.sec_in_year(yr) * rho)
            assert_allclose(totest[0], 0, atol=1)

        # real data
        h, w = gdir.get_inversion_flowline_hw()
        mbdf = gdir.get_ref_mb_data()
        mbdf.loc[yr, 'MY_MB'] = np.nan
        mb_mod = massbalance.MonthlyTIModel(gdir)
        for yr in mbdf.index.values:
            my_mb_on_h = (mb_mod.get_annual_mb(h, yr) *
                          mb_mod.sec_in_year(yr) * rho)
            mbdf.loc[yr, 'MY_MB'] = np.average(my_mb_on_h, weights=w)

        np.testing.assert_allclose(mbdf['ANNUAL_BALANCE'].mean(),
                                   mbdf['MY_MB'].mean(),
                                   atol=1e-2)
        mbdf['MY_ELA'] = mb_mod.get_ela(year=mbdf.index.values)
        assert mbdf[['MY_ELA', 'MY_MB']].corr().values[0, 1] < -0.9
        assert mbdf[['MY_ELA', 'ANNUAL_BALANCE']].corr().values[0, 1] < -0.6

        mb_mod = massbalance.MonthlyTIModel(gdir, bias=0)
        for yr in mbdf.index.values:
            my_mb_on_h = (mb_mod.get_annual_mb(h, yr) * mb_mod.sec_in_year(yr) *
                          rho)
            mbdf.loc[yr, 'MY_MB'] = np.average(my_mb_on_h, weights=w)

        np.testing.assert_allclose(mbdf['ANNUAL_BALANCE'].mean(),
                                   mbdf['MY_MB'].mean(),
                                   atol=1e-2)

        mb_mod = massbalance.MonthlyTIModel(gdir)
        for yr in mbdf.index.values:
            my_mb_on_h = (mb_mod.get_annual_mb(h, yr) * mb_mod.sec_in_year(yr) *
                          rho)
            mbdf.loc[yr, 'MY_MB'] = np.average(my_mb_on_h, weights=w)
            mb_mod.temp_bias = 1
            my_mb_on_h = (mb_mod.get_annual_mb(h, yr) * mb_mod.sec_in_year(yr) *
                          rho)
            mbdf.loc[yr, 'BIASED_MB'] = np.average(my_mb_on_h, weights=w)
            mb_mod.temp_bias = 0

        np.testing.assert_allclose(mbdf['ANNUAL_BALANCE'].mean(),
                                   mbdf['MY_MB'].mean(),
                                   atol=1e-2)
        assert mbdf.ANNUAL_BALANCE.mean() > mbdf.BIASED_MB.mean()

        # Repeat
        mb_mod = massbalance.MonthlyTIModel(gdir, repeat=True, ys=1901, ye=1950)
        yrs = np.arange(100) + 1901
        mb = mb_mod.get_specific_mb(h, w, year=yrs)
        assert_allclose(mb[50], mb[-50])

        # Go for glacier wide now
        fls = gdir.read_pickle('inversion_flowlines')
        mb_gw_mod = massbalance.MultipleFlowlineMassBalance(gdir, fls=fls,
                                                            repeat=True,
                                                            ys=1901, ye=1950)
        mb_gw = mb_gw_mod.get_specific_mb(year=yrs)
        assert_allclose(mb, mb_gw)

        # Test massbalance task
        s = massbalance.fixed_geometry_mass_balance(gdir)
        assert s.index[0] == 1802
        assert s.index[-1] == 2002

        s = massbalance.fixed_geometry_mass_balance(gdir, ys=1990, ye=2000)
        assert s.index[0] == 1990
        assert s.index[-1] == 2000

        s = massbalance.fixed_geometry_mass_balance(gdir,
                                                    years=mbdf.index.values)
        assert_allclose(s, mbdf['MY_MB'])

        # compare get_monhtly_mb and get_annual_mb
        mb_mod = massbalance.MonthlyTIModel(gdir)
        yr = 2000
        mb_annual, t_a, tmelt_a, prcp_a, prcpsol_a = mb_mod.get_annual_mb(
            h, year=yr, add_climate=True
        )
        mb_monthly = []
        t_m = []
        tmelt_m = []
        prcp_m = []
        prcpsol_m = []
        for fyr in utils.float_years_timeseries(y0=2000, y1=2001)[:-1]:
            mb_tmp, t_tmp, tmelt_tmp, prcp_tmp, prcpsol_tmp = mb_mod.get_monthly_mb(
                h, year=fyr, add_climate=True
            )
            mb_monthly.append(mb_tmp)
            t_m.append(t_tmp)
            tmelt_m.append(tmelt_tmp)
            prcp_m.append(prcp_tmp)
            prcpsol_m.append(prcpsol_tmp)

        # climate forcing of mb should be the same
        np.testing.assert_allclose(np.sum(tmelt_m, axis=0), tmelt_a)
        np.testing.assert_allclose(np.sum(prcpsol_m, axis=0), prcpsol_a)
        np.testing.assert_allclose((np.sum(prcpsol_m, axis=0) -
                                    mb_mod.melt_f * np.sum(tmelt_m,axis=0)) /
                                   mb_mod.sec_in_year(yr) / mb_mod.rho,
                                   mb_annual)

        # test implementation of days of month in MonthlyTIModel.get_annual_mb
        myr = utils.date_to_floatyear(np.repeat(int(np.floor(yr)), 12),
                                      np.arange(1, 13))
        days_of_month = [mb_mod.days_in_month(year=yr) for yr in myr]
        # no leap years should be used in MonthlyTIModel
        assert np.sum(days_of_month) == 365

    def test_repr(self, hef_gdir):
        from textwrap import dedent

        expected = dedent("""\
        <oggm.MassBalanceModel>
          Class: MonthlyTIModel
          Attributes:
            - hemisphere: nh
            - climate_source: histalp_merged_hef.nc
            - melt_f: 6.53
            - prcp_fac: 2.50
            - temp_bias: 0.00
            - bias: 0.00
            - settings_filesuffix: 
            - rho: 900.0
            - use_leap_years: False
            - filename: climate_historical
            - input_filesuffix: 
            - temp_all_solid: 0.0
            - temp_all_liq: 2.0
            - temp_melt: -1.0
            - temp_default_gradient: -0.0065
            - repeat: False
            - ref_hgt: 3160.0
            - ys: 1802
            - ye: 2002
        """)
        mb_mod = massbalance.MonthlyTIModel(hef_gdir, bias=0)
        assert mb_mod.__repr__() == expected

    def test_repr_daily(self, hef_gdir):
        from textwrap import dedent

        tasks.process_gswp3_w5e5_data(hef_gdir, daily=True)

        expected = dedent(f"""\
        <oggm.MassBalanceModel>
          Class: DailyTIModel
          Attributes:
            - hemisphere: nh
            - climate_source: GSWP3_W5E5_daily
            - melt_f: 6.53
            - prcp_fac: 2.50
            - temp_bias: 0.00
            - bias: 0.00
            - settings_filesuffix: _daily
            - rho: 900.0
            - use_leap_years: True
            - filename: climate_historical_daily
            - input_filesuffix: 
            - temp_all_solid: 0.0
            - temp_all_liq: 2.0
            - temp_melt: 0.0
            - temp_default_gradient: -0.0065
            - repeat: False
            - ref_hgt: 2252.0
            - ys: 1901
            - ye: 2019
        """
                          )
        ModelSettings(hef_gdir, filesuffix='_daily', parent_filesuffix='')
        mb_mod = massbalance.DailyTIModel(hef_gdir,
                                          settings_filesuffix='_daily', bias=0,
                                          check_calib_params=False)
        assert mb_mod.__repr__() == expected

    @pytest.mark.parametrize("cl", [massbalance.MonthlyTIModel,
                                    massbalance.DailyTIModel,],)
    def test_prcp_fac_temp_bias_update(self, hef_gdir, cl):

        gdir = hef_gdir
        init_present_time_glacier(gdir)

        if is_daily_model(cl):
            tasks.process_gswp3_w5e5_data(hef_gdir, daily=True)
            filename = "climate_historical_daily"
            check_calib_params = False
            ModelSettings(gdir, filesuffix='_daily', parent_filesuffix='')
            settings_filesuffix = '_daily'
        else:
            filename = "climate_historical"
            check_calib_params = True
            settings_filesuffix = ''
        mb_mod = cl(gdir, settings_filesuffix=settings_filesuffix, bias=0,
                    filename=filename, check_calib_params=check_calib_params)
        # save old precipitation/temperature time series
        prcp_old = mb_mod.prcp.copy()
        temp_old = mb_mod.temp.copy()
        prcp_fac_old = cfg.PARAMS['prcp_fac']
        temp_bias_old = 0
        # basic checks
        assert mb_mod.prcp_fac == prcp_fac_old
        assert mb_mod._prcp_fac == prcp_fac_old
        assert mb_mod.temp_bias == temp_bias_old

        # Now monthly stuff
        mb_mod.temp_bias = [0] * 12
        np.testing.assert_allclose(mb_mod.temp_bias, temp_bias_old)
        mb_mod.prcp_fac = [prcp_fac_old] * 12
        np.testing.assert_allclose(mb_mod.prcp_fac, prcp_fac_old)

        # increase prcp by factor of 10 and add a temperature bias of 1
        factor = 10
        mb_mod.prcp_fac = factor
        temp_bias = 1
        mb_mod.temp_bias = temp_bias
        assert mb_mod.prcp_fac == factor
        assert mb_mod._prcp_fac == factor
        assert mb_mod.temp_bias == temp_bias
        assert mb_mod._temp_bias == temp_bias
        prcp_new = mb_mod.prcp
        temp_new = mb_mod.temp
        assert_allclose(prcp_new, prcp_old * factor / prcp_fac_old)
        assert_allclose(temp_new, temp_old + temp_bias - temp_bias_old)

        # check if it gets back to the old prcp/temp time series
        mb_mod.prcp_fac = prcp_fac_old
        assert mb_mod.prcp_fac == prcp_fac_old
        assert mb_mod._prcp_fac == prcp_fac_old
        assert_allclose(mb_mod.prcp, prcp_old)

        mb_mod.temp_bias = temp_bias_old
        assert mb_mod.temp_bias == temp_bias_old
        assert mb_mod._temp_bias == temp_bias_old
        assert_allclose(mb_mod.temp, temp_old)

        # check if error occurs for invalid prcp_fac
        with pytest.raises(InvalidParamsError):
            mb_mod.prcp_fac = -100

    @pytest.mark.parametrize("cl", [massbalance.MonthlyTIModel,
                                    massbalance.DailyTIModel,
                                    massbalance.ConstantMassBalance,
                                    massbalance.RandomMassBalance,])
    def test_glacierwide_mb_model(self, hef_gdir, cl):
        gdir = hef_gdir
        init_present_time_glacier(gdir)

        check_calib_params = True
        settings_filesuffix = ''
        if is_daily_model(cl):
            tasks.process_gswp3_w5e5_data(hef_gdir, daily=True)
            start_year = 1979
            eval_year = 2000
            yrs = np.arange(39) + start_year  # data until 2019
            check_calib_params = False
            ModelSettings(gdir, filesuffix='_daily', parent_filesuffix='')
            settings_filesuffix = '_daily'
        else:
            start_year = 1901
            eval_year = 1950
            yrs = np.arange(100) + start_year

        fls = gdir.read_pickle('model_flowlines')
        h = np.array([])
        w = np.array([])
        for fl in fls:
            w = np.append(w, fl.widths)
            h = np.append(h, fl.surface_h)

        if cl is massbalance.RandomMassBalance:
            kwargs = {'seed': 0, 'y0': 1985}
        elif cl is massbalance.ConstantMassBalance:
            kwargs = {'y0': 1985}
        else:
            kwargs = {}

        mb = cl(gdir, settings_filesuffix=settings_filesuffix,
                check_calib_params=check_calib_params, **kwargs)
        mb_gw = massbalance.MultipleFlowlineMassBalance(
            gdir, settings_filesuffix=settings_filesuffix, fls=fls,
            mb_model_class=cl, check_calib_params=check_calib_params, **kwargs)

        assert_allclose(mb.get_specific_mb(h, w, year=yrs),
                        mb_gw.get_specific_mb(year=yrs))

        assert_allclose(mb.get_ela(year=yrs),
                        mb_gw.get_ela(year=yrs))

        _h, _w, mbs_gw = mb_gw.get_annual_mb_on_flowlines(year=eval_year)
        mbs_h = mb.get_annual_mb(_h, year=eval_year)

        assert_allclose(mbs_h, mbs_gw)

        _h, _w, mbs_gw = mb_gw.get_monthly_mb_on_flowlines(year=eval_year)
        mbs_h = mb.get_monthly_mb(_h, year=eval_year)

        assert_allclose(mbs_h, mbs_gw)

        if is_daily_model(cl):
            _h, _w, mbs_gw = mb_gw.get_daily_mb_on_flowlines(year=eval_year)
            mbs_h = mb.get_daily_mb(_h, year=eval_year)

            assert_allclose(mbs_h, mbs_gw)

        mb.bias = 100
        mb_gw.bias = 100

        assert_allclose(mb.get_specific_mb(h, w, year=yrs[:10]),
                        mb_gw.get_specific_mb(year=yrs[:10]))

        assert_allclose(mb.get_ela(year=yrs[:10]),
                        mb_gw.get_ela(year=yrs[:10]))

        mb.temp_bias = 100
        mb_gw.temp_bias = 100

        assert mb.temp_bias == mb_gw.temp_bias

        assert_allclose(mb.get_specific_mb(h, w, year=yrs[:10]),
                        mb_gw.get_specific_mb(year=yrs[:10]))

        assert_allclose(mb.get_ela(year=yrs[:10]),
                        mb_gw.get_ela(year=yrs[:10]))

        mb.prcp_fac = 100
        mb_gw.prcp_fac = 100

        assert mb.prcp_fac == mb_gw.prcp_fac

        assert_allclose(mb.get_specific_mb(h, w, year=yrs[:10]),
                        mb_gw.get_specific_mb(year=yrs[:10]))

        assert_allclose(mb.get_ela(year=yrs[:10]),
                        mb_gw.get_ela(year=yrs[:10]))

        assert_allclose(mb.get_ela(year=yrs[:30]),
                        mb_gw.get_ela(year=yrs[:30]))

        if issubclass(cl, (massbalance.MonthlyTIModel,
                           massbalance.DailyTIModel,),):
            mb = cl(gdir, settings_filesuffix=settings_filesuffix,
                    check_calib_params=check_calib_params)
            mb_gw = massbalance.MultipleFlowlineMassBalance(
                gdir, settings_filesuffix=settings_filesuffix,
                mb_model_class=cl, check_calib_params=check_calib_params)
            mb = massbalance.UncertainMassBalance(mb, rdn_bias_seed=1,
                                                  rdn_prcp_fac_seed=2,
                                                  rdn_temp_bias_seed=3)
            mb_gw = massbalance.UncertainMassBalance(mb_gw, rdn_bias_seed=1,
                                                     rdn_prcp_fac_seed=2,
                                                     rdn_temp_bias_seed=3)
        assert_allclose(mb.get_specific_mb(h, w, year=yrs[:30]),
                        mb_gw.get_specific_mb(fls=fls, year=yrs[:30]))

    @pytest.mark.parametrize("model", [massbalance.MonthlyTIModel,
                                       massbalance.DailyTIModel])
    def test_get_specific_mb(self, hef_gdir, model):

        check_calib_params = True
        settings_filesuffix = ''
        if is_daily_model(model):
            tasks.process_gswp3_w5e5_data(hef_gdir, daily=True)
            check_calib_params = False
            ModelSettings(hef_gdir, filesuffix='_daily', parent_filesuffix='')
            settings_filesuffix = '_daily'

        gdir = hef_gdir
        init_present_time_glacier(gdir)
        ys = 1979
        ye = 2002
        years = np.arange(ys, ye + 1)
        fls = gdir.read_pickle("inversion_flowlines")
        heights_fls = np.concatenate([i.surface_h for i in fls], axis=0)
        widths_fls = np.concatenate([i.widths for i in fls], axis=0)

        mb_mod_native = model(gdir, settings_filesuffix=settings_filesuffix,
                              check_calib_params=check_calib_params,
                              ys=ys, ye=ye)
        mb_mod_multi_fls = massbalance.MultipleFlowlineMassBalance(
            gdir, settings_filesuffix=settings_filesuffix, fls=fls,
            mb_model_class=model, check_calib_params=check_calib_params,
            ys=ys, ye=ye,
        )

        for mb_mod, fls, heights, widths in zip(
                [mb_mod_native, mb_mod_multi_fls], [None, fls],
                [heights_fls, None], [widths_fls, None]):
            # test call with array
            smb = mb_mod.get_specific_mb(year=years, fls=fls, heights=heights,
                                         widths=widths,)
            assert isinstance(smb, np.ndarray)
            assert smb.shape == (1 + (ye - ys),)
            # test call with single value
            smb_single = mb_mod.get_specific_mb(year=years[0], fls=fls,
                                                heights=heights, widths=widths,)
            assert isinstance(smb_single, float)
            assert smb_single == smb[0]

            # monthly resolution
            years_m = utils.float_years_timeseries(ys, ye, include_last_year=True)
            smb_monthly = mb_mod.get_specific_mb(year=years_m, fls=fls,
                                                 heights=heights, widths=widths,
                                                 time_resolution='monthly',)
            assert isinstance(smb_monthly, np.ndarray)
            assert len(smb) * 12 == len(smb_monthly)
            # should be the same as annual in total
            np.testing.assert_allclose(smb.sum(), smb_monthly.sum())
            # and also per year it should be the same
            np.testing.assert_allclose(smb,
                                       smb_monthly.reshape((len(smb), 12)).sum(axis=1))
            # test call with single value
            smb_monthly_single = mb_mod.get_specific_mb(year=years_m[0],
                                                        fls=fls,
                                                        heights=heights,
                                                        widths=widths,
                                                        time_resolution='monthly',
            )
            assert isinstance(smb_monthly_single, float)
            assert smb_monthly_single == smb_monthly[0]

            if is_daily_model(model):
                # daily resolution
                years_d = utils.float_years_timeseries(ys, ye, monthly=False,
                                                       include_last_year=True)
                smb_daily = mb_mod.get_specific_mb(year=years_d, fls=fls,
                                                   heights=heights,
                                                   widths=widths,
                                                   time_resolution='daily',)
                assert isinstance(smb_daily, np.ndarray)
                total_days = sum(
                    [mb_mod.days_in_year(yr) for yr in years])
                assert len(smb_daily) == total_days
                # should be the same as annual in total
                np.testing.assert_allclose(smb.sum(), smb_daily.sum())
                # also for each year it should be the same,
                # a bit complicated because of leap years
                start_index = 0
                for i, yr in enumerate(years):
                    end_index = start_index + mb_mod.days_in_year(yr)
                    np.testing.assert_allclose(smb[i],
                                               smb_daily[start_index:end_index].sum())
                    start_index = end_index
                # test call with single value
                smb_daily_single = mb_mod.get_specific_mb(year=years_d[0],
                                                          fls=fls,
                                                          heights=heights,
                                                          widths=widths,
                                                          time_resolution='daily',)
                assert isinstance(smb_daily_single, float)
                assert smb_daily_single == smb_daily[0]

    @pytest.mark.parametrize("model", [massbalance.MonthlyTIModel,
                                       massbalance.DailyTIModel])
    def test_get_ela(self, hef_gdir, model):

        check_calib_params = True
        settings_filesuffix = ''
        if is_daily_model(model):
            tasks.process_gswp3_w5e5_data(hef_gdir, daily=True)
            check_calib_params = False
            ModelSettings(hef_gdir, filesuffix='_daily', parent_filesuffix='')
            settings_filesuffix = '_daily'
        gdir = hef_gdir
        init_present_time_glacier(gdir)
        ys = 1979
        ye = 2019
        years = np.arange(ys, ye + 1)

        fls = gdir.read_pickle("inversion_flowlines")
        mb_mod = massbalance.MultipleFlowlineMassBalance(
            gdir,
            settings_filesuffix=settings_filesuffix,
            fls=fls,
            mb_model_class=model,
            check_calib_params=check_calib_params,
            repeat=True,
            ys=ys,
            ye=ye,
        )
        ela = mb_mod.get_ela(year=years)
        assert isinstance(ela, np.ndarray)
        assert ela.shape == (1 + (ye - ys),)

        for i, (yr, ela_array) in enumerate(zip(years, ela)):
            ela_z = mb_mod.get_ela(year=yr)
            assert isinstance(ela_z, float)
            assert ela_z == ela_array
            totest = (mb_mod.flowline_mb_models[-1].get_annual_mb([ela_z], year=yr) *
                      mb_mod.flowline_mb_models[-1].sec_in_year(yr) * mb_mod.rho)
            assert_allclose(totest[0], 0, atol=1)

    def test_daily_mb_model(self, hef_gdir):

        # add daily and monthly w5e5 for 'fair' comparisons of MonthlyTIModel to
        # DailyTIModel later in the tests
        tasks.process_gswp3_w5e5_data(hef_gdir, daily=True)
        tasks.process_gswp3_w5e5_data(hef_gdir, output_filesuffix='_monthly')

        gdir = hef_gdir
        init_present_time_glacier(gdir)

        # Flowlines height of the main flowline
        h, w = gdir.get_inversion_flowline_hw()
        h = sorted(h)

        # for the daily model we use an own settings file because of tmelt = 0
        # and we use the other parameters as for monthly by using
        # parent_filesuffix=''
        ModelSettings(gdir, filesuffix='_daily', parent_filesuffix='')

        mb_mod_daily = massbalance.DailyTIModel(gdir,
                                                settings_filesuffix='_daily',
                                                check_calib_params=False)
        mb_mod_monthly = massbalance.MonthlyTIModel(gdir,
                                                    input_filesuffix='_monthly',
                                                    check_calib_params=False)

        # compare MonthlyTIModel and DailyTIModel for annual mb
        yr = 2000  # just a random pick
        mb_annual_d, t_d, tmelt_d, prcp_d, prcpsol_d = mb_mod_daily.get_annual_mb(
            year=yr, heights=h, add_climate=True)
        mb_annual_m, t_m, tmelt_m, prcp_m, prcpsol_m = mb_mod_monthly.get_annual_mb(
            year=yr, heights=h, add_climate=True)

        # check that the raw climate is similar
        np.testing.assert_allclose(prcp_d, prcp_m)
        np.testing.assert_allclose(t_d, t_m, atol=0.02)

        # plot for looking at how mb gradient is changing
        if do_plot:
            # for checking how much has changed to OGGM v1.6 here a hard coded
            mb_annual_oggm_v16 = [
                -1.42297448e-07, -1.41160282e-07, -1.39199219e-07, -1.36113197e-07,
                -1.31840437e-07, -1.26940610e-07, -1.21949801e-07, -1.17948533e-07,
                -1.14388734e-07, -1.11166865e-07, -1.08178550e-07, -1.05308084e-07,
                -1.02515762e-07, -9.96907271e-08, -9.67172896e-08, -9.36011930e-08,
                -9.03592687e-08, -8.69923123e-08, -8.29093380e-08, -7.90813507e-08,
                -7.55444959e-08, -7.24727279e-08, -6.93747120e-08, -6.63505138e-08,
                -6.35754355e-08, -6.11641273e-08, -5.89809293e-08, -5.67949353e-08,
                -5.44956761e-08, -5.20240215e-08, -4.93213255e-08, -4.63693337e-08,
                -4.31273607e-08, -3.95146795e-08, -3.55167024e-08, -3.16922755e-08,
                -2.85680526e-08, -2.60397302e-08, -2.37143703e-08, -2.13926889e-08,
                -1.90271618e-08, -1.73486999e-08, -1.65511508e-08, -1.39938251e-08,
                -1.14532445e-08, -8.95108401e-09, -8.90165026e-09, -6.43941025e-09,
                -3.79873736e-09, -8.85807717e-10,  2.50943975e-09,  4.80588815e-09,
                6.39301260e-09,  1.01207768e-08,  1.35185100e-08,  1.59884941e-08,
                1.70314225e-08,  2.04225150e-08,  2.35563242e-08,  2.53007150e-08,
                2.65123374e-08,  2.91862845e-08,  3.14872294e-08,  3.31400347e-08,
                3.39361834e-08,  3.73918160e-08,  3.92227052e-08,  4.10314532e-08,
                4.13874876e-08,  4.39342346e-08,  4.43393872e-08,  4.58317424e-08,
                4.86526460e-08,  4.93663560e-08,  5.36643971e-08,  5.41680453e-08,
                5.84341486e-08,  6.00092412e-08,  6.30844863e-08,  6.58271495e-08,
                6.76431998e-08,  7.15019273e-08,  7.21872267e-08,  7.61114775e-08,
                7.71056592e-08,  7.76305573e-08,  8.12629938e-08,  8.45592440e-08,
                8.70176740e-08,  8.83996244e-08]
            np.testing.assert_allclose(mb_annual_oggm_v16, mb_annual_m,
                                       atol=1.3e-9)

            plt.plot(prcpsol_d, h, label='daily')
            plt.plot(prcpsol_m, h, label='monthly')
            plt.title(f'annual solid prcp for {yr}')
            plt.legend()
            plt.show()

            plt.plot(tmelt_d, h, label='daily')
            plt.plot(tmelt_m, h, label='monthly')
            plt.title(f'annual temperature for melt {yr}')
            plt.legend()
            plt.show()

            plt.plot(mb_annual_d, h, label='daily')
            plt.plot(mb_annual_m, h, label='monthly')
            plt.plot(mb_annual_oggm_v16, h, label='monthly, OGGM v1.6')
            plt.title(f'annual mb for {yr}')
            plt.legend()
            plt.show()

        # because gradients are changing we can not expect a good fit here
        np.testing.assert_allclose(prcpsol_d, prcpsol_m, atol=340)
        np.testing.assert_allclose(tmelt_d, tmelt_m, atol=125)
        np.testing.assert_allclose(mb_annual_d, mb_annual_m, atol=4e-8)

        # compare MonthlyTIModel and DailyTIModel for monthly mb
        yr = 2000  # just a random pick
        m = 6  # just a random pick
        myr = utils.date_to_floatyear(yr, m)
        mb_monthly_d, t_d, tmelt_d, prcp_d, prcpsol_d = mb_mod_daily.get_monthly_mb(
            year=myr, heights=h, add_climate=True)
        mb_monthly_m, t_m, tmelt_m, prcp_m, prcpsol_m = mb_mod_monthly.get_monthly_mb(
            year=myr, heights=h, add_climate=True)
        # check that the raw climate is similar
        np.testing.assert_allclose(prcp_d, prcp_m)
        np.testing.assert_allclose(t_d, t_m, atol=1e-4)

        # plot for looking at how mb gradient is changing
        if do_plot:
            mb_monthly_oggm_v16 = [
                -5.13190966e-07, -5.11211812e-07, -5.07798727e-07, -5.02498359e-07,
                -4.95374449e-07, -4.87205038e-07, -4.78881443e-07, -4.71262960e-07,
                -4.64485043e-07, -4.58350551e-07, -4.52660749e-07, -4.47195333e-07,
                -4.41878705e-07, -4.36499791e-07, -4.30838316e-07, -4.24905215e-07,
                -4.18732537e-07, -4.12321795e-07, -4.05990839e-07, -4.00175269e-07,
                -3.94790126e-07, -3.89446968e-07, -3.84058153e-07, -3.78797739e-07,
                -3.73970655e-07, -3.69776327e-07, -3.65978784e-07, -3.62176377e-07,
                -3.58176952e-07, -3.53877655e-07, -3.49176475e-07, -3.44041660e-07,
                -3.38402440e-07, -3.31937059e-07, -3.24663937e-07, -3.17706537e-07,
                -3.12022949e-07, -3.07423423e-07, -3.03193127e-07, -2.98969523e-07,
                -2.94666154e-07, -2.91612695e-07, -2.90161794e-07, -2.85509505e-07,
                -2.80887679e-07, -2.76335747e-07, -2.76245818e-07, -2.71766509e-07,
                -2.66962595e-07, -2.61663392e-07, -2.55486755e-07, -2.50892238e-07,
                -2.46389327e-07, -2.34266499e-07, -2.21147635e-07, -2.11610869e-07,
                -2.07584057e-07, -1.94490833e-07, -1.82390996e-07, -1.75655792e-07,
                -1.70977641e-07, -1.60653361e-07, -1.51769266e-07, -1.45387680e-07,
                -1.42313699e-07, -1.28971282e-07, -1.21902102e-07, -1.10290002e-07,
                -1.07780730e-07, -8.98316793e-08, -8.69762307e-08, -7.64583579e-08,
                -6.02983722e-08, -5.64291333e-08, -3.31281440e-08, -3.03977137e-08,
                -8.33160424e-09, -1.40054651e-09,  1.21318019e-08,  2.42006525e-08,
                3.21920240e-08,  4.91720184e-08,  5.21876188e-08,  6.94559431e-08,
                7.11095569e-08,  7.11095569e-08,  7.11095569e-08,  7.11095569e-08,
                7.11095569e-08,  7.11095569e-08]
            np.testing.assert_allclose(mb_monthly_oggm_v16, mb_monthly_m,
                                       atol=1.3e-9)

            plt.plot(prcpsol_d, h, label='daily')
            plt.plot(prcpsol_m, h, label='monthly')
            plt.title(f'monthly solid prcp for {m:02d}.{yr}')
            plt.legend()
            plt.show()

            plt.plot(tmelt_d, h, label='daily')
            plt.plot(tmelt_m, h, label='monthly')
            plt.title(f'monthly temperature for melt for {m:02d}.{yr}')
            plt.legend()
            plt.show()

            plt.plot(mb_monthly_d, h, label='daily')
            plt.plot(mb_monthly_m, h, label='monthly')
            plt.plot(mb_monthly_oggm_v16, h, label='monthly, OGGM v1.6')
            plt.title(f'monthly mb for {m:02d}.{yr}')
            plt.legend()
            plt.show()

        # because gradients are changing we can not expect a good fit here
        np.testing.assert_allclose(prcpsol_d, prcpsol_m, atol=170)
        np.testing.assert_allclose(tmelt_d, tmelt_m, atol=180)
        np.testing.assert_allclose(mb_monthly_d, mb_monthly_m, atol=1e-7)

        # look at daily mb, should look similar from the curves as monthly mb
        # from MonthlyTIModel
        yr = 2000  # just a random pick
        m = 6  # just a random pick
        d = 15  # just a random pick
        myr = utils.date_to_floatyear(yr, m, d)
        mb_daily_d, t_d, tmelt_d, prcp_d, prcpsol_d = mb_mod_daily.get_daily_mb(
            year=myr, heights=h, add_climate=True)
        assert isinstance(mb_daily_d, np.ndarray)
        assert mb_daily_d.shape[0] == len(h)

        if do_plot:

            plt.plot(prcpsol_d, h, label='daily')
            plt.title(f'daily solid prcp for {d:02d}.{m:02d}.{yr}')
            plt.legend()
            plt.show()

            plt.plot(tmelt_d, h, label='daily')
            plt.title(f'daily temperature for melt for {d:02d}.{m:02d}.{yr}')
            plt.legend()
            plt.show()

            plt.plot(mb_daily_d, h, label='daily')
            plt.title(f'daily mb for {d:02d}.{m:02d}.{yr}')
            plt.legend()
            plt.show()

        # real data (copy from MonthlyTIModel testing)
        # need to recalibrate for daily first
        mbdf = hef_gdir.get_ref_mb_data()['ANNUAL_BALANCE']
        ref_mb = mbdf.mean()
        ref_period = f'{mbdf.index[0]}-01-01_{mbdf.index[-1] + 1}-01-01'

        # before recalibration compare specific mb of monthly and daily with
        # same parameters
        fls = gdir.read_pickle('inversion_flowlines')
        y0, y1 = ref_period.split('_')
        y0 = int(y0.split('-')[0])
        y1 = int(y1.split('-')[0])
        years = np.arange(y0, y1)
        specific_mb_d = mb_mod_daily.get_specific_mb(fls=fls, year=years).mean()
        specific_mb_m = mb_mod_monthly.get_specific_mb(fls=fls, year=years).mean()
        # there is a small difference (total value in order of 280)
        np.testing.assert_allclose(specific_mb_d, specific_mb_m, atol=15)
        assert specific_mb_d > specific_mb_m
        # daily specific mb is larger than monthly with same melt_f -> after
        # calibration we expect a larger melt_f

        # do recalibration for daily and monthly
        ModelSettings(gdir, filesuffix='_monthly', parent_filesuffix='')
        massbalance.mb_calibration_from_scalar_mb(
            gdir, settings_filesuffix='_monthly',
            overwrite_gdir=True,
            ref_mb=ref_mb, ref_period=ref_period,
            mb_model_class=massbalance.MonthlyTIModel,
            baseline_climate_suffix='_monthly',
        )
        massbalance.mb_calibration_from_scalar_mb(
            gdir, settings_filesuffix='_daily',
            overwrite_gdir=True,
            ref_mb=ref_mb, ref_period=ref_period,
            mb_model_class=massbalance.DailyTIModel)

        settings_monthly = ModelSettings(gdir, filesuffix='_monthly')
        settings_daily = ModelSettings(gdir, filesuffix='_daily')
        assert settings_daily['melt_f'] > settings_monthly['melt_f']
        assert settings_daily['prcp_fac'] == settings_monthly['prcp_fac']
        assert settings_daily['temp_bias'] == settings_monthly['temp_bias']
        # after calibration the specific mb should be very close
        mb_mod_daily = massbalance.DailyTIModel(
            gdir, settings_filesuffix='_daily')
        mb_mod_monthly = massbalance.MonthlyTIModel(
            gdir, settings_filesuffix='_monthly', input_filesuffix='_monthly')
        specific_mb_d = mb_mod_daily.get_specific_mb(fls=fls, year=years).mean()
        specific_mb_m = mb_mod_monthly.get_specific_mb(fls=fls, year=years).mean()
        np.testing.assert_allclose(specific_mb_d, specific_mb_m)

        if do_plot:
            # look at monthly and daily profiles after calibration
            # one annual profile
            yr = 2000  # just a random pick
            mb_annual_d = mb_mod_daily.get_annual_mb(year=yr, heights=h)
            mb_annual_m = mb_mod_monthly.get_annual_mb(year=yr, heights=h)

            plt.plot(mb_annual_d, h, label='daily')
            plt.plot(mb_annual_m, h, label='monthly')
            plt.title('Comparing monthly and daily after calibration '
                      f'for {yr}')
            plt.legend(); plt.grid('on');
            plt.show()

            # one monthly profile
            yr = 2000  # just a random pick
            m = 6  # just a random pick
            myr = utils.date_to_floatyear(yr, m)
            mb_monthly_d = mb_mod_daily.get_monthly_mb(year=myr, heights=h)
            mb_monthly_m = mb_mod_monthly.get_monthly_mb(year=myr, heights=h)

            plt.plot(mb_monthly_d, h, label='daily')
            plt.plot(mb_monthly_m, h, label='monthly')
            plt.title('Comparing monthly and daily after calibration '
                      f'for {m:02d}.{yr}')
            plt.legend(); plt.grid('on');
            plt.show()

        # now actually compare to real data
        h, w = gdir.get_inversion_flowline_hw()
        mbdf = gdir.get_ref_mb_data()
        mbdf.loc[yr, 'MY_MB'] = np.nan
        mb_mod = massbalance.DailyTIModel(gdir, settings_filesuffix='_daily')
        for yr in mbdf.index.values:
            my_mb_on_h = (mb_mod.get_annual_mb(h, yr) * mb_mod.sec_in_year(yr) *
                          mb_mod.rho)
            mbdf.loc[yr, 'MY_MB'] = np.average(my_mb_on_h, weights=w)

        np.testing.assert_allclose(mbdf['ANNUAL_BALANCE'].mean(),
                                   mbdf['MY_MB'].mean(),
                                   atol=1e-2)
        mbdf['MY_ELA'] = mb_mod.get_ela(year=mbdf.index.values)
        assert mbdf[['MY_ELA', 'MY_MB']].corr().values[0, 1] < -0.9
        assert mbdf[['MY_ELA', 'ANNUAL_BALANCE']].corr().values[0, 1] < -0.6

        mb_mod = massbalance.DailyTIModel(gdir, settings_filesuffix='_daily',
                                          bias=0)
        for yr in mbdf.index.values:
            my_mb_on_h = (mb_mod.get_annual_mb(h, yr) * mb_mod.sec_in_year(yr) *
                          mb_mod.rho)
            mbdf.loc[yr, 'MY_MB'] = np.average(my_mb_on_h, weights=w)

        np.testing.assert_allclose(mbdf['ANNUAL_BALANCE'].mean(),
                                   mbdf['MY_MB'].mean(),
                                   atol=1e-2)

        mb_mod = massbalance.DailyTIModel(gdir, settings_filesuffix='_daily')
        for yr in mbdf.index.values:
            my_mb_on_h = (mb_mod.get_annual_mb(h, yr) * mb_mod.sec_in_year(yr) *
                          mb_mod.rho)
            mbdf.loc[yr, 'MY_MB'] = np.average(my_mb_on_h, weights=w)
            mb_mod.temp_bias = 1
            my_mb_on_h = (mb_mod.get_annual_mb(h, yr) * mb_mod.sec_in_year(yr) *
                          mb_mod.rho)
            mbdf.loc[yr, 'BIASED_MB'] = np.average(my_mb_on_h, weights=w)
            mb_mod.temp_bias = 0

        np.testing.assert_allclose(mbdf['ANNUAL_BALANCE'].mean(),
                                   mbdf['MY_MB'].mean(),
                                   atol=1e-2)
        assert mbdf.ANNUAL_BALANCE.mean() > mbdf.BIASED_MB.mean()

        # Repeat
        mb_mod = massbalance.DailyTIModel(gdir, settings_filesuffix='_daily',
                                          repeat=True, ys=1901, ye=1950)
        yrs = np.arange(100) + 1901
        mb = mb_mod.get_specific_mb(h, w, year=yrs)
        assert_allclose(mb[50], mb[-50])

        # Go for glacier wide now
        fls = gdir.read_pickle('inversion_flowlines')
        mb_gw_mod = massbalance.MultipleFlowlineMassBalance(
            gdir, mb_model_class=massbalance.DailyTIModel,
            settings_filesuffix='_daily', fls=fls,repeat=True, ys=1901, ye=1950)
        mb_gw = mb_gw_mod.get_specific_mb(year=yrs)
        assert_allclose(mb, mb_gw)

        # Test massbalance task
        s = massbalance.fixed_geometry_mass_balance(
            gdir, mb_model_class=massbalance.DailyTIModel,
            settings_filesuffix='_daily', climate_input_filesuffix='_daily',
        )
        assert s.index[0] == 1901
        assert s.index[-1] == 2019

        s = massbalance.fixed_geometry_mass_balance(
            gdir, mb_model_class=massbalance.DailyTIModel,
            settings_filesuffix='_daily', climate_input_filesuffix='_daily',
            ys=1990, ye=2000)
        assert s.index[0] == 1990
        assert s.index[-1] == 2000

        s = massbalance.fixed_geometry_mass_balance(
            gdir, mb_model_class=massbalance.DailyTIModel,
            settings_filesuffix='_daily', climate_input_filesuffix='_daily',
            years=mbdf.index.values)
        assert_allclose(s, mbdf['MY_MB'])

        # compare MonthlyTIModel and DailyTIModel with dynamic run, both
        # calibrated to the same mb with mb_calibration_from_scalar_mb
        tasks.run_from_climate_data(gdir, settings_filesuffix='_daily',
                                    mb_model_class=massbalance.DailyTIModel,
                                    climate_input_filesuffix='_daily',
                                    ys=1980, ye=2020,
                                    output_filesuffix='_daily')
        tasks.run_from_climate_data(gdir, settings_filesuffix='_monthly',
                                    mb_model_class=massbalance.MonthlyTIModel,
                                    climate_input_filesuffix='_monthly',
                                    ys=1980, ye=2020,
                                    output_filesuffix='_monthly')
        ds_daily = utils.compile_run_output(gdir, input_filesuffix='_daily')
        ds_monthly = utils.compile_run_output(gdir, input_filesuffix='_monthly')

        if do_plot:
            ds_daily.volume.plot(label='daily')
            ds_monthly.volume.plot(label='monthly')
            plt.legend()
            plt.show()

            ds_daily.area.plot(label='daily')
            ds_monthly.area.plot(label='monthly')
            plt.legend()
            plt.show()

        # quite some differences after static calibration
        np.testing.assert_allclose(ds_daily.volume[-1], ds_monthly.volume[-1],
                                   atol=3e7)

    def test_constant_mb_model(self, hef_gdir):

        rho = cfg.PARAMS['ice_density']

        gdir = hef_gdir
        init_present_time_glacier(gdir)

        h, w = gdir.get_inversion_flowline_hw()

        # We calibrate to zero
        df = massbalance.mb_calibration_from_scalar_mb(gdir,
                                                       observations_filesuffix='_constant',
                                                       calibrate_param1='temp_bias',
                                                       ref_mb=0,
                                                       ref_mb_years=(1970, 2001),
                                                       write_to_gdir=False)

        cmb_mod = massbalance.ConstantMassBalance(gdir,
                                                  melt_f=df['melt_f'],
                                                  temp_bias=df['temp_bias'],
                                                  prcp_fac=df['prcp_fac'],
                                                  y0=1985)
        ombh = cmb_mod.get_annual_mb(h) * SEC_IN_YEAR * rho
        otmb = np.average(ombh, weights=w)
        np.testing.assert_allclose(0., otmb, atol=0.2)

        mb_mod = massbalance.ConstantMassBalance(gdir, y0=2002 - 15)
        nmbh = mb_mod.get_annual_mb(h) * SEC_IN_YEAR * rho
        ntmb = np.average(nmbh, weights=w)

        assert ntmb < otmb

        if do_plot:  # pragma: no cover
            plt.plot(h, ombh, 'o', label='zero')
            plt.plot(h, nmbh, 'o', label='today')
            plt.legend()
            plt.show()

        orig_bias = cmb_mod.temp_bias
        cmb_mod.temp_bias = orig_bias + 1
        biasombh = cmb_mod.get_annual_mb(h) * SEC_IN_YEAR * rho
        biasotmb = np.average(biasombh, weights=w)
        assert biasotmb < (otmb - 500)

        cmb_mod.temp_bias = orig_bias
        nobiasombh = cmb_mod.get_annual_mb(h) * SEC_IN_YEAR * rho
        nobiasotmb = np.average(nobiasombh, weights=w)
        np.testing.assert_allclose(0, nobiasotmb, atol=0.2)

        months = np.arange(12)
        monthly_1 = months * 0.
        monthly_2 = months * 0.
        monthly_3 = months * 0.
        for m in months:
            yr = utils.date_to_floatyear(0, m + 1)
            cmb_mod.temp_bias = orig_bias
            tmp = cmb_mod.get_monthly_mb(h, yr) * SEC_IN_MONTH * rho
            monthly_1[m] = np.average(tmp, weights=w)
            cmb_mod.temp_bias = orig_bias + 1
            tmp = cmb_mod.get_monthly_mb(h, yr) * SEC_IN_MONTH * rho
            monthly_2[m] = np.average(tmp, weights=w)
            cmb_mod.temp_bias = [orig_bias] * 6 + [orig_bias + 1] + [orig_bias] * 5
            cmb_mod.prcp_fac = [10] * 3 + [2.5] * 9  # This adds solid precip in win
            tmp = cmb_mod.get_monthly_mb(h, yr) * SEC_IN_MONTH * rho
            monthly_3[m] = np.average(tmp, weights=w)
            cmb_mod.prcp_fac = 2.5

        if do_plot:  # pragma: no cover
            plt.plot(monthly_1, '-', label='Normal')
            plt.plot(monthly_2, '-', label='Temp bias')
            plt.plot(monthly_3, '-', label='Temp bias monthly')
            plt.legend()
            plt.show()

        # check that the winter months are close but summer months no
        np.testing.assert_allclose(monthly_1[:4], monthly_2[:4], atol=1)
        assert np.mean(monthly_3[:4]) > (np.mean(monthly_1[:4]) + 100)
        assert monthly_3[6] == monthly_2[6]
        assert monthly_3[7] != monthly_2[7]

        # Climate info
        h = np.sort(h)
        cmb_mod = massbalance.ConstantMassBalance(gdir,
                                                  melt_f=df['melt_f'],
                                                  temp_bias=df['temp_bias'],
                                                  prcp_fac=df['prcp_fac'],
                                                  y0=1985)
        t, tm, p, ps = cmb_mod.get_annual_climate(h)

        # Simple sanity checks
        assert np.all(np.diff(t) <= 0)
        assert np.all(np.diff(tm) <= 0)
        assert np.all(np.diff(p) == 0)
        assert np.all(np.diff(ps) >= 0)

        if do_plot:  # pragma: no cover
            f, axs = plt.subplots(1, 3, figsize=(9, 3))
            axs = axs.flatten()
            axs[0].plot(h, t, label='Temp')
            axs[0].legend()
            axs[1].plot(h, tm, label='TempMelt')
            axs[1].legend()
            axs[2].plot(h, p, label='Prcp')
            axs[2].plot(h, ps, label='SolidPrcp')
            axs[2].legend()
            plt.tight_layout()
            plt.show()

        # ELA
        elah = cmb_mod.get_ela()
        t, tm, p, ps = cmb_mod.get_annual_climate([elah])
        mb = ps - cmb_mod.mbmod.melt_f * tm
        # not perfect because of time/months/zinterp issues
        np.testing.assert_allclose(mb, 0, atol=0.2)

    def test_random_mb(self, hef_gdir):

        gdir = hef_gdir
        init_present_time_glacier(gdir)

        ref_mod = massbalance.ConstantMassBalance(gdir, y0=1985)
        mb_mod = massbalance.RandomMassBalance(gdir, seed=10, y0=1985)

        h, w = gdir.get_inversion_flowline_hw()

        ref_mbh = ref_mod.get_annual_mb(h, None) * SEC_IN_YEAR

        # two years shouldn't be equal
        r_mbh1 = mb_mod.get_annual_mb(h, 1) * SEC_IN_YEAR
        r_mbh2 = mb_mod.get_annual_mb(h, 2) * SEC_IN_YEAR
        assert not np.all(np.allclose(r_mbh1, r_mbh2))

        # the same year should be equal
        r_mbh1 = mb_mod.get_annual_mb(h, 1) * SEC_IN_YEAR
        r_mbh2 = mb_mod.get_annual_mb(h, 1) * SEC_IN_YEAR
        np.testing.assert_allclose(r_mbh1, r_mbh2)

        # After many trials the mb should be close to the same
        ny = 2000
        yrs = np.arange(ny)
        r_mbh = 0.
        mbts = yrs * 0.
        for i, yr in enumerate(yrs):
            mbts[i] = mb_mod.get_specific_mb(h, w, year=yr)
            assert isinstance(mbts[i], float)
            r_mbh += mb_mod.get_annual_mb(h, yr) * SEC_IN_YEAR
        r_mbh /= ny
        np.testing.assert_allclose(ref_mbh, r_mbh, atol=0.2)
        elats = mb_mod.get_ela(yrs[:200])
        assert np.corrcoef(mbts[:200], elats)[0, 1] < -0.95

        mb_mod.temp_bias = -0.5
        r_mbh_b = 0.
        for yr in yrs:
            r_mbh_b += mb_mod.get_annual_mb(h, yr) * SEC_IN_YEAR
        r_mbh_b /= ny
        assert np.mean(r_mbh) < np.mean(r_mbh_b)

        # Compare sigma from real climate and mine
        mb_ref = massbalance.MonthlyTIModel(gdir)
        mb_mod = massbalance.RandomMassBalance(gdir, y0=2002 - 15,
                                               seed=10)
        mb_ts = []
        mb_ts2 = []
        yrs = np.arange(1972, 2003, 1)
        for yr in yrs:
            mb_ts.append(np.average(mb_ref.get_annual_mb(h, yr) * SEC_IN_YEAR,
                                    weights=w))
            mb_ts2.append(np.average(mb_mod.get_annual_mb(h, yr) * SEC_IN_YEAR,
                                     weights=w))
        np.testing.assert_allclose(np.std(mb_ts), np.std(mb_ts2), rtol=0.15)

        # Monthly
        time = pd.date_range('1/1/1972', periods=31 * 12, freq='MS')
        yrs = utils.date_to_floatyear(time.year, time.month)

        ref_mb = np.zeros(12)
        my_mb = np.zeros(12)
        for yr, m in zip(yrs, time.month):
            ref_mb[m - 1] += np.average(mb_ref.get_monthly_mb(h, yr) *
                                        SEC_IN_MONTH, weights=w)
            my_mb[m - 1] += np.average(mb_mod.get_monthly_mb(h, yr) *
                                       SEC_IN_MONTH, weights=w)
        my_mb = my_mb / 31
        ref_mb = ref_mb / 31
        assert utils.rmsd(ref_mb, my_mb) < 0.1

        # Prescribe MB
        pdf = pd.Series(index=mb_mod._state_yr.keys(), data=mb_mod._state_yr.values())
        p_mod = massbalance.RandomMassBalance(gdir, prescribe_years=pdf)

        mb_ts = []
        mb_ts2 = []
        yrs = np.arange(1972, 2003, 1)
        for yr in yrs:
            mb_ts.append(np.average(mb_mod.get_annual_mb(h, yr) * SEC_IN_YEAR,
                                    weights=w))
            mb_ts2.append(np.average(p_mod.get_annual_mb(h, yr) * SEC_IN_YEAR,
                                     weights=w))
        np.testing.assert_allclose(mb_ts, mb_ts2)

    def test_random_mb_unique(self, hef_gdir):

        gdir = hef_gdir
        init_present_time_glacier(gdir)

        ref_mod = massbalance.ConstantMassBalance(gdir,
                                                  y0=2002 - 15,
                                                  halfsize=15)
        mb_mod = massbalance.RandomMassBalance(gdir, seed=10,
                                               y0=2002 - 15,
                                               unique_samples=True,
                                               halfsize=15)
        mb_mod2 = massbalance.RandomMassBalance(gdir, seed=20,
                                                y0=2002 - 15,
                                                unique_samples=True,
                                                halfsize=15)
        mb_mod3 = massbalance.RandomMassBalance(gdir, seed=20,
                                                y0=2002 - 15,
                                                unique_samples=True,
                                                halfsize=15)

        h, w = gdir.get_inversion_flowline_hw()

        ref_mbh = ref_mod.get_annual_mb(h, None) * SEC_IN_YEAR

        # the same year should be equal
        r_mbh1 = mb_mod.get_annual_mb(h, 1) * SEC_IN_YEAR
        r_mbh2 = mb_mod.get_annual_mb(h, 1) * SEC_IN_YEAR
        np.testing.assert_allclose(r_mbh1, r_mbh2)

        # test 31 years (2*halfsize +1)
        ny = 31
        yrs = np.arange(ny)
        mbts = yrs * 0.
        r_mbh = 0.
        r_mbh2 = 0.
        r_mbh3 = 0.

        mb_mod3.temp_bias = -0.5
        annual_previous = -999.
        for i, yr in enumerate(yrs):
            # specific mass balance
            mbts[i] = mb_mod.get_specific_mb(h, w, year=yr)

            # annual mass balance
            annual = mb_mod.get_annual_mb(h, yr) * SEC_IN_YEAR

            # annual mass balance must be different than the previous one
            assert not np.all(np.allclose(annual, annual_previous))

            # sum over all years should be equal to ref_mbh
            r_mbh += annual
            r_mbh2 += mb_mod2.get_annual_mb(h, yr) * SEC_IN_YEAR

            # mass balance with temperature bias
            r_mbh3 += mb_mod3.get_annual_mb(h, yr) * SEC_IN_YEAR

            annual_previous = annual

        r_mbh /= ny
        r_mbh2 /= ny
        r_mbh3 /= ny

        # test sums
        np.testing.assert_allclose(ref_mbh, r_mbh, atol=0.02)
        np.testing.assert_allclose(r_mbh, r_mbh2, atol=0.02)

        # test uniqueness
        # size
        assert (len(list(mb_mod._state_yr.values())) ==
                np.unique(list(mb_mod._state_yr.values())).size)
        # size2
        assert (len(list(mb_mod2._state_yr.values())) ==
                np.unique(list(mb_mod2._state_yr.values())).size)
        # state years 1 vs 2
        assert (np.all(np.unique(list(mb_mod._state_yr.values())) ==
                       np.unique(list(mb_mod2._state_yr.values()))))
        # state years 1 vs reference model
        assert (np.all(np.unique(list(mb_mod._state_yr.values())) ==
                       ref_mod.years))

        # test ela vs specific mb
        elats = mb_mod.get_ela(yrs[:200])
        assert np.corrcoef(mbts[:200], elats)[0, 1] < -0.95

        # test mass balance with temperature bias
        assert np.mean(r_mbh) < np.mean(r_mbh3)

    def test_uncertain_mb(self, hef_gdir):

        gdir = hef_gdir

        ref_mod = massbalance.ConstantMassBalance(gdir, y0=2002-15)

        # only change bias: this works as before
        mb_mod = massbalance.UncertainMassBalance(ref_mod,
                                                  rdn_temp_bias_sigma=0,
                                                  rdn_prcp_fac_sigma=0,
                                                  rdn_bias_sigma=100)
        yrs = np.arange(100)
        h, w = gdir.get_inversion_flowline_hw()
        ref_mb = ref_mod.get_specific_mb(h, w, year=yrs)
        unc_mb = mb_mod.get_specific_mb(h, w, year=yrs)
        check_mb = ref_mod.get_specific_mb(h, w, year=yrs)
        assert_allclose(ref_mb, check_mb)
        assert np.std(unc_mb) > 50

        mb_mod = massbalance.UncertainMassBalance(ref_mod)
        ref_mb = ref_mod.get_specific_mb(h, w, year=yrs)
        temp_1 = ref_mod.mbmod.temp.copy()
        unc_mb = mb_mod.get_specific_mb(h, w, year=yrs)
        temp_2 = ref_mod.mbmod.temp.copy()
        check_mb = ref_mod.get_specific_mb(h, w, year=yrs)
        temp_3 = ref_mod.mbmod.temp.copy()
        unc2_mb = mb_mod.get_specific_mb(h, w, year=yrs)

        assert_allclose(temp_1, temp_2)
        assert_allclose(temp_1, temp_3)
        assert_allclose(ref_mb, check_mb)
        assert_allclose(unc_mb, unc2_mb)
        assert np.std(unc_mb) > 50

        mb_mod = massbalance.UncertainMassBalance(ref_mod,
                                                  rdn_temp_bias_sigma=0.1,
                                                  rdn_prcp_fac_sigma=0,
                                                  rdn_bias_sigma=0)
        ref_mb = ref_mod.get_specific_mb(h, w, year=yrs)
        unc_mb = mb_mod.get_specific_mb(h, w, year=yrs)
        check_mb = ref_mod.get_specific_mb(h, w, year=yrs)
        assert_allclose(ref_mb, check_mb)
        assert np.std(unc_mb) > 50

        mb_mod = massbalance.UncertainMassBalance(ref_mod,
                                                  rdn_temp_bias_sigma=0,
                                                  rdn_prcp_fac_sigma=0.1,
                                                  rdn_bias_sigma=0)
        ref_mb = ref_mod.get_specific_mb(h, w, year=yrs)
        unc_mb = mb_mod.get_specific_mb(h, w, year=yrs)
        check_mb = ref_mod.get_specific_mb(h, w, year=yrs)
        assert_allclose(ref_mb, check_mb)
        assert np.std(unc_mb) > 50

        # Other MBs
        ref_mod = massbalance.MonthlyTIModel(gdir)
        mb_mod = massbalance.UncertainMassBalance(ref_mod)

        yrs = np.arange(100) + 1901
        ref_mb = ref_mod.get_specific_mb(h, w, year=yrs)
        unc_mb = mb_mod.get_specific_mb(h, w, year=yrs)
        check_mb = ref_mod.get_specific_mb(h, w, year=yrs)
        unc2_mb = mb_mod.get_specific_mb(h, w, year=yrs)

        assert_allclose(ref_mb, check_mb)
        assert_allclose(unc_mb, unc2_mb)
        assert np.std(unc_mb - ref_mb) > 50
        assert np.corrcoef(ref_mb, unc_mb)[0, 1] > 0.5

        # Other MBs
        ref_mod = massbalance.RandomMassBalance(gdir, y0=2002-15)
        mb_mod = massbalance.UncertainMassBalance(ref_mod)

        yrs = np.arange(100) + 1901
        ref_mb = ref_mod.get_specific_mb(h, w, year=yrs)
        unc_mb = mb_mod.get_specific_mb(h, w, year=yrs)
        check_mb = ref_mod.get_specific_mb(h, w, year=yrs)
        unc2_mb = mb_mod.get_specific_mb(h, w, year=yrs)

        assert_allclose(ref_mb, check_mb)
        assert_allclose(unc_mb, unc2_mb)
        assert np.std(unc_mb - ref_mb) > 50
        assert np.corrcoef(ref_mb, unc_mb)[0, 1] > 0.5

        # do the same but with larger _sigma:
        mb_mod = massbalance.UncertainMassBalance(ref_mod,
                                                  rdn_temp_bias_sigma=1)
        ref_mb = ref_mod.get_specific_mb(h, w, year=yrs)
        temp_1 = ref_mod.mbmod.temp.copy()
        unc_mb = mb_mod.get_specific_mb(h, w, year=yrs)
        temp_2 = ref_mod.mbmod.temp.copy()
        check_mb = ref_mod.get_specific_mb(h, w, year=yrs)
        temp_3 = ref_mod.mbmod.temp.copy()
        unc2_mb = mb_mod.get_specific_mb(h, w, year=yrs)
        assert_allclose(temp_1, temp_2)
        assert_allclose(temp_1, temp_3)
        assert_allclose(ref_mb, check_mb)
        assert_allclose(unc_mb, unc2_mb)
        assert np.std(unc_mb) > 50

    def get_performance(self, gdir, model, start_year=1901, end_year=2002,
                        **kwargs) -> float:
        """Get model performance for monthly MB."""
        h, w = gdir.get_inversion_flowline_hw()
        # Climate period, 10 day timestep
        yrs = np.arange(start_year, end_year, 10 / 365)
        start_time = time.time()
        mb = model(gdir, **kwargs)
        for yr in yrs:
            mb.get_monthly_mb(h, yr)
        elapsed = time.time() - start_time

        return elapsed

    def test_get_performance(self, hef_gdir):
        gdir = hef_gdir
        init_present_time_glacier(gdir)
        t_01 = self.get_performance(
            gdir=gdir, model=massbalance.ConstantMassBalance, y0=2002 - 15
        )
        assert isinstance(t_01, float)

    def test_mb_performance(self, hef_gdir):

        gdir = hef_gdir
        init_present_time_glacier(gdir)
        tasks.process_gswp3_w5e5_data(hef_gdir, daily=True)

        # models
        y0 = 2002 - 15
        t1 = self.get_performance(
            gdir=gdir, model=massbalance.ConstantMassBalance, y0=y0)
        t2 = self.get_performance(gdir=gdir, model=massbalance.MonthlyTIModel)
        t3 = self.get_performance(
            gdir=gdir, model=massbalance.DailyTIModel,check_calib_params=False)

        try:
            # not faster as two and a half times t2
            assert t1 >= (t2 / 2.5)
            # daily is a bit slower
            assert t2 >= (t3 / 2.5)
        except AssertionError:
            # no big deal
            pytest.skip('Allowed failure')


class TestModelFlowlines():

    def test_rectangular(self):
        map_dx = 100.
        dx = 1.
        nx = 200
        coords = np.arange(0, nx - 0.5, 1)
        line = shpg.LineString(np.vstack([coords, coords * 0.]).T)

        bed_h = np.linspace(3000, 1000, nx)
        surface_h = bed_h + 100
        surface_h[:20] += 50
        surface_h[-20:] -= 100
        widths = bed_h * 0. + 20
        widths[:30] = 40
        widths[-30:] = 10
        ref_l = 18000

        rec = RectangularBedFlowline(line=line, dx=dx, map_dx=map_dx,
                                     surface_h=surface_h, bed_h=bed_h,
                                     widths=widths)

        assert np.all([s == 'rectangular' for s in rec.shape_str])

        thick = surface_h - bed_h
        widths_m = widths * map_dx
        section = thick * widths_m
        vol_m3 = thick * map_dx * widths_m
        area_m2 = map_dx * widths_m
        area_m2[thick == 0] = 0

        assert_allclose(rec.thick, thick)
        assert_allclose(rec.widths, widths)
        assert_allclose(rec.widths_m, widths_m)
        assert_allclose(rec.section, section)
        assert_allclose(rec.area_m2, area_m2.sum())
        assert_allclose(rec.volume_m3, vol_m3.sum())
        assert_allclose(rec.length_m, ref_l)

        # We set something and everything stays same
        rec.thick = thick
        assert_allclose(rec.thick, thick)
        assert_allclose(rec.surface_h, surface_h)
        assert_allclose(rec.widths, widths)
        assert_allclose(rec.widths_m, widths_m)
        assert_allclose(rec.section, section)
        assert_allclose(rec.area_m2, area_m2.sum())
        assert_allclose(rec.volume_m3, vol_m3.sum())
        assert_allclose(rec.length_m, ref_l)
        rec.section = section
        assert_allclose(rec.thick, thick)
        assert_allclose(rec.surface_h, surface_h)
        assert_allclose(rec.widths, widths)
        assert_allclose(rec.widths_m, widths_m)
        assert_allclose(rec.section, section)
        assert_allclose(rec.area_m2, area_m2.sum())
        assert_allclose(rec.volume_m3, vol_m3.sum())
        assert_allclose(rec.length_m, ref_l)
        rec.surface_h = surface_h
        assert_allclose(rec.thick, thick)
        assert_allclose(rec.surface_h, surface_h)
        assert_allclose(rec.widths, widths)
        assert_allclose(rec.widths_m, widths_m)
        assert_allclose(rec.section, section)
        assert_allclose(rec.area_m2, area_m2.sum())
        assert_allclose(rec.volume_m3, vol_m3.sum())
        assert_allclose(rec.length_m, ref_l)

        # More adventurous
        rec.section = section / 2
        assert_allclose(rec.thick, thick / 2)
        assert_allclose(rec.widths, widths)
        assert_allclose(rec.widths_m, widths_m)
        assert_allclose(rec.section, section / 2)
        assert_allclose(rec.area_m2, area_m2.sum())
        assert_allclose(rec.volume_m3, (vol_m3 / 2).sum())

        # Water level
        rec = RectangularBedFlowline(line=line, dx=dx, map_dx=map_dx,
                                     surface_h=surface_h, bed_h=bed_h,
                                     widths=widths, water_level=0)
        assert rec.volume_bsl_km3 == 0
        assert rec.volume_bwl_km3 == 0

        rec = RectangularBedFlowline(line=line, dx=dx, map_dx=map_dx,
                                     surface_h=surface_h, bed_h=bed_h,
                                     widths=widths, water_level=5000)
        assert rec.volume_bsl_km3 == 0
        assert rec.volume_bwl_km3 == rec.volume_km3

    def test_trapeze_mixed_rec(self):

        # Special case of lambda = 0

        map_dx = 100.
        dx = 1.
        nx = 200
        coords = np.arange(0, nx - 0.5, 1)
        line = shpg.LineString(np.vstack([coords, coords * 0.]).T)

        bed_h = np.linspace(3000, 1000, nx)
        surface_h = bed_h + 100
        surface_h[:20] += 50
        surface_h[-20:] -= 80
        widths = bed_h * 0. + 20
        widths[:30] = 40
        widths[-30:] = 10

        lambdas = bed_h * 0.
        is_trap = np.ones(len(lambdas), dtype=bool)

        # tests
        thick = surface_h - bed_h
        widths_m = widths * map_dx
        section = thick * widths_m
        vol_m3 = thick * map_dx * widths_m
        area_m2 = map_dx * widths_m
        area_m2[thick == 0] = 0

        rec1 = TrapezoidalBedFlowline(line=line, dx=dx, map_dx=map_dx,
                                      surface_h=surface_h,
                                      bed_h=bed_h, widths=widths,
                                      lambdas=lambdas)

        rec2 = MixedBedFlowline(line=line, dx=dx, map_dx=map_dx,
                                surface_h=surface_h, bed_h=bed_h,
                                section=section, bed_shape=lambdas,
                                is_trapezoid=is_trap, lambdas=lambdas)

        assert np.all([s == 'trapezoid' for s in rec1.shape_str])

        recs = [rec1, rec2]
        for rec in recs:
            assert_allclose(rec.thick, thick)
            assert_allclose(rec.widths, widths)
            assert_allclose(rec.widths_m, widths_m)
            assert_allclose(rec.section, section)
            assert_allclose(rec.area_m2, area_m2.sum())
            assert_allclose(rec.volume_m3, vol_m3.sum())

            # We set something and everything stays same
            rec.thick = thick
            assert_allclose(rec.thick, thick)
            assert_allclose(rec.surface_h, surface_h)
            assert_allclose(rec.widths, widths)
            assert_allclose(rec.widths_m, widths_m)
            assert_allclose(rec.section, section)
            assert_allclose(rec.area_m2, area_m2.sum())
            assert_allclose(rec.volume_m3, vol_m3.sum())
            rec.section = section
            assert_allclose(rec.thick, thick)
            assert_allclose(rec.surface_h, surface_h)
            assert_allclose(rec.widths, widths)
            assert_allclose(rec.widths_m, widths_m)
            assert_allclose(rec.section, section)
            assert_allclose(rec.area_m2, area_m2.sum())
            assert_allclose(rec.volume_m3, vol_m3.sum())
            rec.surface_h = surface_h
            assert_allclose(rec.thick, thick)
            assert_allclose(rec.surface_h, surface_h)
            assert_allclose(rec.widths, widths)
            assert_allclose(rec.widths_m, widths_m)
            assert_allclose(rec.section, section)
            assert_allclose(rec.area_m2, area_m2.sum())
            assert_allclose(rec.volume_m3, vol_m3.sum())

            # More adventurous
            rec.section = section / 2
            assert_allclose(rec.thick, thick / 2)
            assert_allclose(rec.widths, widths)
            assert_allclose(rec.widths_m, widths_m)
            assert_allclose(rec.section, section / 2)
            assert_allclose(rec.area_m2, area_m2.sum())
            assert_allclose(rec.volume_m3, (vol_m3 / 2).sum())

    def test_trapeze_mixed_lambda1(self):

        # Real lambdas

        map_dx = 100.
        dx = 1.
        nx = 200
        coords = np.arange(0, nx - 0.5, 1)
        line = shpg.LineString(np.vstack([coords, coords * 0.]).T)

        bed_h = np.linspace(3000, 1000, nx)
        surface_h = bed_h + 100
        surface_h[:20] += 50
        surface_h[-20:] -= 80
        widths_0 = bed_h * 0. + 20
        widths_0[:30] = 40
        widths_0[-30:] = 10

        lambdas = bed_h * 0. + 1

        # tests
        thick = surface_h - bed_h
        widths_m = widths_0 * map_dx + lambdas * thick
        widths = widths_m / map_dx
        section = thick * (widths_0 * map_dx + widths_m) / 2
        vol_m3 = section * map_dx
        area_m2 = map_dx * widths_m
        area_m2[thick == 0] = 0

        is_trap = np.ones(len(lambdas), dtype=bool)

        rec1 = TrapezoidalBedFlowline(line=line, dx=dx, map_dx=map_dx,
                                      surface_h=surface_h,
                                      bed_h=bed_h, widths=widths,
                                      lambdas=lambdas)

        rec2 = MixedBedFlowline(line=line, dx=dx, map_dx=map_dx,
                                surface_h=surface_h, bed_h=bed_h,
                                section=section, bed_shape=lambdas,
                                is_trapezoid=is_trap, lambdas=lambdas)

        recs = [rec1, rec2]
        for rec in recs:
            assert_allclose(rec.thick, thick)
            assert_allclose(rec.widths, widths)
            assert_allclose(rec.widths_m, widths_m)
            assert_allclose(rec.section, section)
            assert_allclose(rec.area_m2, area_m2.sum())
            assert_allclose(rec.volume_m3, vol_m3.sum())

            # We set something and everything stays same
            rec.thick = thick
            assert_allclose(rec.thick, thick)
            assert_allclose(rec.surface_h, surface_h)
            assert_allclose(rec.widths, widths)
            assert_allclose(rec.widths_m, widths_m)
            assert_allclose(rec.section, section)
            assert_allclose(rec.area_m2, area_m2.sum())
            assert_allclose(rec.volume_m3, vol_m3.sum())
            rec.section = section
            assert_allclose(rec.thick, thick)
            assert_allclose(rec.surface_h, surface_h)
            assert_allclose(rec.widths, widths)
            assert_allclose(rec.widths_m, widths_m)
            assert_allclose(rec.section, section)
            assert_allclose(rec.area_m2, area_m2.sum())
            assert_allclose(rec.volume_m3, vol_m3.sum())
            rec.surface_h = surface_h
            assert_allclose(rec.thick, thick)
            assert_allclose(rec.surface_h, surface_h)
            assert_allclose(rec.widths, widths)
            assert_allclose(rec.widths_m, widths_m)
            assert_allclose(rec.section, section)
            assert_allclose(rec.area_m2, area_m2.sum())
            assert_allclose(rec.volume_m3, vol_m3.sum())

    def test_parab_conserves_shape(self):

        # Real parabolas
        map_dx = 100.
        dx = 1.
        nx = 200
        coords = np.arange(0, nx - 0.5, 1)
        line = shpg.LineString(np.vstack([coords, coords * 0.]).T)

        bed_h = np.linspace(3000, 1000, nx)
        surface_h = bed_h + 100
        surface_h[:20] += 50
        surface_h[-20:] -= 80

        shapes = bed_h * 0. + 0.003
        shapes[:30] = 0.002
        shapes[-30:] = 0.004

        # tests
        thick = surface_h - bed_h
        widths_m = np.sqrt(4 * thick / shapes)
        area_m2 = map_dx * widths_m
        area_m2[thick == 0] = 0

        fl = ParabolicBedFlowline(line=line, dx=dx, map_dx=map_dx,
                                  surface_h=surface_h, bed_h=bed_h,
                                  bed_shape=shapes)

        fl2 = MixedBedFlowline(line=line, dx=dx, map_dx=map_dx,
                               surface_h=surface_h, bed_h=bed_h,
                               section=fl.section, bed_shape=shapes,
                               lambdas=np.zeros(len(shapes)),
                               is_trapezoid=np.zeros(len(shapes)).astype(bool))

        assert np.all([s == 'parabolic' for s in fl.shape_str])

        thick_bef = fl.thick
        widths_bef = fl.widths_m
        section_bef = fl.section
        assert_allclose(fl2.thick, thick_bef)
        assert_allclose(fl2.widths_m, widths_bef)

        fl.section = 0
        fl2.section = 0
        assert_allclose(fl.thick, 0)
        assert_allclose(fl.widths_m, 0)
        assert_allclose(fl2.thick, 0)
        assert_allclose(fl2.widths_m, 0)

        fl.section = section_bef
        fl2.section = section_bef
        assert_allclose(fl.thick, thick_bef)
        assert_allclose(fl.widths_m, widths_bef)
        assert_allclose(fl2.thick, thick_bef)
        assert_allclose(fl2.widths_m, widths_bef)

    def test_parab_mixed(self):

        # Real parabolas
        map_dx = 100.
        dx = 1.
        nx = 200
        coords = np.arange(0, nx - 0.5, 1)
        line = shpg.LineString(np.vstack([coords, coords * 0.]).T)

        bed_h = np.linspace(3000, 1000, nx)
        surface_h = bed_h + 100
        surface_h[:20] += 50
        surface_h[-20:] -= 80

        shapes = bed_h * 0. + 0.003
        shapes[:30] = 0.002
        shapes[-30:] = 0.004

        # tests
        thick = surface_h - bed_h
        widths_m = np.sqrt(4 * thick / shapes)
        widths = widths_m / map_dx
        section = 2 / 3 * widths_m * thick
        vol_m3 = section * map_dx
        area_m2 = map_dx * widths_m
        area_m2[thick == 0] = 0

        is_trap = np.zeros(len(shapes), dtype=bool)

        rec1 = ParabolicBedFlowline(line=line, dx=dx, map_dx=map_dx,
                                    surface_h=surface_h, bed_h=bed_h,
                                    bed_shape=shapes)

        rec2 = MixedBedFlowline(line=line, dx=dx, map_dx=map_dx,
                                surface_h=surface_h, bed_h=bed_h,
                                section=section, bed_shape=shapes,
                                is_trapezoid=is_trap, lambdas=shapes)

        recs = [rec1, rec2]
        for rec in recs:
            assert_allclose(rec.thick, thick)
            assert_allclose(rec.widths, widths)
            assert_allclose(rec.widths_m, widths_m)
            assert_allclose(rec.section, section)
            assert_allclose(rec.area_m2, area_m2.sum())
            assert_allclose(rec.volume_m3, vol_m3.sum())

            # We set something and everything stays same
            rec.thick = thick
            assert_allclose(rec.thick, thick)
            assert_allclose(rec.widths, widths)
            assert_allclose(rec.widths_m, widths_m)
            assert_allclose(rec.section, section)
            assert_allclose(rec.area_m2, area_m2.sum())
            assert_allclose(rec.volume_m3, vol_m3.sum())
            rec.section = section
            assert_allclose(rec.thick, thick)
            assert_allclose(rec.widths, widths)
            assert_allclose(rec.widths_m, widths_m)
            assert_allclose(rec.section, section)
            assert_allclose(rec.area_m2, area_m2.sum())
            assert_allclose(rec.volume_m3, vol_m3.sum())
            assert_allclose(rec.surface_h, surface_h)

    def test_mixed(self):

        # Set a section and see if it all matches

        map_dx = 100.
        dx = 1.
        nx = 200
        coords = np.arange(0, nx - 0.5, 1)
        line = shpg.LineString(np.vstack([coords, coords * 0.]).T)

        bed_h = np.linspace(3000, 1000, nx)
        surface_h = bed_h + 100
        surface_h[:20] += 50
        surface_h[-20:] -= 80
        widths_0 = bed_h * 0. + 20
        widths_0[:30] = 40
        widths_0[-30:] = 10

        lambdas = bed_h * 0. + 1
        lambdas[0:50] = 0

        thick = surface_h - bed_h
        widths_m = widths_0 * map_dx + lambdas * thick
        widths = widths_m / map_dx
        section_trap = thick * (widths_0 * map_dx + widths_m) / 2

        rec1 = TrapezoidalBedFlowline(line=line, dx=dx, map_dx=map_dx,
                                      surface_h=surface_h,
                                      bed_h=bed_h, widths=widths,
                                      lambdas=lambdas)

        shapes = bed_h * 0. + 0.003
        shapes[-30:] = 0.004

        # tests
        thick = surface_h - bed_h
        widths_m = np.sqrt(4 * thick / shapes)
        section_para = 2 / 3 * widths_m * thick

        rec2 = ParabolicBedFlowline(line=line, dx=dx, map_dx=map_dx,
                                    surface_h=surface_h, bed_h=bed_h,
                                    bed_shape=shapes)

        is_trap = np.ones(len(shapes), dtype=bool)
        is_trap[100:] = False

        section = section_trap.copy()
        section[~is_trap] = section_para[~is_trap]

        rec = MixedBedFlowline(line=line, dx=dx, map_dx=map_dx,
                               surface_h=surface_h, bed_h=bed_h,
                               section=section, bed_shape=shapes,
                               is_trapezoid=is_trap, lambdas=lambdas)

        thick = rec1.thick
        thick[~is_trap] = rec2.thick[~is_trap]
        assert_allclose(rec.thick, thick)

        widths = rec1.widths
        widths[~is_trap] = rec2.widths[~is_trap]
        assert_allclose(rec.widths, widths)

        widths_m = rec1.widths_m
        widths_m[~is_trap] = rec2.widths_m[~is_trap]
        assert_allclose(rec.widths_m, widths_m)

        section = rec1.section
        section[~is_trap] = rec2.section[~is_trap]
        assert_allclose(rec.section, section)

        # We set something and everything stays same
        area_m2 = rec.area_m2
        volume_m3 = rec.volume_m3
        rec.thick = rec.thick
        assert_allclose(rec.thick, thick)
        assert_allclose(rec.widths, widths)
        assert_allclose(rec.widths_m, widths_m)
        assert_allclose(rec.section, section)
        assert_allclose(rec.area_m2, area_m2)
        assert_allclose(rec.volume_m3, volume_m3)
        rec.section = rec.section
        assert_allclose(rec.thick, thick)
        assert_allclose(rec.widths, widths)
        assert_allclose(rec.widths_m, widths_m)
        assert_allclose(rec.section, section)
        assert_allclose(rec.area_m2, area_m2)
        assert_allclose(rec.volume_m3, volume_m3)
        rec.surface_h = rec.surface_h
        assert_allclose(rec.thick, thick)
        assert_allclose(rec.surface_h, surface_h)
        assert_allclose(rec.widths, widths)
        assert_allclose(rec.widths_m, widths_m)
        assert_allclose(rec.section, section)
        assert_allclose(rec.area_m2, area_m2)
        assert_allclose(rec.volume_m3, volume_m3)
        rec.surface_h = rec.surface_h - 10
        assert_allclose(rec.thick, thick - 10)
        assert_allclose(rec.surface_h, surface_h - 10)

        # Water level
        rec.water_level = 0
        assert rec.volume_bsl_km3 == 0

        rec.water_level = 5000
        assert rec.volume_bwl_km3 == rec.volume_km3
        assert rec.volume_bsl_km3 == 0

        rec.water_level = 2500
        assert 0 < rec.volume_bwl_km3 < rec.volume_km3
        assert rec.volume_bsl_km3 == 0

    def test_length_methods(self):

        cfg.initialize()

        map_dx = 100.
        dx = 1.
        nx = 200
        coords = np.arange(0, nx - 0.5, 1)
        line = shpg.LineString(np.vstack([coords, coords * 0.]).T)

        bed_h = np.linspace(3000, 1000, nx)
        surface_h = bed_h + 100
        surface_h[:20] += 50
        surface_h[-20:] -= 100
        widths = bed_h * 0. + 20
        widths[:30] = 40
        widths[-30:] = 10
        ref_l = 18000
        full_l = 20000

        rec = RectangularBedFlowline(line=line, dx=dx, map_dx=map_dx,
                                     surface_h=surface_h, bed_h=bed_h,
                                     widths=widths)

        assert rec.length_m == ref_l
        rec.thick = rec.thick * 0 + 100
        assert rec.length_m == full_l
        assert rec.terminus_index == nx - 1

        rec.settings['glacier_length_method'] = 'consecutive'
        assert rec.length_m == full_l
        assert rec.terminus_index == nx - 1

        rec.settings['min_ice_thick_for_length'] = 1
        rec.thick = rec.thick * 0 + 0.5
        assert rec.length_m == 0
        assert rec.terminus_index == -1

        rec.settings['glacier_length_method'] = 'naive'
        assert rec.length_m == 0
        assert rec.terminus_index == -1

        t = rec.thick * 0 + 20
        t[10] = 0.5
        rec.thick = t
        assert rec.length_m == full_l - map_dx
        assert rec.terminus_index == nx - 1

        rec.settings['glacier_length_method'] = 'consecutive'
        assert rec.length_m == 1000
        assert rec.terminus_index == 9


@pytest.fixture(scope='class')
def io_init_gdir(hef_gdir):
    init_present_time_glacier(hef_gdir)


@pytest.mark.usefixtures('io_init_gdir')
class TestIO():
    glen_a = 2.4e-24

    @pytest.mark.parametrize("bed", [dummy_constant_bed, dummy_width_bed,
                                     dummy_noisy_bed, dummy_bumpy_bed,
                                     dummy_parabolic_bed,
                                     dummy_trapezoidal_bed, dummy_mixed_bed])
    def test_flowline_to_geometry_dataset(self, bed):
        fl = bed()[0]
        ds = fl.to_geometry_dataset()
        fl_ = flowline_from_dataset(ds)
        ds_ = fl_.to_geometry_dataset()
        assert ds_.equals(ds)

    def test_model_to_file(self, class_case_dir):

        p = os.path.join(class_case_dir, 'grp.nc')
        if os.path.isfile(p):
            os.remove(p)

        fls = dummy_width_bed_tributary()
        model = FluxBasedModel(fls)
        model.to_geometry_netcdf(p)
        fls_ = glacier_from_netcdf(p)

        for fl, fl_ in zip(fls, fls_):
            ds = fl.to_geometry_dataset()
            ds_ = fl_.to_geometry_dataset()
            assert ds_.equals(ds)

        assert fls_[0].flows_to is fls_[1]
        assert fls[0].flows_to_indice == fls_[0].flows_to_indice

        # They should be sorted
        to_test = [fl.order for fl in fls_]
        assert np.array_equal(np.sort(to_test), to_test)

        # They should be able to start a run
        mb = LinearMassBalance(2600.)
        model = FluxBasedModel(fls_, mb_model=mb, y0=0.,
                               glen_a=self.glen_a)
        model.run_until(100)

    @pytest.mark.slow
    def test_run(self, class_case_dir):
        mb = LinearMassBalance(2600.)

        fls = dummy_constant_bed()
        model = FluxBasedModel(fls, mb_model=mb, y0=0.,
                               glen_a=self.glen_a)
        ds_diag, ds_fl, ds = model.run_until_and_store(500,
                                                       store_monthly_step=True,
                                                       fl_diag_path=None,
                                                       geom_path=None)
        ds = ds[0]
        ds_fl = ds_fl[0]

        # Check attrs
        assert ds.attrs['mb_model_class'] == 'LinearMassBalance'
        assert ds.attrs['mb_model_rho'] == cfg.PARAMS['ice_density']
        assert ds_diag.attrs['mb_model_class'] == 'LinearMassBalance'
        assert ds_diag.attrs['mb_model_ela_h'] == 2600

        fls = dummy_constant_bed()
        model = FluxBasedModel(fls, mb_model=mb, y0=0.,
                               glen_a=self.glen_a)

        years = utils.float_years_timeseries(0, 500)
        vol_ref = []
        a_ref = []
        l_ref = []
        h_previous_timestep = model.fls[0].thick
        dhdt_ref = []
        surface_h_previous_timestep = model.fls[0].surface_h
        climatic_mb_ref = []
        flux_divergence_ref = []
        vol_diag = []
        a_diag = []
        l_diag = []
        ela_diag = []
        for yr in years:
            model.run_until(yr)
            vol_diag.append(model.volume_m3)
            a_diag.append(model.area_m2)
            l_diag.append(model.length_m)
            ela_diag.append(model.mb_model.get_ela(year=yr))
            if int(yr) == yr:
                vol_ref.append(model.volume_m3)
                a_ref.append(model.area_m2)
                l_ref.append(model.length_m)
                if yr > 0:
                    dhdt_ref.append(model.fls[0].thick -
                                    h_previous_timestep)
                    h_previous_timestep = model.fls[0].thick
                    # for mb use previous surface height and previous year, only
                    # save climatic mb where dhdt is non zero
                    climatic_mb_ref.append(
                        np.where(np.isclose(dhdt_ref[-1], 0.),
                                 0.,
                                 model.get_mb(surface_h_previous_timestep,
                                              model.yr - 1,
                                              fl_id=0) *
                                 SEC_IN_YEAR)  # converted to m yr-1
                    )
                    surface_h_previous_timestep = model.fls[0].surface_h
                    # smooth flux divergence where glacier is getting ice free
                    has_become_ice_free = np.logical_and(
                        np.isclose(model.fls[0].thick, 0.),
                        dhdt_ref[-1] < 0.)
                    flux_divergence_ref.append(
                        (dhdt_ref[-1] - climatic_mb_ref[-1]) *
                        np.where(has_become_ice_free, 0.1, 1.))
                if int(yr) == 500:
                    secfortest = model.fls[0].section
                    hfortest = model.fls[0].thick

        np.testing.assert_allclose(ds.ts_section.isel(time=-1),
                                   secfortest)
        np.testing.assert_allclose(ds_fl.thickness_m.isel(time=-1),
                                   hfortest)

        np.testing.assert_allclose(ds_diag.volume_m3, vol_diag)
        np.testing.assert_allclose(ds_diag.area_m2, a_diag)
        np.testing.assert_allclose(ds_diag.length_m, l_diag)

        np.testing.assert_allclose(ds_fl.volume_m3.sum(dim='dis_along_flowline'),
                                   vol_ref)
        np.testing.assert_allclose(ds_fl.volume_bwl_m3.sum(dim='dis_along_flowline'),
                                   0)
        np.testing.assert_allclose(ds_fl.volume_bsl_m3.sum(dim='dis_along_flowline'),
                                   0)
        np.testing.assert_allclose(ds_fl.area_m2.sum(dim='dis_along_flowline'),
                                   a_ref)

        np.testing.assert_allclose(dhdt_ref,
                                   ds_fl.dhdt_myr[1:])  # first step is nan
        np.testing.assert_allclose(climatic_mb_ref,
                                   ds_fl.climatic_mb_myr[1:])
        np.testing.assert_allclose(flux_divergence_ref,
                                   ds_fl.flux_divergence_myr[1:])

        vel = ds_fl.ice_velocity_myr.isel(time=-1)
        assert 20 < vel.max() < 40

        fls = dummy_constant_bed()
        geom_path = os.path.join(class_case_dir, 'ts_ideal.nc')
        diag_path = os.path.join(class_case_dir, 'ts_diag.nc')
        fl_diag_path = os.path.join(class_case_dir, 'ts_fl_diag.nc')
        if os.path.exists(geom_path):
            os.remove(geom_path)
        if os.path.exists(diag_path):
            os.remove(diag_path)
        if os.path.exists(fl_diag_path):
            os.remove(fl_diag_path)
        model = FluxBasedModel(fls, mb_model=mb, y0=0.,
                               glen_a=self.glen_a)

        # We add this because this discovered a bug
        from oggm.core.flowline import zero_glacier_stop_criterion
        model.run_until_and_store(500, geom_path=geom_path,
                                  diag_path=diag_path,
                                  fl_diag_path=fl_diag_path,
                                  stop_criterion=zero_glacier_stop_criterion,
                                  store_monthly_step=True)

        with xr.open_dataset(diag_path) as ds_:
            # the identical (i.e. attrs + names) doesn't work because of date
            del ds_diag.attrs['creation_date']
            del ds_.attrs['creation_date']
            xr.testing.assert_identical(ds_diag, ds_)

        # Test new fl diags
        with xr.open_dataset(fl_diag_path, group='fl_0') as ds_fl:
            assert_allclose(ds_fl.volume_m3.sum(dim='dis_along_flowline'),
                            vol_ref)
            assert_allclose(ds_fl.volume_bwl_m3.sum(dim='dis_along_flowline'),
                            0)
            assert_allclose(ds_fl.volume_bsl_m3.sum(dim='dis_along_flowline'),
                            0)
            assert_allclose(ds_fl.area_m2.sum(dim='dis_along_flowline'),
                            a_ref)

        # Test restart files
        with pytest.warns(FutureWarning):
            with FileModel(geom_path):
                pass

        fmodel = FileModel(geom_path)
        assert fmodel.last_yr == 500

        with pytest.raises(IndexError):
            fmodel.run_until(500.1)

        with pytest.raises(IndexError):
            fmodel.run_until(500, 12)

        fls = dummy_constant_bed()
        model = FluxBasedModel(fls, mb_model=mb, y0=0.,
                               glen_a=self.glen_a)
        for yr in years:
            model.run_until(yr)
            if yr in [100, 300, 500]:
                # this is sloooooow so we test a little bit only
                fmodel.run_until(yr, 1)
                np.testing.assert_allclose(model.fls[0].section,
                                           fmodel.fls[0].section)
                np.testing.assert_allclose(model.fls[0].widths_m,
                                           fmodel.fls[0].widths_m)

        np.testing.assert_allclose(fmodel.volume_m3_ts(), vol_ref)
        np.testing.assert_allclose(fmodel.area_m2_ts(), a_ref)
        with pytest.raises(NotImplementedError):
            fmodel.length_m_ts()

        # Can we start a run from the middle?
        fmodel.run_until(300)
        model = FluxBasedModel(fmodel.fls, mb_model=mb, y0=300,
                               glen_a=self.glen_a)
        model.run_until(500)
        fmodel.run_until(500)
        np.testing.assert_allclose(model.fls[0].section,
                                   fmodel.fls[0].section)
        np.testing.assert_allclose(model.fls[0].thick,
                                   fmodel.fls[0].thick)

    @pytest.mark.slow
    def test_fixed_geom_spinup(self, class_case_dir):
        mb = LinearMassBalance(2600.)
        model = FluxBasedModel(dummy_constant_bed(), mb_model=mb, y0=0., glen_a=self.glen_a)
        model.run_until(200)

        mb = LinearMassBalance(2800.)
        model = FluxBasedModel(model.fls, mb_model=mb, y0=20, glen_a=self.glen_a)

        ds_diag, ds_fl, ds = model.run_until_and_store(40,
                                                       fl_diag_path=None,
                                                       geom_path=None,
                                                       fixed_geometry_spinup_yr=0)
        assert ds_diag.time[0] == 0
        assert ds_diag.time[-1] == 40

        area = ds_diag.area_m2.to_series()
        vol = ds_diag.volume_m3.to_series()
        is_spin = ds_diag.is_fixed_geometry_spinup.to_series()
        assert_allclose(area.loc[:19], area.loc[0])
        assert_allclose(is_spin.loc[:19], True)
        assert_allclose(is_spin.loc[20:], False)
        dv = vol.iloc[1:].values - vol.iloc[:-1]
        assert_allclose(dv.loc[:19], dv.loc[0])
        # This doesn't work though
        assert np.all(dv.loc[:19] != dv.loc[20])

    @pytest.mark.slow
    def test_calving_filemodel(self, class_case_dir):
        y1 = 1200
        geom_path = os.path.join(class_case_dir, 'ts_ideal.nc')
        diag_path = os.path.join(class_case_dir, 'ts_diag.nc')
        if os.path.exists(geom_path):
            os.remove(geom_path)
        if os.path.exists(diag_path):
            os.remove(diag_path)
        model = FluxBasedModel(bu_tidewater_bed(),
                               mb_model=massbalance.ScalarMassBalance(),
                               is_tidewater=True,
                               flux_gate=0.12, do_kcalving=True,
                               calving_k=0.2)
        diag, fl_diag, _ = model.run_until_and_store(y1,
                                                     fl_diag_path=None,
                                                     diag_path=diag_path,
                                                     geom_path=geom_path)
        assert model.calving_m3_since_y0 > 0

        assert_allclose(model.volume_m3 + model.calving_m3_since_y0,
                        model.flux_gate_m3_since_y0)
        assert_allclose(diag.volume_m3.max() + diag.calving_m3.max(),
                        model.flux_gate_m3_since_y0)

        fmodel = FileModel(geom_path)
        assert fmodel.last_yr == y1
        assert fmodel.do_calving

        assert_allclose(fmodel.volume_m3_ts(), diag.volume_m3)
        assert_allclose(fmodel.area_m2_ts(), diag.area_m2)

        fl_diag = fl_diag[0]
        assert_allclose(fl_diag.volume_m3.sum(dim='dis_along_flowline') -
                        fl_diag.calving_bucket_m3,
                        diag.volume_m3)
        assert_allclose(fl_diag.area_m2.sum(dim='dis_along_flowline'),
                        diag.area_m2)

        fmodel.run_until(y1)
        assert_allclose(fmodel.volume_m3 + fmodel.calving_m3_since_y0,
                        model.flux_gate_m3_since_y0)

    @pytest.mark.slow
    def test_run_annual_step(self, class_case_dir):
        mb = LinearMassBalance(2600.)

        fls = dummy_constant_bed()
        model = FluxBasedModel(fls, mb_model=mb, y0=0.,
                               glen_a=self.glen_a)
        ds_diag, ds = model.run_until_and_store(500, geom_path=None)
        ds = ds[0]

        fls = dummy_constant_bed()
        model = FluxBasedModel(fls, mb_model=mb, y0=0.,
                               glen_a=self.glen_a)

        years = np.arange(0, 501)
        vol_ref = []
        a_ref = []
        l_ref = []
        vol_diag = []
        a_diag = []
        l_diag = []
        ela_diag = []
        for yr in years:
            model.run_until(yr)
            vol_diag.append(model.volume_m3)
            a_diag.append(model.area_m2)
            l_diag.append(model.length_m)
            ela_diag.append(model.mb_model.get_ela(year=yr))
            vol_ref.append(model.volume_m3)
            a_ref.append(model.area_m2)
            l_ref.append(model.length_m)
            if int(yr) == 500:
                secfortest = model.fls[0].section

        np.testing.assert_allclose(ds.ts_section.isel(time=-1),
                                   secfortest)

        np.testing.assert_allclose(ds_diag.volume_m3, vol_diag)
        np.testing.assert_allclose(ds_diag.area_m2, a_diag)
        np.testing.assert_allclose(ds_diag.length_m, l_diag)

        fls = dummy_constant_bed()
        geom_path = os.path.join(class_case_dir, 'ts_ideal.nc')
        diag_path = os.path.join(class_case_dir, 'ts_diag.nc')
        if os.path.exists(geom_path):
            os.remove(geom_path)
        if os.path.exists(diag_path):
            os.remove(diag_path)
        model = FluxBasedModel(fls, mb_model=mb, y0=0.,
                               glen_a=self.glen_a)
        model.run_until_and_store(500, geom_path=geom_path,
                                  diag_path=diag_path)

        with xr.open_dataset(diag_path) as ds_:
            # the identical (i.e. attrs + names) doesn't work because of date
            del ds_diag.attrs['creation_date']
            del ds_.attrs['creation_date']
            xr.testing.assert_identical(ds_diag, ds_)

        fmodel = FileModel(geom_path)
        assert fmodel.last_yr == 500
        fls = dummy_constant_bed()
        model = FluxBasedModel(fls, mb_model=mb, y0=0.,
                               glen_a=self.glen_a)

        for yr in years:
            model.run_until(yr)
            if yr in [100, 300, 500]:
                # this used to be sloooooow so we test a little bit only
                fmodel.run_until(yr)
                np.testing.assert_allclose(model.fls[0].section,
                                           fmodel.fls[0].section)
                np.testing.assert_allclose(model.fls[0].widths_m,
                                           fmodel.fls[0].widths_m)

        np.testing.assert_allclose(fmodel.volume_m3_ts(), vol_ref)
        np.testing.assert_allclose(fmodel.area_m2_ts(), a_ref)

        # Can we start a run from the middle?
        fmodel.run_until(300)
        model = FluxBasedModel(fmodel.fls, mb_model=mb, y0=300,
                               glen_a=self.glen_a)
        model.run_until(500)
        fmodel.run_until(500)
        np.testing.assert_allclose(model.fls[0].section,
                                   fmodel.fls[0].section)

    def test_gdir_copy(self, hef_gdir):

        new_dir = os.path.join(get_test_dir(), 'tmp_testcopy')
        if os.path.exists(new_dir):
            shutil.rmtree(new_dir)
        new_gdir = tasks.copy_to_basedir(hef_gdir, base_dir=new_dir,
                                         setup='all')
        init_present_time_glacier(new_gdir)
        shutil.rmtree(new_dir)

        new_gdir = tasks.copy_to_basedir(hef_gdir, base_dir=new_dir,
                                         setup='run')
        task_status = new_gdir.get_task_status('init_present_time_glacier')
        assert task_status == 'SUCCESS'
        assert new_gdir.grid
        run_random_climate(new_gdir, nyears=10, y0=1985)
        shutil.rmtree(new_dir)

        new_gdir = tasks.copy_to_basedir(hef_gdir, base_dir=new_dir,
                                         setup='inversion')
        inversion.prepare_for_inversion(new_gdir, invert_all_rectangular=True)
        inversion.mass_conservation_inversion(new_gdir)
        init_present_time_glacier(new_gdir)
        run_constant_climate(new_gdir, nyears=10, bias=0, y0=1985)
        shutil.rmtree(new_dir)

    def test_hef(self, class_case_dir, hef_gdir):

        p = os.path.join(class_case_dir, 'grp_hef.nc')
        if os.path.isfile(p):
            os.remove(p)

        init_present_time_glacier(hef_gdir)

        fls = hef_gdir.read_pickle('model_flowlines')
        model = FluxBasedModel(fls)

        model.to_geometry_netcdf(p)
        fls_ = glacier_from_netcdf(p)

        for fl, fl_ in zip(fls, fls_):
            ds = fl.to_geometry_dataset()
            ds_ = fl_.to_geometry_dataset()
            for v in ds.variables.keys():
                np.testing.assert_allclose(ds_[v], ds[v], equal_nan=True)

        for fl, fl_ in zip(fls[:-1], fls_[:-1]):
            assert fl.flows_to_indice == fl_.flows_to_indice

        # mixed flowline
        fls = hef_gdir.read_pickle('model_flowlines')
        model = FluxBasedModel(fls)

        p = os.path.join(class_case_dir, 'grp_hef_mix.nc')
        if os.path.isfile(p):
            os.remove(p)
        model.to_geometry_netcdf(p)
        fls_ = glacier_from_netcdf(p)

        np.testing.assert_allclose(fls[0].section, fls_[0].section)
        np.testing.assert_allclose(fls[0]._ptrap, fls_[0]._ptrap)
        np.testing.assert_allclose(fls[0].bed_h, fls_[0].bed_h)

        for fl, fl_ in zip(fls, fls_):
            ds = fl.to_geometry_dataset()
            ds_ = fl_.to_geometry_dataset()
            np.testing.assert_allclose(fl.section, fl_.section)
            np.testing.assert_allclose(fl._ptrap, fl_._ptrap)
            np.testing.assert_allclose(fl.bed_h, fl_.bed_h)
            xr.testing.assert_allclose(ds, ds_)

        for fl, fl_ in zip(fls[:-1], fls_[:-1]):
            assert fl.flows_to_indice == fl_.flows_to_indice


@pytest.fixture(scope='class')
def inversion_gdir(class_case_dir):
    from oggm import GlacierDirectory
    from oggm.tasks import define_glacier_region
    import geopandas as gpd

    # Init
    cfg.initialize()
    cfg.set_intersects_db(get_demo_file('rgi_intersect_oetztal.shp'))
    cfg.PATHS['dem_file'] = get_demo_file('hef_srtm.tif')
    cfg.PATHS['climate_file'] = get_demo_file('histalp_merged_hef.nc')

    hef_file = get_demo_file('Hintereisferner_RGI5.shp')
    entity = gpd.read_file(hef_file).iloc[0]

    gdir = GlacierDirectory(entity, base_dir=class_case_dir, reset=True)
    define_glacier_region(gdir)
    return gdir


class TestIdealisedInversion():
    def simple_plot(self, model, gdir):  # pragma: no cover
        ocls = gdir.read_pickle('inversion_output')
        ithick = ocls[-1]['thick']
        pg = np.where((model.fls[-1].thick > 0) & (model.fls[-1].widths_m > 1))
        plt.figure()
        bh = model.fls[-1].bed_h[pg]
        sh = model.fls[-1].surface_h[pg]
        plt.plot(sh, 'k')
        plt.plot(bh, 'C0', label='Real bed')
        plt.plot(sh - ithick, 'C3', label='Computed bed')
        plt.title('Compare Shape')
        plt.xlabel('[dx]')
        plt.ylabel('Elevation [m]')
        plt.legend(loc=3)
        plt.show()

    def double_plot(self, model, gdir):  # pragma: no cover
        ocls = gdir.read_pickle('inversion_output')
        f, axs = plt.subplots(1, 2, figsize=(8, 4), sharey=True)
        for i, ax in enumerate(axs):
            ithick = ocls[i]['thick']
            pg = model.fls[i].thick > 0
            bh = model.fls[i].bed_h[pg]
            sh = model.fls[i].surface_h[pg]
            ax.plot(sh, 'k')
            ax.plot(bh, 'C0', label='Real bed')
            ax.plot(sh - ithick, 'C3', label='Computed bed')
            ax.set_title('Compare Shape')
            ax.set_xlabel('[dx]')
            ax.legend(loc=3)
        plt.show()

    def test_inversion_rectangular(self, inversion_gdir):

        fls = dummy_constant_bed(map_dx=inversion_gdir.grid.dx, widths=10)
        mb = LinearMassBalance(2600.)

        model = FluxBasedModel(fls, mb_model=mb, y0=0.)
        model.run_until_equilibrium()

        fls = []
        for fl in model.fls:
            pg = np.where(fl.thick > 0)
            line = shpg.LineString([fl.line.coords[int(p)] for p in pg[0]])
            flo = centerlines.Centerline(line, dx=fl.dx,
                                         surface_h=fl.surface_h[pg])
            flo.widths = fl.widths[pg]
            flo.is_rectangular = np.ones(flo.nx).astype(bool)
            fls.append(flo)
        inversion_gdir.write_pickle(copy.deepcopy(fls), 'inversion_flowlines')

        massbalance.apparent_mb_from_linear_mb(inversion_gdir)
        inversion.prepare_for_inversion(inversion_gdir)
        v = inversion.mass_conservation_inversion(inversion_gdir)

        assert_allclose(v, model.volume_m3, rtol=0.01)

        # Equations
        mb_on_z = mb.get_annual_mb(fl.surface_h[pg])
        flux = np.cumsum(fl.widths_m[pg] * fl.dx_meter * mb_on_z)

        inv_out = inversion_gdir.read_pickle('inversion_input')
        inv_flux = inv_out[0]['flux']

        slope = - np.gradient(fl.surface_h[pg], fl.dx_meter)

        est_h = inversion.sia_thickness(slope, fl.widths_m[pg], flux)
        est_ho = inversion.sia_thickness_via_optim(slope, fl.widths_m[pg],
                                                   flux)
        mod_h = fl.thick[pg]

        # Test in the middle where slope is not too important
        assert_allclose(est_h[25:75], mod_h[25:75], rtol=0.01)
        assert_allclose(est_ho[25:75], mod_h[25:75], rtol=0.01)
        assert_allclose(est_h, est_ho, rtol=0.01)

        # OGGM internal flux
        est_h_ofl = inversion.sia_thickness(slope, fl.widths_m[pg], inv_flux)
        est_ho = inversion.sia_thickness_via_optim(slope, fl.widths_m[pg],
                                                   inv_flux)

        # Test in the middle where slope is not too important
        assert_allclose(est_h_ofl[25:75], mod_h[25:75], rtol=0.02)
        assert_allclose(est_ho[25:75], mod_h[25:75], rtol=0.02)
        assert_allclose(est_h_ofl, est_ho, rtol=0.01)

        # OK so what's happening here is following: the flux computed in
        # OGGM intern is less good than the real one with the real MB,
        # because of the zero-flux assumption at the last grid-point
        # so this RMSD is smaller:
        assert (utils.rmsd(est_h[25:95], mod_h[25:95]) <
                utils.rmsd(est_h_ofl[25:95], mod_h[25:95]))

        # And with our current inversion?
        inv_out = inversion_gdir.read_pickle('inversion_output')
        our_h = inv_out[0]['thick']
        assert_allclose(est_h[25:75], our_h[25:75], rtol=0.01)

        # Check with scalars
        assert inversion.sia_thickness(slope[-5], fl.widths_m[pg][-5],
                                       inv_flux[-5]) > 1

        if do_plot:  # pragma: no cover
            self.simple_plot(model, inversion_gdir)

    def test_inversion_trapeze(self, inversion_gdir):

        fls = dummy_trapezoidal_bed(map_dx=inversion_gdir.grid.dx,
                                    def_lambdas=cfg.PARAMS['trapezoid_lambdas'])
        mb = LinearMassBalance(2600.)

        model = FluxBasedModel(fls, mb_model=mb, y0=0.)
        model.run_until_equilibrium()

        fls = []
        for fl in model.fls:
            pg = np.where(fl.thick > 0)
            line = shpg.LineString([fl.line.coords[int(p)] for p in pg[0]])
            flo = centerlines.Centerline(line, dx=fl.dx,
                                         surface_h=fl.surface_h[pg])
            flo.widths = fl.widths[pg]
            flo.is_rectangular = np.ones(flo.nx).astype(bool)
            fls.append(flo)
        inversion_gdir.write_pickle(copy.deepcopy(fls), 'inversion_flowlines')

        massbalance.apparent_mb_from_linear_mb(inversion_gdir)

        # Equations
        mb_on_z = mb.get_annual_mb(fl.surface_h[pg])
        flux = np.cumsum(fl.widths_m[pg] * fl.dx_meter * mb_on_z)

        slope = - np.gradient(fl.surface_h[pg], fl.dx_meter)
        est_ho = inversion.sia_thickness_via_optim(slope, fl.widths_m[pg],
                                                   flux, shape='trapezoid')
        mod_h = fl.thick[pg]

        # Test in the middle where slope is not too important
        assert_allclose(est_ho[25:75], mod_h[25:75], rtol=0.01)

        if do_plot:  # pragma: no cover
            plt.plot(mod_h)
            plt.plot(est_ho)
            plt.show()

    def test_inversion_parabolic(self, inversion_gdir):

        fls = dummy_parabolic_bed(map_dx=inversion_gdir.grid.dx)
        mb = LinearMassBalance(2500.)

        model = FluxBasedModel(fls, mb_model=mb, y0=0.)
        model.run_until_equilibrium()

        fls = []
        for fl in model.fls:
            pg = np.where((fl.thick > 0) & (fl.widths_m > 1))
            line = shpg.LineString([fl.line.coords[int(p)] for p in pg[0]])
            flo = centerlines.Centerline(line, dx=fl.dx,
                                         surface_h=fl.surface_h[pg])
            flo.widths = fl.widths[pg]
            flo.is_rectangular = np.zeros(flo.nx).astype(bool)
            fls.append(flo)
        inversion_gdir.write_pickle(copy.deepcopy(fls), 'inversion_flowlines')

        massbalance.apparent_mb_from_linear_mb(inversion_gdir)
        inversion.prepare_for_inversion(inversion_gdir)
        v = inversion.mass_conservation_inversion(inversion_gdir)
        assert_allclose(v, model.volume_m3, rtol=0.01)

        inv = inversion_gdir.read_pickle('inversion_output')[-1]
        bed_shape_gl = 4 * inv['thick'] / \
                       (flo.widths * inversion_gdir.grid.dx) ** 2
        bed_shape_ref = (4 * fl.thick[pg] /
                         (flo.widths * inversion_gdir.grid.dx) ** 2)

        # Equations
        mb_on_z = mb.get_annual_mb(fl.surface_h[pg])
        flux = np.cumsum(fl.widths_m[pg] * fl.dx_meter * mb_on_z)

        inv_out = inversion_gdir.read_pickle('inversion_input')
        inv_flux = inv_out[0]['flux']

        slope = - np.gradient(fl.surface_h[pg], fl.dx_meter)

        est_h = inversion.sia_thickness(slope, fl.widths_m[pg], flux,
                                        shape='parabolic')
        est_ho = inversion.sia_thickness_via_optim(slope, fl.widths_m[pg],
                                                   flux, shape='parabolic')
        mod_h = fl.thick[pg]

        # Test in the middle where slope is not too important
        assert_allclose(est_h[25:75], mod_h[25:75], rtol=0.01)
        assert_allclose(est_ho[25:75], mod_h[25:75], rtol=0.01)
        assert_allclose(est_h, est_ho, rtol=0.01)

        # OGGM internal flux
        est_h_ofl = inversion.sia_thickness(slope, fl.widths_m[pg], inv_flux)

        # Test in the middle where slope is not too important
        assert_allclose(est_h[25:75], mod_h[25:75], rtol=0.01)

        # OK so what's happening here is following: the flux computed in
        # OGGM intern is less good than the real one with the real MB,
        # because of the zero-flux assumption at the last grid-point
        # so this RMSD is smaller:
        assert (utils.rmsd(est_h[25:95], mod_h[25:95]) <
                utils.rmsd(est_h_ofl[25:95], mod_h[25:95]))

        # And with our current inversion?
        inv_out = inversion_gdir.read_pickle('inversion_output')
        our_h = inv_out[0]['thick']
        assert_allclose(est_h[25:75], our_h[25:75], rtol=0.01)

        # assert utils.rmsd(fl.bed_shape[pg], bed_shape_gl) < 0.001
        if do_plot:  # pragma: no cover
            plt.plot(bed_shape_ref[:-3])
            plt.plot(bed_shape_gl[:-3])
            plt.show()

    @pytest.mark.slow
    def test_inversion_mixed(self, inversion_gdir):

        fls = dummy_mixed_bed(deflambdas=0, map_dx=inversion_gdir.grid.dx,
                              mixslice=slice(10, 30))
        mb = LinearMassBalance(2600.)

        model = FluxBasedModel(fls, mb_model=mb, y0=0.)
        # This reduces the test's accuracy but makes it much faster.
        model.run_until_equilibrium(rate=0.01)

        fls = []
        for fl in model.fls:
            pg = np.where((fl.thick > 0) & (fl.widths_m > 1))
            line = shpg.LineString([fl.line.coords[int(p)] for p in pg[0]])
            sh = fl.surface_h[pg]
            flo = centerlines.Centerline(line, dx=fl.dx,
                                         surface_h=sh)
            flo.widths = fl.widths[pg]
            flo.is_rectangular = fl.is_trapezoid[pg]
            fls.append(flo)
        inversion_gdir.write_pickle(copy.deepcopy(fls), 'inversion_flowlines')

        massbalance.apparent_mb_from_linear_mb(inversion_gdir)
        inversion.prepare_for_inversion(inversion_gdir)
        v = inversion.mass_conservation_inversion(inversion_gdir)

        assert_allclose(v, model.volume_m3, rtol=0.05)
        if do_plot:  # pragma: no cover
            self.simple_plot(model, inversion_gdir)

    @pytest.mark.slow
    def test_inversion_cliff(self, inversion_gdir):

        fls = dummy_constant_bed_cliff(map_dx=inversion_gdir.grid.dx,
                                       cliff_height=100)
        mb = LinearMassBalance(2600.)

        model = FluxBasedModel(fls, mb_model=mb, y0=0.)
        model.run_until_equilibrium()
        fls = []
        for fl in model.fls:
            pg = np.where((fl.thick > 0) & (fl.widths_m > 1))
            line = shpg.LineString([fl.line.coords[int(p)] for p in pg[0]])
            sh = fl.surface_h[pg]
            flo = centerlines.Centerline(line, dx=fl.dx,
                                         surface_h=sh)
            flo.widths = fl.widths[pg]
            flo.is_rectangular = np.ones(flo.nx).astype(bool)
            fls.append(flo)
        inversion_gdir.write_pickle(copy.deepcopy(fls), 'inversion_flowlines')

        massbalance.apparent_mb_from_linear_mb(inversion_gdir)
        inversion.prepare_for_inversion(inversion_gdir)
        v = inversion.mass_conservation_inversion(inversion_gdir)

        assert_allclose(v, model.volume_m3, rtol=0.05)
        if do_plot:  # pragma: no cover
            self.simple_plot(model, inversion_gdir)

    def test_inversion_noisy(self, inversion_gdir):

        fls = dummy_noisy_bed(map_dx=inversion_gdir.grid.dx)
        mb = LinearMassBalance(2600.)

        model = FluxBasedModel(fls, mb_model=mb, y0=0.)
        model.run_until_equilibrium()
        fls = []
        for fl in model.fls:
            pg = np.where((fl.thick > 0) & (fl.widths_m > 1))
            line = shpg.LineString([fl.line.coords[int(p)] for p in pg[0]])
            sh = fl.surface_h[pg]
            flo = centerlines.Centerline(line, dx=fl.dx,
                                         surface_h=sh)
            flo.widths = fl.widths[pg]
            flo.is_rectangular = np.ones(flo.nx).astype(bool)
            fls.append(flo)
        inversion_gdir.write_pickle(copy.deepcopy(fls), 'inversion_flowlines')

        massbalance.apparent_mb_from_linear_mb(inversion_gdir)
        inversion.prepare_for_inversion(inversion_gdir)
        v = inversion.mass_conservation_inversion(inversion_gdir)

        assert_allclose(v, model.volume_m3, rtol=0.05)
        if do_plot:  # pragma: no cover
            self.simple_plot(model, inversion_gdir)

    def test_inversion_tributary(self, inversion_gdir):

        fls = dummy_width_bed_tributary(map_dx=inversion_gdir.grid.dx)
        mb = LinearMassBalance(2600.)

        model = FluxBasedModel(fls, mb_model=mb, y0=0.)
        model.run_until_equilibrium()

        fls = []
        for fl in model.fls:
            pg = np.where((fl.thick > 0) & (fl.widths_m > 1))
            line = shpg.LineString([fl.line.coords[int(p)] for p in pg[0]])
            sh = fl.surface_h[pg]
            flo = centerlines.Centerline(line, dx=fl.dx,
                                         surface_h=sh)
            flo.widths = fl.widths[pg]
            flo.is_rectangular = np.ones(flo.nx).astype(bool)
            fls.append(flo)

        fls[0].set_flows_to(fls[1])

        inversion_gdir.write_pickle(copy.deepcopy(fls), 'inversion_flowlines')

        massbalance.apparent_mb_from_linear_mb(inversion_gdir)
        inversion.prepare_for_inversion(inversion_gdir)
        v = inversion.mass_conservation_inversion(inversion_gdir)

        assert_allclose(v, model.volume_m3, rtol=0.02)
        if do_plot:  # pragma: no cover
            self.double_plot(model, inversion_gdir)

    def test_inversion_non_equilibrium(self, inversion_gdir):

        fls = dummy_constant_bed(map_dx=inversion_gdir.grid.dx)
        mb = LinearMassBalance(2600.)

        model = FluxBasedModel(fls, mb_model=mb, y0=0.)
        model.run_until_equilibrium()

        mb = LinearMassBalance(2800.)
        model = FluxBasedModel(fls, mb_model=mb, y0=0)
        model.run_until(50)

        fls = []
        for fl in model.fls:
            pg = np.where((fl.thick > 0) & (fl.widths_m > 1))
            line = shpg.LineString([fl.line.coords[int(p)] for p in pg[0]])
            sh = fl.surface_h[pg]
            flo = centerlines.Centerline(line, dx=fl.dx,
                                         surface_h=sh)
            flo.widths = fl.widths[pg]
            flo.is_rectangular = np.ones(flo.nx).astype(bool)
            fls.append(flo)
        inversion_gdir.write_pickle(copy.deepcopy(fls), 'inversion_flowlines')

        massbalance.apparent_mb_from_linear_mb(inversion_gdir)
        inversion.prepare_for_inversion(inversion_gdir)
        v = inversion.mass_conservation_inversion(inversion_gdir)

        # expected errors
        assert v > model.volume_m3
        ocls = inversion_gdir.read_pickle('inversion_output')
        ithick = ocls[0]['thick']
        assert np.mean(ithick) > np.mean(model.fls[0].thick) * 1.1
        if do_plot:  # pragma: no cover
            self.simple_plot(model, inversion_gdir)

    def test_inversion_and_run(self, inversion_gdir):

        fls = dummy_parabolic_bed(map_dx=inversion_gdir.grid.dx)
        mb = LinearMassBalance(2500.)

        model = FluxBasedModel(fls, mb_model=mb, y0=0.)
        model.run_until_equilibrium()
        fls = []
        for fl in model.fls:
            pg = np.where((fl.thick > 0) & (fl.widths_m > 1))
            line = shpg.LineString([fl.line.coords[int(p)] for p in pg[0]])
            sh = fl.surface_h[pg]
            flo = centerlines.Centerline(line, dx=fl.dx,
                                         surface_h=sh)
            flo.widths = fl.widths[pg]
            flo.is_rectangular = np.zeros(flo.nx).astype(bool)
            fls.append(flo)
        inversion_gdir.write_pickle(copy.deepcopy(fls), 'inversion_flowlines')

        massbalance.apparent_mb_from_linear_mb(inversion_gdir)
        inversion.prepare_for_inversion(inversion_gdir)
        v = inversion.mass_conservation_inversion(inversion_gdir)

        assert_allclose(v, model.volume_m3, rtol=0.01)

        inv = inversion_gdir.read_pickle('inversion_output')[-1]
        bed_shape_gl = 4 * inv['thick'] / (flo.widths * inversion_gdir.grid.dx) ** 2

        ithick = inv['thick']
        fls = dummy_parabolic_bed(map_dx=inversion_gdir.grid.dx,
                                  from_other_shape=bed_shape_gl[:-2],
                                  from_other_bed=(sh - ithick)[:-2])
        model2 = FluxBasedModel(fls, mb_model=mb, y0=0.)
        model2.run_until_equilibrium()
        assert_allclose(model2.volume_m3, model.volume_m3, rtol=0.01)

        if do_plot:  # pragma: no cover
            plt.figure()
            plt.plot(model.fls[-1].bed_h, 'C0')
            plt.plot(model2.fls[-1].bed_h, 'C3')
            plt.plot(model.fls[-1].surface_h, 'C0')
            plt.plot(model2.fls[-1].surface_h, 'C3')
            plt.title('Compare Shape')
            plt.xlabel('[m]')
            plt.ylabel('Elevation [m]')
            plt.show()


@pytest.fixture(scope='class')
def gdir_sh(request, test_dir, hef_gdir):
    dir_sh = os.path.join(test_dir, request.cls.__name__ + '_sh')
    utils.mkdir(dir_sh, reset=True)
    gdir_sh = tasks.copy_to_basedir(hef_gdir, base_dir=dir_sh,
                                    setup='all')
    gdir_sh.hemisphere = 'sh'
    yield gdir_sh
    # teardown
    if os.path.exists(dir_sh):
        shutil.rmtree(dir_sh)


@pytest.fixture(scope='class')
def gdir_calving(request, test_dir, hef_gdir):
    dir_sh = os.path.join(test_dir, request.cls.__name__ + '_calving')
    utils.mkdir(dir_sh, reset=True)
    gdir_sh = tasks.copy_to_basedir(hef_gdir, base_dir=dir_sh,
                                    setup='all')
    gdir_sh.is_tidewater = True
    yield gdir_sh
    # teardown
    if os.path.exists(dir_sh):
        shutil.rmtree(dir_sh)


@pytest.fixture(scope='class')
def with_class_wd(request, test_dir, hef_gdir):
    # dependency on hef_gdir to ensure proper initialization order
    prev_wd = cfg.PATHS['working_dir']
    cfg.PATHS['working_dir'] = os.path.join(
        test_dir, request.cls.__name__ + '_wd')
    utils.mkdir(cfg.PATHS['working_dir'], reset=True)
    yield
    # teardown
    cfg.PATHS['working_dir'] = prev_wd


@pytest.fixture(scope='class')
def inversion_params(hef_gdir):
    diag = hef_gdir.get_diagnostics()
    return {k: diag[k] for k in ('inversion_glen_a', 'inversion_fs')}


@pytest.mark.usefixtures('with_class_wd')
class TestHEFNonPolluted:
    """The tests are so convoluted that this does not work when all class
    tests are run"""

    @pytest.mark.slow
    def test_flux_gate_on_hef(self, hef_gdir, inversion_params):

        # As long as hef_gdir uses 1, we need to use 1 here as well
        cfg.PARAMS['trapezoid_lambdas'] = 1
        init_present_time_glacier(hef_gdir)

        mb_mod = massbalance.ScalarMassBalance()
        fls = hef_gdir.read_pickle('model_flowlines')
        for fl in fls:
            fl.thick = fl.thick * 0
        model = FluxBasedModel(fls, mb_model=mb_mod, y0=0.,
                               flux_gate=0.03, flux_gate_build_up=50)
        model.run_until(500)
        assert_allclose(model.volume_m3, model.flux_gate_m3_since_y0)
        beds = np.unique(model.fls[-1].shape_str[model.fls[-1].thick > 0])
        assert len(beds) == 3
        if do_plot:
            from oggm import graphics
            graphics.plot_modeloutput_section_withtrib(model)
            plt.show()

    @pytest.mark.slow
    def test_output_management(self, hef_gdir, inversion_params):

        gdir = hef_gdir
        gdir.rgi_date = 1990
        cfg.PARAMS['store_model_geometry'] = True
        cfg.PARAMS['store_fl_diagnostics'] = True

        # Try minimal output and see if it works
        cfg.PARAMS['store_diagnostic_variables'] = ['volume', 'area', 'length',
                                                    'terminus_thick_0',
                                                    'terminus_thick_1',
                                                    'terminus_thick_2',
                                                    ]
        cfg.PARAMS['store_fl_diagnostic_variables'] = ['area', 'volume']
        # using relative large min ice thick due to overdeepening of inversion
        # -> sometimes small thicknesses after overdeepening (important for
        # terminus thickness check)
        cfg.PARAMS['min_ice_thick_for_length'] = 0.1

        init_present_time_glacier(gdir)
        tasks.run_from_climate_data(gdir, min_ys=1980,
                                    output_filesuffix='_hist')
        tasks.run_from_climate_data(gdir, fixed_geometry_spinup_yr=1980,
                                    output_filesuffix='_spin')

        # Check fl diagnostics
        fl_diag_path = gdir.get_filepath('fl_diagnostics', filesuffix='_hist')
        with xr.open_dataset(fl_diag_path, group='fl_0') as ds_fl:
            assert 'area_m2' in ds_fl
            assert 'volume_m3' in ds_fl
            assert 'volume_bsl_m3' not in ds_fl

        past_run_file = os.path.join(cfg.PATHS['working_dir'], 'compiled.nc')
        diag_dir = os.path.join(cfg.PATHS['working_dir'], 'compiled_diags')
        mb_file = os.path.join(cfg.PATHS['working_dir'], 'fixed_mb.csv')
        stats_file = os.path.join(cfg.PATHS['working_dir'], 'stats.csv')
        out_path = os.path.join(cfg.PATHS['working_dir'], 'extended.nc')

        # Check stats
        df = utils.compile_glacier_statistics([gdir], path=stats_file)
        assert df.loc[gdir.rgi_id, 'error_task'] is None
        assert not df.loc[gdir.rgi_id, 'is_tidewater']

        # Compile stuff
        utils.compile_fixed_geometry_mass_balance([gdir], path=mb_file)
        utils.compile_run_output([gdir], path=past_run_file,
                                 input_filesuffix='_hist')
        utils.compile_fl_diagnostics([gdir], path=diag_dir,
                                     input_filesuffix='_hist')

        # Extend
        utils.extend_past_climate_run(past_run_file=past_run_file,
                                      fixed_geometry_mb_file=mb_file,
                                      glacier_statistics_file=stats_file,
                                      path=out_path)

        diag_file = os.path.join(diag_dir, 'RGI50-11.00',
                                 'RGI50-11.00897_fl_diagnostics_hist.nc')
        with xr.open_dataset(out_path) as ods, \
                xr.open_dataset(past_run_file) as ds, \
                    xr.open_dataset(diag_file, group='fl_0') as dds:

            ref = ds.volume
            new = ods.volume
            for y in [1992, 2000, 2003]:
                assert new.sel(time=y).data == ref.sel(time=y).data

            new = ods.volume_fixed_geom
            np.testing.assert_allclose(new.sel(time=2000), ref.sel(time=2000),
                                       rtol=0.01)

            del ods['volume_fixed_geom']
            all_vars = list(ds.data_vars)
            no_term = [vn for vn in all_vars if 'terminus_thick_' not in vn]
            assert sorted(no_term) == sorted(list(ods.data_vars))

            assert np.all(ds.terminus_thick_0 > 0.1)
            assert np.all(ds.terminus_thick_1 >= ds.terminus_thick_0)
            # exclude first two time steps because of bed geometry
            assert np.all(ds.terminus_thick_2[2:] > ds.terminus_thick_1[2:])

            for vn in ['area']:
                ref = ds[vn]
                new = ods[vn]
                for y in [1992, 2000, 2003]:
                    assert new.sel(time=y).data == ref.sel(time=y).data
                assert new.sel(time=1950).data == new.sel(time=1980).data

            # We pick symmetry around rgi date so show that somehow it works
            for vn in ['volume']:
                rtol = 0.5
                np.testing.assert_allclose(ods[vn].sel(time=2000) -
                                           ods[vn].sel(time=1990),
                                           ods[vn].sel(time=1990) -
                                           ods[vn].sel(time=1980),
                                           rtol=rtol)

            # The test cant be too quantitative because of multiple flowlines
            # Here we are testing only fl_0
            ratio = ds.isel(rgi_id=0)['volume']/dds.volume_m3.sum(dim='dis_along_flowline')
            np.testing.assert_allclose(ratio, 15, atol=3)


@pytest.mark.usefixtures('with_class_wd')
class TestHEF:

    @pytest.mark.slow
    def test_stop_criterion(self, hef_gdir, inversion_params):
        # As long as hef_gdir uses 1, we need to use 1 here as well
        cfg.PARAMS['trapezoid_lambdas'] = 1
        init_present_time_glacier(hef_gdir)
        cfg.PARAMS['min_ice_thick_for_length'] = 1

        # Check more output
        cfg.PARAMS['store_fl_diagnostics'] = True
        cfg.PARAMS['store_model_geometry'] = True

        run_random_climate(hef_gdir, y0=1985, nyears=200,
                           stop_criterion=equilibrium_stop_criterion,
                           output_filesuffix='_stop', seed=1)
        run_random_climate(hef_gdir, y0=1985, nyears=200,
                           output_filesuffix='_nostop', seed=1)

        ft = 'fl_diagnostics'
        fp = hef_gdir.get_filepath(ft, filesuffix='_stop')
        with xr.open_dataset(fp, group='fl_2') as ds:
            ds_stop = ds.load()
        fp = hef_gdir.get_filepath(ft, filesuffix='_nostop')
        with xr.open_dataset(fp, group='fl_2') as ds:
            ds_nostop = ds.load()

        ds_stop = ds_stop.volume_m3.sum(dim='dis_along_flowline')
        ds_nostop = ds_nostop.volume_m3.sum(dim='dis_along_flowline')

        assert ds_stop.isnull().sum() == 0
        assert ds_nostop.isnull().sum() == 0

        assert_allclose(ds_stop.isel(time=-1), ds_nostop.isel(time=-1), rtol=0.2)
        assert ds_stop.time[-1] < 150

        ft = 'model_diagnostics'
        fp = hef_gdir.get_filepath(ft, filesuffix='_stop')
        with xr.open_dataset(fp) as ds:
            ds_stop = ds.load()
        fp = hef_gdir.get_filepath(ft, filesuffix='_nostop')
        with xr.open_dataset(fp) as ds:
            ds_nostop = ds.load()

        assert ds_stop.volume_m3.isnull().sum() == 0
        assert ds_nostop.volume_m3.isnull().sum() == 0

        ds_stop = ds_stop.volume_m3
        ds_nostop = ds_nostop.volume_m3
        assert_allclose(ds_stop.isel(time=-1), ds_nostop.isel(time=-1), rtol=0.2)
        assert ds_stop.time[-1] < 150

        if do_plot:
            ds_nostop.plot(label='NoStop')
            ds_stop.plot(label='Stop')
            plt.legend()
            plt.show()

    @pytest.mark.slow
    def test_compile_time_workflow(self, hef_gdir, hef_copy_gdir, inversion_params):
        # As long as hef_gdir uses 1, we need to use 1 here as well
        cfg.PARAMS['trapezoid_lambdas'] = 1
        init_present_time_glacier(hef_gdir)
        init_present_time_glacier(hef_copy_gdir)
        cfg.PARAMS['min_ice_thick_for_length'] = 1
        cfg.PARAMS['store_model_geometry'] = True

        run_with_hydro(hef_gdir, run_task=run_from_climate_data,
                       ys=1985, ye=1995, store_monthly_hydro=True)
        run_with_hydro(hef_copy_gdir, run_task=run_from_climate_data,
                       ys=1985, ye=1995, store_monthly_hydro=True)

        # Roundtrip
        ds1 = utils.compile_run_output([hef_gdir, hef_copy_gdir])
        ds2 = utils.compile_run_output([hef_copy_gdir, hef_gdir])
        xr.testing.assert_allclose(ds1.sum(dim='rgi_id'), ds2.sum(dim='rgi_id'))

        # If we were using xarray (which we should), we get:
        fps = [gd.get_filepath('model_diagnostics') for gd in [hef_gdir, hef_copy_gdir]]
        ds = xr.open_mfdataset(fps, combine='nested', concat_dim='rgi_id')
        assert_allclose(ds.volume_m3.T, ds1.volume)
        assert_allclose(ds.area_m2.T, ds1.area)
        assert_allclose(ds.calving_m3.T, ds1.calving)

        fps = [gd.get_filepath('model_diagnostics') for gd in [hef_copy_gdir, hef_gdir]]
        ds = xr.open_mfdataset(fps, combine='nested', concat_dim='rgi_id')
        assert_allclose(ds.volume_m3.T, ds2.volume)
        assert_allclose(ds.area_m2.T, ds2.area)
        assert_allclose(ds.calving_m3.T, ds2.calving)

    @pytest.mark.slow
    def test_equilibrium_glacier_wide(self, hef_gdir, inversion_params):

        # As long as hef_gdir uses 1, we need to use 1 here as well
        cfg.PARAMS['trapezoid_lambdas'] = 1
        cfg.PARAMS['min_ice_thick_for_length'] = 1

        # We calibrate to zero
        df = massbalance.mb_calibration_from_scalar_mb(hef_gdir,
                                                       observations_filesuffix='_eq_glacier_wide',
                                                       calibrate_param1='temp_bias',
                                                       ref_mb=0,
                                                       ref_mb_years=(1970, 2001),
                                                       write_to_gdir=False)

        cl = massbalance.ConstantMassBalance
        mb_mod = massbalance.MultipleFlowlineMassBalance(hef_gdir,
                                                         melt_f=df['melt_f'],
                                                         temp_bias=df['temp_bias'],
                                                         prcp_fac=df['prcp_fac'],
                                                         y0=1985,
                                                         mb_model_class=cl)

        # We invert again
        massbalance.apparent_mb_from_any_mb(hef_gdir, mb_model=mb_mod,
                                            mb_years=(1970, 2001))

        inversion.mass_conservation_inversion(hef_gdir,
                                              fs=inversion_params['inversion_fs'],
                                              glen_a=inversion_params['inversion_glen_a'])
        init_present_time_glacier(hef_gdir)

        fls = hef_gdir.read_pickle('model_flowlines')
        model = FluxBasedModel(fls, mb_model=mb_mod, y0=0.,
                               fs=inversion_params['inversion_fs'],
                               glen_a=inversion_params['inversion_glen_a'],
                               mb_elev_feedback='never')

        ref_vol = model.volume_km3
        ref_area = model.area_km2
        ref_len = model.fls[-1].length_m

        np.testing.assert_allclose(ref_area, hef_gdir.rgi_area_km2)

        model.run_until_equilibrium(rate=1e-4)

        assert model.yr >= 30
        after_vol = model.volume_km3
        after_area = model.area_km2
        after_len = model.fls[-1].length_m

        np.testing.assert_allclose(ref_vol, after_vol, rtol=0.1)
        np.testing.assert_allclose(ref_area, after_area, rtol=0.01)
        np.testing.assert_allclose(ref_len, after_len, atol=200.01)

    @pytest.mark.slow
    def test_commitment(self, hef_gdir, inversion_params):

        # As long as hef_gdir uses 1, we need to use 1 here as well
        cfg.PARAMS['trapezoid_lambdas'] = 1
        init_present_time_glacier(hef_gdir)

        mb_mod = massbalance.ConstantMassBalance(hef_gdir, y0=2002 - 15)

        fls = hef_gdir.read_pickle('model_flowlines')
        model = FluxBasedModel(fls, mb_model=mb_mod, y0=0.,
                               fs=inversion_params['inversion_fs'],
                               glen_a=inversion_params['inversion_glen_a'])

        ref_area = model.area_km2
        np.testing.assert_allclose(ref_area, hef_gdir.rgi_area_km2)

        model.run_until_equilibrium()
        assert model.yr > 100

        after_vol_1 = model.volume_km3

        init_present_time_glacier(hef_gdir)

        glacier = hef_gdir.read_pickle('model_flowlines')

        fls = hef_gdir.read_pickle('model_flowlines')
        model = FluxBasedModel(fls, mb_model=mb_mod, y0=0.,
                               fs=inversion_params['inversion_fs'],
                               glen_a=inversion_params['inversion_glen_a'])

        ref_vol = model.volume_km3
        ref_area = model.area_km2
        np.testing.assert_allclose(ref_area, hef_gdir.rgi_area_km2)

        model.run_until_equilibrium()
        assert model.yr > 100

        after_vol_2 = model.volume_km3

        assert after_vol_1 < (0.5 * ref_vol)
        assert after_vol_2 < (0.5 * ref_vol)

        if do_plot:  # pragma: no cover
            plt.figure()
            plt.plot(glacier[-1].surface_h, 'b', label='start')
            plt.plot(model.fls[-1].surface_h, 'r', label='end')

            plt.plot(glacier[-1].bed_h, 'gray', linewidth=2)
            plt.legend(loc='best')
            plt.show()

    @pytest.mark.slow
    def test_random(self, hef_gdir, inversion_params):

        cfg.PARAMS['store_model_geometry'] = True

        init_present_time_glacier(hef_gdir)

        # Try something else here - find out the bias needed for 0 mb
        dfo = hef_gdir.read_yml('settings')
        df = massbalance.mb_calibration_from_scalar_mb(hef_gdir,
                                                       observations_filesuffix='_random',
                                                       calibrate_param1='temp_bias',
                                                       melt_f=dfo['melt_f'],
                                                       ref_mb=0,
                                                       ref_mb_years=(1970, 2001),
                                                       write_to_gdir=False)

        assert dfo['temp_bias'] == 0
        assert dfo['melt_f'] == df['melt_f']
        assert df['temp_bias'] < 0.5

        run_random_climate(hef_gdir, nyears=100, seed=6, y0=2002 - 15,
                           fs=inversion_params['inversion_fs'],
                           glen_a=inversion_params['inversion_glen_a'],
                           bias=0, output_filesuffix='_rdn',
                           temperature_bias=df['temp_bias'])
        run_constant_climate(hef_gdir, nyears=100, y0=2002 - 15,
                             fs=inversion_params['inversion_fs'],
                             glen_a=inversion_params['inversion_glen_a'],
                             bias=0, output_filesuffix='_ct',
                             temperature_bias=df['temp_bias'])

        paths = [hef_gdir.get_filepath('model_geometry', filesuffix='_rdn'),
                 hef_gdir.get_filepath('model_geometry', filesuffix='_ct'),
                 ]

        for path in paths:
            model = FileModel(path)
            vol = model.volume_km3_ts()
            area = model.area_km2_ts()
            np.testing.assert_allclose(vol.iloc[0], np.mean(vol),
                                       rtol=0.12)
            np.testing.assert_allclose(area.iloc[0], np.mean(area),
                                       rtol=0.1)

    @pytest.mark.slow
    def test_start_from_date(self, hef_gdir, inversion_params):

        cfg.PARAMS['store_model_geometry'] = True

        init_present_time_glacier(hef_gdir)
        run_constant_climate(hef_gdir, nyears=20, y0=1985,
                             fs=inversion_params['inversion_fs'],
                             glen_a=inversion_params['inversion_glen_a'],
                             bias=0, output_filesuffix='_ct')

        run_constant_climate(hef_gdir, nyears=10, y0=1985,
                             fs=inversion_params['inversion_fs'],
                             glen_a=inversion_params['inversion_glen_a'],
                             bias=0, output_filesuffix='_ct_1')
        run_constant_climate(hef_gdir, nyears=10, y0=1985,
                             fs=inversion_params['inversion_fs'],
                             glen_a=inversion_params['inversion_glen_a'],
                             init_model_filesuffix='_ct_1',
                             bias=0, output_filesuffix='_ct_2')

        ds = utils.compile_run_output([hef_gdir], input_filesuffix='_ct')
        ds1 = utils.compile_run_output([hef_gdir], input_filesuffix='_ct_1')
        ds2 = utils.compile_run_output([hef_gdir], input_filesuffix='_ct_2')

        ds_ = xr.concat([ds1.isel(time=slice(0, -1)), ds2], dim='time')
        np.testing.assert_allclose(ds.volume, ds_.volume, rtol=1e-5)

    @pytest.mark.slow
    def test_compile_calving(self, hef_gdir, gdir_calving):

        # This works because no calving output
        cfg.PARAMS['use_kcalving_for_run'] = False
        init_present_time_glacier(hef_gdir)
        init_present_time_glacier(gdir_calving)
        run_constant_climate(hef_gdir, nyears=10, y0=1985,
                             bias=0, output_filesuffix='_def')
        run_constant_climate(gdir_calving, nyears=10, y0=1985,
                             bias=0, output_filesuffix='_def')
        utils.compile_run_output([gdir_calving, hef_gdir],
                                 input_filesuffix='_def',
                                 tmp_file_size=1)

        # This should work although one calves the other not
        cfg.PARAMS['use_kcalving_for_run'] = True
        init_present_time_glacier(hef_gdir)
        init_present_time_glacier(gdir_calving)
        run_constant_climate(hef_gdir, nyears=10, y0=1985,
                             bias=0, output_filesuffix='_def')
        run_constant_climate(gdir_calving, nyears=10, water_level=0,
                             bias=0, y0=1985, output_filesuffix='_def')
        utils.compile_run_output([gdir_calving, hef_gdir],
                                 input_filesuffix='_def',
                                 tmp_file_size=1)

    def test_start_from_spinup(self, hef_gdir):

        init_present_time_glacier(hef_gdir)
        cfg.PARAMS['store_model_geometry'] = True

        fls = hef_gdir.read_pickle('model_flowlines')
        vol = 0
        area = 0
        for fl in fls:
            vol += fl.volume_km3
            area += fl.area_km2
        assert hef_gdir.rgi_date == 2003

        # Make a dummy run for 0 years
        run_from_climate_data(hef_gdir, ye=2004, output_filesuffix='_1')

        fp = hef_gdir.get_filepath('model_geometry', filesuffix='_1')
        fmod = FileModel(fp)
        fmod.run_until(fmod.last_yr)
        np.testing.assert_allclose(fmod.area_km2, area)
        np.testing.assert_allclose(fmod.volume_km3, vol)

        # Again
        run_from_climate_data(hef_gdir, ye=2004, init_model_filesuffix='_1',
                              output_filesuffix='_2')
        fp = hef_gdir.get_filepath('model_geometry', filesuffix='_2')
        fmod = FileModel(fp)
        fmod.run_until(fmod.last_yr)
        np.testing.assert_allclose(fmod.area_km2, area)
        np.testing.assert_allclose(fmod.volume_km3, vol)

    def test_start_from_spinup_minmax_ys(self, hef_gdir):

        init_present_time_glacier(hef_gdir)
        cfg.PARAMS['store_model_geometry'] = True

        fls = hef_gdir.read_pickle('model_flowlines')
        vol = 0
        area = 0
        for fl in fls:
            vol += fl.volume_km3
            area += fl.area_km2
        assert hef_gdir.rgi_date == 2003

        # Make a dummy run for 0 years
        run_from_climate_data(hef_gdir, ye=2002, max_ys=2002,
                              output_filesuffix='_1')

        fp = hef_gdir.get_filepath('model_geometry', filesuffix='_1')
        fmod = FileModel(fp)
        fmod.run_until(fmod.last_yr)
        np.testing.assert_allclose(fmod.area_km2, area)
        np.testing.assert_allclose(fmod.volume_km3, vol)

        # Again
        run_from_climate_data(hef_gdir, ye=2005, min_ys=2005,
                              output_filesuffix='_2')
        fp = hef_gdir.get_filepath('model_geometry', filesuffix='_2')
        fmod = FileModel(fp)
        fmod.run_until(fmod.last_yr)
        np.testing.assert_allclose(fmod.area_km2, area)
        np.testing.assert_allclose(fmod.volume_km3, vol)

        # Again
        run_from_climate_data(hef_gdir, ys=2002, ye=2003,
                              init_model_filesuffix='_1',
                              output_filesuffix='_3')
        fp = hef_gdir.get_filepath('model_geometry', filesuffix='_3')
        fmod = FileModel(fp)
        fmod.run_until(fmod.last_yr)
        np.testing.assert_allclose(fmod.area_km2, area, rtol=0.05)
        np.testing.assert_allclose(fmod.volume_km3, vol, rtol=0.05)

        # Again to check that time is correct
        run_from_climate_data(hef_gdir, ys=None, ye=None,
                              init_model_filesuffix='_1',
                              output_filesuffix='_4')
        fp = hef_gdir.get_filepath('model_geometry', filesuffix='_4')
        fmod = FileModel(fp)
        assert fmod.y0 == 2002
        assert fmod.last_yr == 2003

    @pytest.mark.slow
    def test_cesm(self, hef_gdir):

        cfg.PARAMS['store_model_geometry'] = True

        gdir = hef_gdir

        # init
        f = get_demo_file('cesm.TREFHT.160001-200512.selection.nc')
        cfg.PATHS['cesm_temp_file'] = f
        f = get_demo_file('cesm.PRECC.160001-200512.selection.nc')
        cfg.PATHS['cesm_precc_file'] = f
        f = get_demo_file('cesm.PRECL.160001-200512.selection.nc')
        cfg.PATHS['cesm_precl_file'] = f
        gcm_climate.process_cesm_data(gdir)

        # Climate data
        fh = gdir.get_filepath('climate_historical')
        fcesm = gdir.get_filepath('gcm_data')
        with xr.open_dataset(fh) as hist, xr.open_dataset(fcesm, use_cftime=True) as cesm:
            # Let's do some basic checks
            shist = hist.sel(time=slice('1961', '1990'))
            scesm = cesm.sel(time=slice('1961', '1990'))
            # Climate during the chosen period should be the same
            np.testing.assert_allclose(shist.temp.mean(),
                                       scesm.temp.mean(),
                                       rtol=1e-3)
            np.testing.assert_allclose(shist.prcp.mean(),
                                       scesm.prcp.mean(),
                                       rtol=1e-3)
            # And also the annual cycle
            scru = shist.groupby('time.month').mean(dim='time')
            scesm = scesm.groupby('time.month').mean(dim='time')
            np.testing.assert_allclose(scru.temp, scesm.temp, rtol=5e-3)
            np.testing.assert_allclose(scru.prcp, scesm.prcp, rtol=1e-3)

        # Mass balance models
        mb_cru = massbalance.MonthlyTIModel(gdir)
        mb_cesm = massbalance.MonthlyTIModel(gdir, filename='gcm_data',
                                             check_calib_params=False)

        # Average over 1961-1990
        h, w = gdir.get_inversion_flowline_hw()
        yrs = np.arange(1961, 1991)
        ts1 = mb_cru.get_specific_mb(h, w, year=yrs)
        ts2 = mb_cesm.get_specific_mb(h, w, year=yrs)
        # due to nonlinear effects the MBs are not equivalent! See if they
        # aren't too far:
        assert np.abs(np.mean(ts1) - np.mean(ts2)) < 100

        # For my own interest, some statistics
        yrs = np.arange(1851, 2003)
        ts1 = mb_cru.get_specific_mb(h, w, year=yrs)
        ts2 = mb_cesm.get_specific_mb(h, w, year=yrs)
        if do_plot:
            df = pd.DataFrame(index=yrs)
            k1 = 'Histalp (mean={:.1f}, stddev={:.1f})'.format(np.mean(ts1),
                                                               np.std(ts1))
            k2 = 'CESM (mean={:.1f}, stddev={:.1f})'.format(np.mean(ts2),
                                                            np.std(ts2))
            df[k1] = ts1
            df[k2] = ts2

            df.plot()
            plt.plot(yrs,
                     df[k1].rolling(31, center=True, min_periods=15).mean(),
                     color='C0', linewidth=3)
            plt.plot(yrs,
                     df[k2].rolling(31, center=True, min_periods=15).mean(),
                     color='C1', linewidth=3)
            plt.title('SMB Hintereisferner Histalp VS CESM')
            plt.show()

        # See what that means for a run
        init_present_time_glacier(gdir)
        run_from_climate_data(gdir, ys=1961, ye=1990,
                              output_filesuffix='_hist')
        run_from_climate_data(gdir, ys=1961, ye=1990,
                              mb_model_class=partial(
                                  massbalance.MonthlyTIModel,
                                  check_calib_params=False,
                              ),
                              climate_filename='gcm_data',
                              output_filesuffix='_cesm')

        ds1 = utils.compile_run_output([gdir], input_filesuffix='_hist')
        ds2 = utils.compile_run_output([gdir], input_filesuffix='_cesm')

        assert_allclose(ds1.volume.isel(rgi_id=0, time=-1),
                        ds2.volume.isel(rgi_id=0, time=-1),
                        rtol=0.1)

        # Do a spinup run
        run_constant_climate(gdir, nyears=100, y0=1985,
                             temperature_bias=-1,
                             output_filesuffix='_spinup')
        run_from_climate_data(gdir, ys=1961, ye=1990,
                              init_model_filesuffix='_spinup',
                              output_filesuffix='_afterspinup')
        ds3 = utils.compile_run_output([gdir], path=False,
                                       input_filesuffix='_afterspinup')
        assert (ds1.volume.isel(rgi_id=0, time=-1).data <
                0.85 * ds3.volume.isel(rgi_id=0, time=-1).data)
        ds3.close()

        # Try the compile optimisation
        out = utils.compile_run_output([gdir, gdir, gdir],
                                       tmp_file_size=2,
                                       input_filesuffix='_hist',
                                       output_filesuffix='_rehist')
        assert out is None
        path = os.path.join(cfg.PATHS['working_dir'], 'run_output_rehist.nc')
        with xr.open_dataset(path) as ds:
            assert len(ds.rgi_id) == 3

    @pytest.mark.slow
    def test_elevation_feedback(self, hef_gdir):

        init_present_time_glacier(hef_gdir)

        feedbacks = ['annual', 'monthly', 'always', 'never']
        # Mutliproc
        tasks = []
        for feedback in feedbacks:
            tasks.append((run_random_climate,
                          dict(nyears=200, seed=5,
                               y0=1985, temperature_bias=-0.5,
                               mb_elev_feedback=feedback,
                               output_filesuffix=feedback,
                               store_monthly_step=True)))
        with warnings.catch_warnings():
            # Warning about MB model update
            warnings.filterwarnings("ignore", category=UserWarning)
            workflow.execute_parallel_tasks(hef_gdir, tasks)

        out = []
        for feedback in feedbacks:
            out.append(utils.compile_run_output([hef_gdir], path=False,
                                                input_filesuffix=feedback))

        # Check that volume isn't so different
        assert_allclose(out[0].volume, out[1].volume, rtol=0.05)
        assert_allclose(out[0].volume, out[2].volume, rtol=0.05)
        assert_allclose(out[1].volume, out[2].volume, rtol=0.05)
        # Except for "never", where things are different and less variable
        assert out[3].volume.min() > out[2].volume.min()
        assert out[3].volume.max() < out[2].volume.max()

        if do_plot:
            plt.figure()
            for ds, lab in zip(out, feedbacks):
                (ds.volume * 1e-9).plot(label=lab)
            plt.xlabel('Vol (km3)')
            plt.legend()
            plt.show()

    @pytest.mark.slow
    def test_fl_diag_quantiles(self, hef_gdir):
        cfg.PARAMS['store_fl_diagnostics'] = True

        # conduct three runs from which to calculate the quantiles
        output_suffixes = ['_run1', '_run2', '_run3']
        for i, output_suffix in enumerate(output_suffixes):
            run_random_climate(hef_gdir, y0=1985-i*5, nyears=10,
                               output_filesuffix=output_suffix, seed=i)

        # only calculate the median
        workflow.execute_entity_task(tasks.compute_fl_diagnostics_quantiles,
                                     hef_gdir,
                                     input_filesuffixes=output_suffixes,
                                     quantiles=0.5,
                                     output_filesuffix='_median'
                                     )

        # calculate 5th and 95th quantiles together
        workflow.execute_entity_task(tasks.compute_fl_diagnostics_quantiles,
                                     hef_gdir,
                                     input_filesuffixes=output_suffixes,
                                     quantiles=[0.05, 0.95],
                                     output_filesuffix='_iqr'
                                     )

        ft = 'fl_diagnostics'
        with xr.open_dataset(
                hef_gdir.get_filepath(ft, filesuffix=output_suffixes[0])) as ds:
            fl_ids = ds.flowlines.data

        for fl_id in fl_ids:
            # open data of current flowline
            ds_runs = []
            for output_suffix in output_suffixes:
                fp = hef_gdir.get_filepath(ft, filesuffix=output_suffix)
                with xr.open_dataset(fp, group=f'fl_{fl_id}') as ds:
                    ds_runs.append(ds.load())
            fp = hef_gdir.get_filepath(ft, filesuffix='_median')
            with xr.open_dataset(fp, group=f'fl_{fl_id}') as ds:
                ds_median = ds.load()
            fp = hef_gdir.get_filepath(ft, filesuffix='_iqr')
            with xr.open_dataset(fp, group=f'fl_{fl_id}') as ds:
                ds_iqr = ds.load()

            # the median flowline should never be the smallest or largest
            # value, compared to the values of the runs (as we have three runs)
            variables_to_check = ['volume_m3', 'area_m2', 'thickness_m']
            for var in variables_to_check:
                var_das = []
                for ds_run in ds_runs:
                    var_das.append(ds_run[var])
                var_stack = xr.concat(var_das, dim='runs')

                var_min = var_stack.min(dim='runs')
                var_max = var_stack.max(dim='runs')

                var_median = ds_median[var]
                is_median_equal_to_min = (var_median == var_min).any()
                is_median_equal_to_max = (var_median == var_max).any()

                assert is_median_equal_to_min
                assert is_median_equal_to_max

                # median should be larger/smaller than 5th/95th quantile
                var_5th = ds_iqr.loc[{'quantile': 0.05}][var]
                var_95th = ds_iqr.loc[{'quantile': 0.95}][var]

                is_median_larger_than_5th_q = (var_median >= var_5th).all()
                is_median_smaller_than_95th_q = (var_median <= var_95th).all()

                assert is_median_larger_than_5th_q
                assert is_median_smaller_than_95th_q


@pytest.mark.usefixtures('with_class_wd')
class TestDynamicSpinup:

    @pytest.mark.parametrize('minimise_for', ['area', 'volume'])
    @pytest.mark.slow
    @pytest.mark.skipif(not has_shapely2, reason="requires shapely2")
    def test_run_dynamic_spinup(self, hef_gdir, minimise_for):

        # value we want to match after dynamic spinup
        fls = hef_gdir.read_pickle('model_flowlines')
        ref_value = 0
        if minimise_for == 'area':
            unit = 'km2'
            unit_conversion = 1e6  # converting m2 and km2
            obs_var = 'ref_area_m2'
        elif minimise_for == 'volume':
            unit = 'km3'
            unit_conversion = 1e9  # converting m3 and km3
            obs_var = 'ref_volume_m3'
        else:
            raise ValueError('Unknown variable to minimise for!')
        var_name = f'{minimise_for}_{unit}'
        for fl in fls:
            ref_value += getattr(fl, var_name)
        # add to observations file
        # is needed because the test climate dataset has ye = 2003
        assert hef_gdir.rgi_date == 2003
        yr_rgi = 2002
        ref_value_obs_file = {
            'value': ref_value * unit_conversion,
            'year':  yr_rgi,
        }
        hef_gdir.observations[obs_var] = ref_value_obs_file

        precision_percent = 10
        # this value is chosen in a way that it effects the result in the 'area'
        # run but not in the 'volume' run
        precision_absolute = 0.1
        min_ice_thickness = 10
        # test version were the whole model evolution is saved and when it is
        # not saved
        for store_model_evolution in [True, False]:
            model_dynamic_spinup = run_dynamic_spinup(
                hef_gdir,
                minimise_for=minimise_for,
                precision_percent=precision_percent,
                precision_absolute=precision_absolute,
                min_ice_thickness=min_ice_thickness,
                output_filesuffix='_dynamic_spinup',
                store_model_evolution=store_model_evolution)

            # check if resulting model match wanted value with prescribed precision
            if var_name == 'area_km2':
                model_value = np.sum(
                    [np.sum(fl.bin_area_m2[fl.thick > min_ice_thickness])
                     for fl in model_dynamic_spinup.fls]) * 1e-6
            elif var_name == 'volume_km3':
                model_value = np.sum(
                    [np.sum((fl.section * fl.dx_meter)[fl.thick > min_ice_thickness])
                     for fl in model_dynamic_spinup.fls]) * 1e-9
            else:
                raise NotImplementedError(f'{var_name}')
            assert np.isclose(model_value, ref_value,
                              rtol=precision_percent / 100, atol=0)
            assert np.isclose(model_value, ref_value,
                              rtol=0, atol=precision_absolute)
            assert model_dynamic_spinup.yr == yr_rgi
            assert len(model_dynamic_spinup.fls) == len(fls)
            # but surface_h should not be the same
            # (also checks all individual flowlines has same number of grid points)
            assert not np.allclose(model_dynamic_spinup.fls[0].surface_h,
                                   fls[0].surface_h)
            assert not np.allclose(model_dynamic_spinup.fls[1].surface_h,
                                   fls[1].surface_h)
            assert not np.allclose(model_dynamic_spinup.fls[2].surface_h,
                                   fls[2].surface_h)

            # check if stuff is saved in model diagnostics
            gdir_diagnostics = hef_gdir.get_diagnostics()
            assert 'temp_bias_dynamic_spinup' in gdir_diagnostics.keys()
            assert 'dynamic_spinup_period' in gdir_diagnostics.keys()
            assert 'dynamic_spinup_forward_model_iterations' in gdir_diagnostics.keys()
            mismatch_key = f'{minimise_for}_mismatch_dynamic_spinup_{unit}_percent'
            assert mismatch_key in gdir_diagnostics.keys()

            # check if model geometry is correctly saved in gdir with
            fp = hef_gdir.get_filepath('model_geometry',
                                       filesuffix='_dynamic_spinup')
            fmod = FileModel(fp)
            if store_model_evolution:
                assert len(fmod.years) > 1
            else:
                assert len(fmod.years) == 1
            fmod.run_until(fmod.last_yr)
            assert np.isclose(getattr(model_dynamic_spinup, var_name),
                              getattr(fmod, var_name))
            assert fmod.last_yr == yr_rgi
            assert len(model_dynamic_spinup.fls) == len(fmod.fls)

        # test user provided target year and value
        target_yr = 2000
        if minimise_for == 'area':
            ref_value = 8.5
        elif minimise_for == 'volume':
            ref_value = 0.6
        model_dynamic_spinup_target_yr = run_dynamic_spinup(
            hef_gdir,
            overwrite_observations=True,
            target_yr=target_yr,
            target_value=ref_value,
            minimise_for=minimise_for,
            precision_percent=precision_percent,
            precision_absolute=precision_absolute,
            min_ice_thickness=min_ice_thickness,
            output_filesuffix='_dynamic_spinup',
            store_model_evolution=store_model_evolution)

        # check if resulting model match wanted value with prescribed precision
        if var_name == 'area_km2':
            model_value = np.sum(
                [np.sum(fl.bin_area_m2[fl.thick > min_ice_thickness])
                 for fl in model_dynamic_spinup_target_yr.fls]) * 1e-6
        elif var_name == 'volume_km3':
            model_value = np.sum(
                [np.sum((fl.section * fl.dx_meter)[fl.thick > min_ice_thickness])
                 for fl in model_dynamic_spinup_target_yr.fls]) * 1e-9
        else:
            raise NotImplementedError(f'{var_name}')
        assert np.isclose(model_value, ref_value,
                          rtol=precision_percent / 100, atol=0)
        assert np.isclose(model_value, ref_value,
                          rtol=0, atol=precision_absolute)
        assert model_dynamic_spinup_target_yr.yr == target_yr
        assert len(model_dynamic_spinup_target_yr.fls) == len(fls)

        # test if spinup_start_yr is handled correctly and overrides the spinup_period
        hef_gdir.observations[obs_var] = ref_value_obs_file
        spinup_start_yr = yr_rgi - 20
        model_dynamic_spinup_ys = run_dynamic_spinup(
            hef_gdir,
            spinup_period=40,
            spinup_start_yr=spinup_start_yr,
            minimise_for=minimise_for,
            precision_percent=precision_percent,
            precision_absolute=precision_absolute,
            min_ice_thickness=min_ice_thickness,
            output_filesuffix='_dynamic_spinup_ys', )
        # check that is the same if we provide spinup_start_yr instead of spinup_period
        assert np.isclose(model_dynamic_spinup_ys.volume_km3,
                          model_dynamic_spinup.volume_km3)
        assert np.isclose(model_dynamic_spinup_ys.area_km2,
                          model_dynamic_spinup.area_km2)
        assert np.isclose(model_dynamic_spinup_ys.yr,
                          model_dynamic_spinup.yr)

        # Here start with test if errors are handled correctly by the dynamic
        # spinup function and if 'ignore_errors' works

        # create a flowline with zero ice
        fls_zero_ice = hef_gdir.read_pickle('model_flowlines')
        for i in range(len(fls_zero_ice)):
            fls_zero_ice[i].section = np.zeros(len(fls_zero_ice[i].section))

        # first we artificially produce some errors in hef_gdir using extreme kwargs
        error_settings = {
            'Not able to conduct one error free run. Error is "ice_free"':
                {'first_guess_t_spinup': 100},
            'The difference between the rgi_date and the start year of the '
            'climate data is too small to run a dynamic spinup!':
                {'min_spinup_period': 300},
            'Not able to conduct one error free run. Error is "out_of_domain"':
                {'first_guess_t_spinup': -100},
            'Could not find mismatch smaller 0.1%':
                {'precision_percent': 0.1},
            'The given reference value is Zero, no dynamic spinup possible!':
                {'target_value': 0, 'target_yr': yr_rgi,
                 'overwrite_observations': True},
        }

        for err_msg, kwarg_dyn_spn in error_settings.items():
            # test that error is thrown
            ignore_errors = False
            with pytest.raises(RuntimeError,
                               match=err_msg):
                run_dynamic_spinup(
                    hef_gdir,
                    minimise_for=minimise_for,
                    ye=2002,
                    ignore_errors=ignore_errors,
                    spinup_period=10,
                    maxiter=2,
                    output_filesuffix='_dynamic_spinup',
                    **kwarg_dyn_spn)
            for filename in ['model_geometry', 'fl_diagnostics',
                             'model_diagnostics']:
                assert not os.path.exists(
                    hef_gdir.get_filepath(filename,
                                          filesuffix='_dynamic_spinup', ))

            # check that it passes with ignore_errors=True
            ignore_errors = True
            model = run_dynamic_spinup(
                hef_gdir,
                minimise_for=minimise_for,
                ye=2002,
                ignore_errors=ignore_errors,
                maxiter=2,
                output_filesuffix='_dynamic_spinup',
                **kwarg_dyn_spn)

            fmod = FileModel(fp)
            fmod.run_until(fmod.last_yr)
            assert np.isclose(getattr(model, var_name),
                              getattr(fmod, var_name))
            yr_min = hef_gdir.get_climate_info()['baseline_yr_0']
            yr_rgi = 2002
            assert fmod.last_yr == np.clip(yr_rgi, yr_min, None)
            assert len(model.fls) == len(fmod.fls)

        yr_rgi = 2000
        target_var = hef_gdir.observations[obs_var]
        target_var['value'] = ref_value * unit_conversion
        target_var['year'] = yr_rgi
        hef_gdir.observations[obs_var] = target_var
        yr_min = hef_gdir.get_climate_info()['baseline_yr_0']
        ye = hef_gdir.get_climate_info()['baseline_yr_1'] + 1
        precision_percent = 1
        precision_absolute = 1
        model_dynamic_spinup_ye, t_spinup = run_dynamic_spinup(
            hef_gdir,
            spinup_period=40,
            spinup_start_yr=spinup_start_yr,
            ye=ye,
            return_t_spinup_best=True,
            minimise_for=minimise_for,
            precision_percent=precision_percent,
            precision_absolute=precision_absolute,
            output_filesuffix='_dynamic_spinup_historical', )

        assert isinstance(t_spinup, float)
        assert model_dynamic_spinup_ye.yr == ye
        ds = utils.compile_run_output(
            hef_gdir, input_filesuffix='_dynamic_spinup_historical', path=False)
        if minimise_for == 'volume':
            assert np.isclose(ds.loc[{'time': yr_rgi}].volume.values,
                              model_dynamic_spinup.volume_m3,
                              rtol=precision_percent,
                              atol=precision_absolute)
        elif minimise_for == 'area':
            assert np.isclose(ds.loc[{'time': yr_rgi}].area.values,
                              model_dynamic_spinup.area_m2,
                              rtol=precision_percent,
                              atol=precision_absolute)
        else:
            raise ValueError(f'Unknown parameter for minimise for '
                             f'"{minimise_for}"!')

        # test parameter and spinup_start_yr_max, should override spinup_period
        # to start at spinup_start_yr_max
        run_dynamic_spinup(
            hef_gdir,
            spinup_period=5,
            spinup_start_yr=None,
            spinup_start_yr_max=1990,
            minimise_for=minimise_for,
            precision_percent=precision_percent,
            precision_absolute=precision_absolute,
            min_ice_thickness=min_ice_thickness,
            output_filesuffix='_dynamic_spinup_max_start', )
        ds = utils.compile_run_output(
            hef_gdir, input_filesuffix='_dynamic_spinup_max_start', path=False)
        assert ds.time.min().values == 1990

        # test that provided start_yr_max is inside climate data
        with pytest.raises(RuntimeError,
                           match='The provided maximum start year *'):
            run_dynamic_spinup(
                hef_gdir,
                minimise_for=minimise_for,
                spinup_start_yr_max=yr_min - 1)

        # test that provided start year is smaller than start_yr_max
        with pytest.raises(RuntimeError,
                           match='The provided start year *'):
            run_dynamic_spinup(
                hef_gdir,
                minimise_for=minimise_for,
                spinup_start_yr_max=yr_rgi - 10,
                spinup_start_yr=yr_rgi - 5)

        # test that provided ye is larger than target_yr
        with pytest.raises(RuntimeError,
                           match='The provided end year *'):
            run_dynamic_spinup(
                hef_gdir,
                minimise_for=minimise_for,
                target_yr=yr_rgi,
                ye=yr_rgi - 1)

        # test if provided model geometry works and some other principle
        # parameter tests (use_inversion_params_for_run and
        # store_model_geometry)
        cfg.PARAMS['use_inversion_params_for_run'] = False
        cfg.PARAMS['store_model_geometry'] = True
        workflow.execute_entity_task(tasks.run_from_climate_data, [hef_gdir],
                                     ys=yr_rgi - 1, ye=yr_rgi,
                                     output_filesuffix='_one_yr')
        run_dynamic_spinup(
            hef_gdir,
            minimise_for=minimise_for,
            init_model_filesuffix='_one_yr',
            init_model_yr=yr_rgi - 1,
            store_model_geometry=False)

        # test that error is raised if mb_elev_feedback not annual
        with pytest.raises(InvalidParamsError,
                           match='Only use annual mb_elev_feedback with the '
                                 'dynamic spinup function!'):
            run_dynamic_spinup(
                hef_gdir,
                minimise_for=minimise_for,
                mb_elev_feedback='monthly')

        # test that error is raised if used together with calving
        hef_gdir.settings['use_kcalving_for_run'] = True
        with pytest.raises(InvalidParamsError,
                           match='Dynamic spinup not tested with *'):
            run_dynamic_spinup(
                hef_gdir,
                minimise_for=minimise_for)
        hef_gdir.settings['use_kcalving_for_run'] = False

        # test that fixed_geometry_spinup is added correctly if spinup period
        # is shorten due to too large precision
        if minimise_for == 'area':
            run_dynamic_spinup(
                hef_gdir,
                spinup_start_yr=1979,
                precision_percent=0.0027,
                minimise_for=minimise_for,
                output_filesuffix='_without_fixed_spinup',
                add_fixed_geometry_spinup=False)
            run_without_fixed_spinup = utils.compile_run_output(
                hef_gdir, input_filesuffix='_without_fixed_spinup', path=False)

            # now add fixed spinup to the whole period
            run_dynamic_spinup(
                hef_gdir,
                spinup_start_yr=1979,
                precision_percent=0.0027,
                minimise_for=minimise_for,
                output_filesuffix='_with_fixed_spinup',
                add_fixed_geometry_spinup=True)
            run_with_fixed_spinup = utils.compile_run_output(
                hef_gdir, input_filesuffix='_with_fixed_spinup', path=False)
            assert (run_without_fixed_spinup.time.values[0] >=
                    run_with_fixed_spinup.time.values[0])
            assert run_with_fixed_spinup.time.values[0] == 1979

    @pytest.mark.parametrize('minimise_for', ['area', 'volume'])
    @pytest.mark.slow
    @pytest.mark.skip
    @pytest.mark.skipif(not has_shapely2, reason="requires shapely2")
    def test_run_dynamic_spinup_special_cases(self, hef_gdir, minimise_for):

        if minimise_for == 'area':
            unit = 'km2'
        elif minimise_for == 'volume':
            unit = 'km3'
        else:
            raise ValueError('Unknown variable to minimise for!')
        var_name = f'{minimise_for}_{unit}'

        # for some errors we need to use other glaciers
        rgi_ids = {
            'RGI60-04.03249': 'Not able to minimise without ice '
                              'free glacier',
            'RGI60-04.03109': 'Not able to minimise! Problem is unknown, '
                              'need to check by hand!',
            'RGI60-04.02180': 'Not able to minimise without '
                              'exceeding the domain!',
        }
        gdirs = workflow.init_glacier_directories(
            rgi_ids.keys(), from_prepro_level=3, prepro_border=160,
            prepro_base_url='https://cluster.klima.uni-bremen.de/~oggm/gdirs/'
                            'oggm_v1.6/L3-L5_files/2023.1/elev_bands/W5E5/')

        for gdir in gdirs:
            # Test that the correct error is raised
            ignore_errors = False
            with pytest.raises(RuntimeError,
                               match=rgi_ids[gdir.rgi_id]):
                run_dynamic_spinup(gdir,
                                   minimise_for=minimise_for,
                                   output_filesuffix='_dynamic_spinup',
                                   maxiter=10,
                                   ignore_errors=ignore_errors,
                                   )
            # check that all _dynamic_spinup files are deleted if error occurred
            for filename in ['model_geometry', 'fl_diagnostics',
                             'model_diagnostics']:
                assert not os.path.exists(
                    gdir.get_filepath(filename,
                                      filesuffix='_dynamic_spinup', ))

            # check that ignore_error is working correctly
            ignore_errors = True

            model_dynamic_spinup_error, t_spinup_best = run_dynamic_spinup(
                gdir,
                minimise_for=minimise_for,
                output_filesuffix='_dynamic_spinup',
                maxiter=10,
                ignore_errors=ignore_errors,
                return_t_spinup_best=True)

            # check if model geometry is correctly saved in gdir
            fp = gdir.get_filepath('model_geometry',
                                   filesuffix='_dynamic_spinup')
            fmod = FileModel(fp)
            fmod.run_until(fmod.last_yr)
            assert np.isclose(getattr(model_dynamic_spinup_error, var_name),
                              getattr(fmod, var_name))
            yr_min = gdir.get_climate_info()['baseline_yr_0']
            yr_rgi = gdir.rgi_date + 1  # convert to hydro year
            assert fmod.last_yr == np.clip(yr_rgi, yr_min, None)
            assert len(model_dynamic_spinup_error.fls) == len(fmod.fls)
            assert np.isnan(t_spinup_best)

    @pytest.mark.parametrize('do_inversion', [True, False])
    @pytest.mark.parametrize('minimise_for', ['area', 'volume'])
    @pytest.mark.slow
    @pytest.mark.skipif(not has_shapely2, reason="requires shapely2")
    def test_run_dynamic_melt_f_calibration_with_dynamic_spinup(self,
                                                                minimise_for,
                                                                do_inversion):

        # use a prepro dir as the hef_gdir climate data only goes to 2003 and
        # for the geodetic data we need climate data up to 2020
        gdir = workflow.init_glacier_directories(
            ['RGI60-11.00897'],  # Hintereisferner
            from_prepro_level=3, prepro_border=160,
            prepro_base_url='https://cluster.klima.uni-bremen.de/~oggm/gdirs/'
                            'oggm_v1.6/L3-L5_files/2023.1/elev_bands/W5E5/')[0]

        # redo the calibration and inversion to be sure we start from a clean
        # state which is up to date with the current oggm implementation
        workflow.execute_entity_task(tasks.mb_calibration_from_geodetic_mb,
                                     gdir,)
        tasks.apparent_mb_from_any_mb(gdir, add_to_log_file=False,)
        # do inversion with A calibration to current volume
        fls_ref = gdir.read_pickle('model_flowlines')
        vol_m3_ref = np.sum([f.volume_m3 for f in fls_ref])
        workflow.calibrate_inversion_from_consensus(
            [gdir], apply_fs_on_mismatch=True, error_on_mismatch=False,
            filter_inversion_output=True,
            volume_m3_reference=vol_m3_ref,
            add_to_log_file=False)

        # save original melt_f to be able to reset back to default for testing
        melt_f_orig = gdir.read_json('mb_calib')['melt_f']

        def reset_melt_f():
            mb_calib = gdir.read_json('mb_calib')
            mb_calib['melt_f'] = melt_f_orig
            gdir.write_json(mb_calib, 'mb_calib')

        # value we want to match after dynamic melt_f calibration with dynamic
        # spinup
        fls = gdir.read_pickle('model_flowlines')
        ref_value_dynamic_spinup = 0
        if minimise_for == 'area':
            unit = 'km2'
        elif minimise_for == 'volume':
            unit = 'km3'
        else:
            raise ValueError('Unknown variable to minimise for!')
        var_name = f'{minimise_for}_{unit}'
        for fl in fls:
            ref_value_dynamic_spinup += getattr(fl, var_name)

        ref_period = cfg.PARAMS['geodetic_mb_period']

        yr0_ref_dmdtda, yr1_ref_dmdtda = ref_period.split('_')
        yr0_ref_dmdtda = int(yr0_ref_dmdtda.split('-')[0])
        yr1_ref_dmdtda = int(yr1_ref_dmdtda.split('-')[0])

        df_ref_dmdtda = utils.get_geodetic_mb_dataframe().loc[gdir.rgi_id]
        sel = df_ref_dmdtda.loc[df_ref_dmdtda['period'] == ref_period].iloc[0]
        ref_dmdtda = float(sel['dmdtda'])
        ref_dmdtda *= 1000  # kg m-2 yr-1
        err_ref_dmdtda = float(sel['err_dmdtda'])
        err_ref_dmdtda *= 1000  # kg m-2 yr-1

        # conduct a run including a dynamic spinup and inversion
        melt_f_max = 1000 * 12 / 365
        precision_percent = 10
        precision_absolute = 0.1
        ye = gdir.get_climate_info()['baseline_yr_1'] + 1
        yr_rgi = gdir.rgi_date
        run_dynamic_melt_f_calibration(
            gdir, melt_f_max=melt_f_max,
            run_function=dynamic_melt_f_run_with_dynamic_spinup,
            kwargs_run_function={'minimise_for': minimise_for,
                                 'precision_percent': precision_percent,
                                 'precision_absolute': precision_absolute,
                                 'do_inversion': do_inversion},
            fallback_function=dynamic_melt_f_run_with_dynamic_spinup_fallback,
            kwargs_fallback_function={'minimise_for': minimise_for,
                                      'precision_percent': precision_percent,
                                      'precision_absolute': precision_absolute,
                                      'do_inversion': do_inversion},
            output_filesuffix='_dyn_melt_f_calib_spinup_inversion',
            ys=1979, ye=ye)

        # this is used later
        ref_mb_hugonnet = gdir.observations['ref_mb']

        # check that we are matching all desired ref values
        ds = utils.compile_run_output(
            gdir, input_filesuffix='_dyn_melt_f_calib_spinup_inversion',
            path=False)
        if minimise_for == 'volume':
            assert np.isclose(ds.loc[{'time': yr_rgi}].volume.values * 1e-9,
                              ref_value_dynamic_spinup,
                              rtol=precision_percent / 100,
                              atol=precision_absolute)
        elif minimise_for == 'area':
            assert np.isclose(ds.loc[{'time': yr_rgi}].area.values * 1e-6,
                              ref_value_dynamic_spinup,
                              rtol=precision_percent / 100,
                              atol=precision_absolute)
        dmdtda_mdl = ((ds.volume.loc[yr1_ref_dmdtda].values -
                       ds.volume.loc[yr0_ref_dmdtda].values) /
                      gdir.rgi_area_m2 /
                      (yr1_ref_dmdtda - yr0_ref_dmdtda) *
                      cfg.PARAMS['ice_density'])
        assert np.isclose(dmdtda_mdl, ref_dmdtda,
                          rtol=np.abs(err_ref_dmdtda / ref_dmdtda))
        assert gdir.get_diagnostics()['used_spinup_option'] == \
               'dynamic melt_f calibration (full success)'

        # test that error is raised if ignore_error=False
        reset_melt_f()

        with pytest.raises(RuntimeError,
                           match='Dynamic melt_f calibration not successful.*'):
            run_dynamic_melt_f_calibration(
                gdir, melt_f_max=melt_f_max,
                run_function=dynamic_melt_f_run_with_dynamic_spinup,
                kwargs_run_function={'minimise_for': minimise_for,
                                     'do_inversion': do_inversion,
                                     'precision_percent': 6,
                                     'maxiter': 2},
                fallback_function=dynamic_melt_f_run_with_dynamic_spinup_fallback,
                kwargs_fallback_function={'minimise_for': minimise_for,
                                          'do_inversion': do_inversion,
                                          'precision_percent': 6,
                                          'maxiter': 2},
                output_filesuffix='_dyn_melt_f_calib_spinup_inversion_error',
                ignore_errors=False,
                ref_mb=ref_dmdtda, ref_mb_err=0.000001,
                ref_mb_period=gdir.settings['geodetic_mb_period'],
                overwrite_observations=True,
                maxiter=2)

        # test that error is raised if no dict is provided for local_variables
        # in dynamic_melt_f_run_with_dynamic_spinup
        for local_variables in [None, []]:
            with pytest.raises(ValueError,
                               match='You must provide a dict for '
                                     'local_variables.*'):
                dynamic_melt_f_run_with_dynamic_spinup(
                    gdir,
                    melt_f=gdir.read_json('mb_calib')['melt_f'],
                    yr0_ref_mb=yr0_ref_dmdtda,
                    yr1_ref_mb=yr1_ref_dmdtda,
                    fls_init=fls, ys=1980, ye=2020, do_inversion=do_inversion,
                    local_variables=local_variables)

        # test that error is raised if user provided dmdtda is given without an
        # error and vice versa
        for use_ref_dmdtda, use_err_ref_dmdtda in zip([ref_dmdtda, None],
                                                      [None, err_ref_dmdtda]):
            with pytest.raises(RuntimeError,
                               match='If you provide a reference geodetic '
                                     'mass balance .*'):
                run_dynamic_melt_f_calibration(
                    gdir, overwrite_observations=True,
                    melt_f_max=melt_f_max,
                    ref_mb=use_ref_dmdtda,
                    ref_mb_err=use_err_ref_dmdtda)

        # test that error is raised if user provided dmdtda error is 0 or
        # negative
        for use_err_ref_dmdtda in [0., -0.1]:
            with pytest.raises(RuntimeError,
                               match='The provided error for the geodetic '
                                     'mass-balance.*'):
                run_dynamic_melt_f_calibration(
                    gdir, overwrite_observations=True,
                    melt_f_max=melt_f_max,
                    ref_mb=ref_dmdtda,
                    ref_mb_err=use_err_ref_dmdtda)

        # test providing adapted observations through the observations file
        ref_mb_adapted = ref_mb_hugonnet
        ref_mb_adapted['value'] = (ref_mb_adapted['value'] +
                                   ref_mb_adapted['err'] / 2)
        gdir.observations_filesuffix = '_hugonnet_adapted'
        gdir.observations['ref_mb'] = ref_mb_adapted

        run_dynamic_melt_f_calibration(
            gdir,
            observations_filesuffix='_hugonnet_adapted',
            melt_f_max=melt_f_max,
            run_function=dynamic_melt_f_run_with_dynamic_spinup,
            kwargs_run_function={'minimise_for': minimise_for,
                                 'precision_percent': precision_percent,
                                 'precision_absolute': precision_absolute,
                                 'do_inversion': do_inversion},
            fallback_function=dynamic_melt_f_run_with_dynamic_spinup_fallback,
            kwargs_fallback_function={'minimise_for': minimise_for,
                                      'precision_percent': precision_percent,
                                      'precision_absolute': precision_absolute,
                                      'do_inversion': do_inversion},
            output_filesuffix='_dyn_melt_f_hugonnet_adapted',
            ys=1979, ye=ye)

        # with a less negative geodetic mass balance the melt f should be smaller
        assert gdir.settings['melt_f'] < melt_f_orig

    @pytest.mark.parametrize('do_inversion', [True, False])
    @pytest.mark.parametrize('minimise_for', ['area', 'volume'])
    @pytest.mark.slow
    @pytest.mark.skip
    @pytest.mark.skipif(not has_shapely2, reason="requires shapely2")
    def test_run_dynamic_melt_f_calibration_with_dynamic_spinup_special_cases(
            self, minimise_for, do_inversion):

        # use a prepro dir as the hef_gdir climate data only goes to 2003 and
        # for the geodetic data we need climate data up to 2020
        gdir = workflow.init_glacier_directories(
            ['RGI60-11.00897'],  # Hintereisferner
            from_prepro_level=3, prepro_border=160,
            prepro_base_url='https://cluster.klima.uni-bremen.de/~oggm/gdirs/'
                            'oggm_v1.6/L3-L5_files/2023.1/elev_bands/W5E5/')[0]

        # save original melt_f to be able to reset back to default for testing
        melt_f_orig = gdir.read_json('mb_calib')['melt_f']

        def reset_melt_f():
            mb_calib = gdir.read_json('mb_calib')
            mb_calib['melt_f'] = melt_f_orig
            gdir.write_json(mb_calib, 'mb_calib')

        # value we want to match after dynamic melt_f calibration with dynamic
        # spinup
        fls = gdir.read_pickle('model_flowlines')
        ref_value_dynamic_spinup = 0
        if minimise_for == 'area':
            unit = 'km2'
        elif minimise_for == 'volume':
            unit = 'km3'
        else:
            raise ValueError('Unknown variable to minimise for!')
        var_name = f'{minimise_for}_{unit}'
        for fl in fls:
            ref_value_dynamic_spinup += getattr(fl, var_name)

        ref_period = cfg.PARAMS['geodetic_mb_period']

        yr0_ref_dmdtda, yr1_ref_dmdtda = ref_period.split('_')
        yr0_ref_dmdtda = int(yr0_ref_dmdtda.split('-')[0])
        yr1_ref_dmdtda = int(yr1_ref_dmdtda.split('-')[0])

        df_ref_dmdtda = utils.get_geodetic_mb_dataframe().loc[gdir.rgi_id]
        sel = df_ref_dmdtda.loc[df_ref_dmdtda['period'] == ref_period]
        ref_dmdtda = float(sel['dmdtda'].iloc[0])
        ref_dmdtda *= 1000  # kg m-2 yr-1
        err_ref_dmdtda = float(sel['err_dmdtda'].iloc[0])
        err_ref_dmdtda *= 1000  # kg m-2 yr-1

        melt_f_max = 1000 * 12 / 365
        precision_percent = 10
        precision_absolute = 0.1
        ye = gdir.get_climate_info()['baseline_yr_1'] + 1
        yr_rgi = gdir.rgi_date

        # successful run to compare to
        run_dynamic_melt_f_calibration(
            gdir, melt_f_max=melt_f_max,
            run_function=dynamic_melt_f_run_with_dynamic_spinup,
            kwargs_run_function={'minimise_for': minimise_for,
                                 'precision_percent': precision_percent,
                                 'precision_absolute': precision_absolute,
                                 'do_inversion': do_inversion},
            fallback_function=dynamic_melt_f_run_with_dynamic_spinup_fallback,
            kwargs_fallback_function={'minimise_for': minimise_for,
                                      'precision_percent': precision_percent,
                                      'precision_absolute': precision_absolute,
                                      'do_inversion': do_inversion},
            output_filesuffix='_dyn_melt_f_calib_spinup_inversion',
            ys=1979, ye=ye)

        # check that we are matching all desired ref values
        ds = utils.compile_run_output(
            gdir, input_filesuffix='_dyn_melt_f_calib_spinup_inversion',
            path=False)
        dmdtda_mdl = ((ds.volume.loc[yr1_ref_dmdtda].values -
                       ds.volume.loc[yr0_ref_dmdtda].values) /
                      gdir.rgi_area_m2 /
                      (yr1_ref_dmdtda - yr0_ref_dmdtda) *
                      cfg.PARAMS['ice_density'])

        # test err_dmdtda_scaling_factor (not working for volume with inversion)
        if not (do_inversion and minimise_for == 'volume'):
            err_dmdtda_scaling_factor = 0.2
            run_dynamic_melt_f_calibration(
                gdir, melt_f_max=melt_f_max,
                ref_mb_err_scaling_factor=err_dmdtda_scaling_factor,
                run_function=dynamic_melt_f_run_with_dynamic_spinup,
                kwargs_run_function={'minimise_for': minimise_for,
                                     'precision_percent': precision_percent,
                                     'precision_absolute': precision_absolute,
                                     'do_inversion': do_inversion},
                fallback_function=dynamic_melt_f_run_with_dynamic_spinup_fallback,
                kwargs_fallback_function={'minimise_for': minimise_for,
                                          'precision_percent': precision_percent,
                                          'precision_absolute': precision_absolute,
                                          'do_inversion': do_inversion},
                output_filesuffix='_dyn_melt_f_calib_err_scaling',
                ys=1979, ye=ye)

            # check that we are matching all desired ref values
            ds = utils.compile_run_output(
                gdir, input_filesuffix='_dyn_melt_f_calib_err_scaling',
                path=False)
            if minimise_for == 'volume':
                assert np.isclose(ds.loc[{'time': yr_rgi}].volume.values * 1e-9,
                                  ref_value_dynamic_spinup,
                                  rtol=precision_percent / 100,
                                  atol=precision_absolute)
            elif minimise_for == 'area':
                assert np.isclose(ds.loc[{'time': yr_rgi}].area.values * 1e-6,
                                  ref_value_dynamic_spinup,
                                  rtol=precision_percent / 100,
                                  atol=precision_absolute)
            dmdtda_mdl_scale = ((ds.volume.loc[yr1_ref_dmdtda].values -
                                 ds.volume.loc[yr0_ref_dmdtda].values) /
                                gdir.rgi_area_m2 /
                                (yr1_ref_dmdtda - yr0_ref_dmdtda) *
                                cfg.PARAMS['ice_density'])
            assert np.isclose(dmdtda_mdl_scale, ref_dmdtda,
                              rtol=np.abs(err_ref_dmdtda *
                                          err_dmdtda_scaling_factor / ref_dmdtda))
            # check that calibration without scaling factor is outside adapted
            # uncertainty (use previous result without err scaling factor), this
            # tests if the scaling factor has any effect
            assert not np.isclose(dmdtda_mdl, ref_dmdtda,
                                  rtol=np.abs(err_ref_dmdtda *
                                              err_dmdtda_scaling_factor /
                                              ref_dmdtda))
            assert gdir.get_diagnostics()['used_spinup_option'] == \
                   'dynamic melt_f calibration (full success)'
            err_scaling_key = 'dmdtda_dynamic_calibration_error_scaling_factor'
            assert gdir.get_diagnostics()[err_scaling_key] == \
                   err_dmdtda_scaling_factor

        # test that error is raised if user provides flowlines but want to
        # include inversion during dynamic melt_f calibration
        if do_inversion:
            # artificial change of flowlines to force error
            fls[0].thick = np.zeros(fls[0].nx)
            with pytest.raises(InvalidWorkflowError,
                               match='If you want to perform a dynamic '
                                     'melt_f calibration including an '
                                     'inversion*'):
                run_dynamic_melt_f_calibration(
                    gdir, melt_f_max=melt_f_max,
                    run_function=dynamic_melt_f_run_with_dynamic_spinup,
                    kwargs_run_function={'minimise_for': minimise_for,
                                         'precision_percent': precision_percent,
                                         'precision_absolute': precision_absolute,
                                         'do_inversion': do_inversion},
                    fallback_function=dynamic_melt_f_run_with_dynamic_spinup_fallback,
                    kwargs_fallback_function={'minimise_for': minimise_for,
                                              'precision_percent': precision_percent,
                                              'precision_absolute': precision_absolute,
                                              'do_inversion': do_inversion},
                    output_filesuffix='_dyn_melt_f_calib_spinup_inversion',
                    ys=1979, ye=ye, init_model_fls=fls)

        # test that fallback function works as expected if ignore_error=True and
        # if the first guess can improve (but not enough)
        model_fallback = run_dynamic_melt_f_calibration(
            gdir, melt_f_max=melt_f_max,
            run_function=dynamic_melt_f_run_with_dynamic_spinup,
            kwargs_run_function={'minimise_for': minimise_for,
                                 'precision_percent': precision_percent,
                                 'precision_absolute': precision_absolute,
                                 'do_inversion': do_inversion},
            fallback_function=dynamic_melt_f_run_with_dynamic_spinup_fallback,
            kwargs_fallback_function={'minimise_for': minimise_for,
                                      'precision_percent': precision_percent,
                                      'precision_absolute': precision_absolute,
                                      'do_inversion': do_inversion},
            output_filesuffix='_dyn_melt_f_calib_spinup_inversion_error',
            ignore_errors=True,
            ref_mb=ref_dmdtda, ref_mb_err=0.000001,
            maxiter=2)
        assert isinstance(model_fallback, oggm.core.flowline.FluxBasedModel)
        assert gdir.get_diagnostics()['used_spinup_option'] == \
               'dynamic melt_f calibration (part success)'
        ds = utils.compile_run_output(
            gdir, input_filesuffix='_dyn_melt_f_calib_spinup_inversion_error',
            path=False)
        if minimise_for == 'volume':
            assert np.isclose(ds.loc[{'time': yr_rgi}].volume.values * 1e-9,
                              ref_value_dynamic_spinup,
                              rtol=precision_percent / 100,
                              atol=precision_absolute)
        elif minimise_for == 'area':
            assert np.isclose(ds.loc[{'time': yr_rgi}].area.values * 1e-6,
                              ref_value_dynamic_spinup,
                              rtol=precision_percent / 100,
                              atol=precision_absolute)

        # test that fallback function works as expected if ignore_error=True and
        # if no successful run can be conducted
        model_fallback = run_dynamic_melt_f_calibration(
            gdir, melt_f_max=melt_f_max,
            run_function=dynamic_melt_f_run_with_dynamic_spinup,
            kwargs_run_function={'minimise_for': minimise_for,
                                 'precision_percent': 0.1,
                                 'precision_absolute': 0.0001,
                                 'maxiter': 2,
                                 'do_inversion': do_inversion},
            fallback_function=dynamic_melt_f_run_with_dynamic_spinup_fallback,
            kwargs_fallback_function={'minimise_for': minimise_for,
                                      'precision_percent': 0.1,
                                      'precision_absolute': 0.0001,
                                      'maxiter': 2,
                                      'do_inversion': do_inversion},
            output_filesuffix='_dyn_melt_f_calib_spinup_inversion_error',
            ignore_errors=True,
            ref_mb=ref_dmdtda, ref_mb_err=0.000001,
            maxiter=2)
        assert isinstance(model_fallback, oggm.core.flowline.FluxBasedModel)
        assert gdir.get_diagnostics()['used_spinup_option'] == \
               'fixed geometry spinup'
        if do_inversion:
            # check that the dyn model flowlines are deleted if no success
            assert not os.path.isfile(
                os.path.join(gdir.dir, 'model_flowlines_dyn_melt_f_calib.pkl'))

        # test if fallback function is resetting melt_f correctly
        mb_calib_params = gdir.read_json('mb_calib')
        original_melt_f = mb_calib_params['melt_f']
        mb_calib_params['melt_f'] = original_melt_f - 10 * 12 / 365
        gdir.write_json(mb_calib_params, 'mb_calib')
        assert original_melt_f != gdir.read_json('mb_calib')['melt_f']
        dynamic_melt_f_run_with_dynamic_spinup_fallback(
            gdir,
            melt_f=original_melt_f,
            fls_init=gdir.read_pickle('model_flowlines'),
            ys=gdir.get_climate_info()['baseline_yr_0'],
            ye=gdir.get_climate_info()['baseline_yr_1'] + 1,
            minimise_for=minimise_for
        )
        assert original_melt_f == gdir.read_json('mb_calib')['melt_f']

        # only testing for area, because for volume we need to search for other
        # parameters for the test
        if minimise_for == 'area':
            # tests for user provided dmdtda
            reset_melt_f()

            delta_ref_dmdtda = 100
            delta_err_ref_dmdtda = -50
            run_dynamic_melt_f_calibration(
                gdir, melt_f_max=melt_f_max,
                ref_mb=ref_dmdtda + delta_ref_dmdtda,
                ref_mb_err=err_ref_dmdtda + delta_err_ref_dmdtda,
                run_function=dynamic_melt_f_run_with_dynamic_spinup,
                kwargs_run_function={'minimise_for': minimise_for,
                                     'precision_percent': precision_percent,
                                     'precision_absolute': precision_absolute,
                                     'do_inversion': do_inversion},
                fallback_function=dynamic_melt_f_run_with_dynamic_spinup_fallback,
                kwargs_fallback_function={'minimise_for': minimise_for,
                                          'precision_percent': precision_percent,
                                          'precision_absolute': precision_absolute,
                                          'do_inversion': do_inversion},
                output_filesuffix='_dyn_melt_f_calib_spinup_inversion_user_dmdtda',
                ys=1979, ye=ye)
            ds = utils.compile_run_output(
                gdir, input_filesuffix='_dyn_melt_f_calib_spinup_inversion_user_dmdtda',
                path=False)
            dmdtda_mdl = ((ds.volume.loc[yr1_ref_dmdtda].values -
                           ds.volume.loc[yr0_ref_dmdtda].values) /
                          gdir.rgi_area_m2 /
                          (yr1_ref_dmdtda - yr0_ref_dmdtda) *
                          cfg.PARAMS['ice_density'])
            assert np.isclose(dmdtda_mdl, ref_dmdtda + delta_ref_dmdtda,
                              rtol=np.abs((err_ref_dmdtda + delta_err_ref_dmdtda) /
                                          (ref_dmdtda + delta_ref_dmdtda)))

            # check if spinup_start_year_max works as expected, for this use a
            # glacier where the period is shorten
            gdir = workflow.init_glacier_directories(
                ['RGI60-11.00033'],
                from_prepro_level=3, prepro_border=160,
                prepro_base_url='https://cluster.klima.uni-bremen.de/~oggm/gdirs/'
                                'oggm_v1.6/L3-L5_files/2023.1/elev_bands/W5E5/')[0]

            df_ref_dmdtda = utils.get_geodetic_mb_dataframe().loc[gdir.rgi_id]
            sel = df_ref_dmdtda.loc[df_ref_dmdtda['period'] == ref_period].iloc[0]
            ref_dmdtda = float(sel['dmdtda'])
            ref_dmdtda *= 1000  # kg m-2 yr-1
            err_ref_dmdtda = float(sel['err_dmdtda'])
            err_ref_dmdtda *= 1000  # kg m-2 yr-1
            delta_ref_dmdtda = 100
            delta_err_ref_dmdtda = -50
            precision_percent = 1
            precision_absolute = 0.1
            ye = gdir.get_climate_info()['baseline_yr_1'] + 1

            # run without max spinup_start_yr_max
            run_dynamic_melt_f_calibration(
                gdir, melt_f_max=melt_f_max,
                ref_mb=ref_dmdtda + delta_ref_dmdtda,
                ref_mb_err=err_ref_dmdtda + delta_err_ref_dmdtda,
                run_function=dynamic_melt_f_run_with_dynamic_spinup,
                kwargs_run_function={'minimise_for': minimise_for,
                                     'precision_percent': precision_percent,
                                     'precision_absolute': precision_absolute,
                                     'do_inversion': do_inversion,
                                     'add_fixed_geometry_spinup': False},
                fallback_function=dynamic_melt_f_run_with_dynamic_spinup_fallback,
                kwargs_fallback_function={'minimise_for': minimise_for,
                                          'precision_percent': precision_percent,
                                          'precision_absolute': precision_absolute,
                                          'do_inversion': do_inversion,
                                          'add_fixed_geometry_spinup': False},
                output_filesuffix='_dyn_melt_f_calib_spinup_reduce_period_no_limit',
                ys=1979, ye=ye)
            # run with max limit
            run_dynamic_melt_f_calibration(
                gdir, melt_f_max=melt_f_max,
                ref_mb=ref_dmdtda + delta_ref_dmdtda,
                ref_mb_err=err_ref_dmdtda + delta_err_ref_dmdtda,
                ignore_errors=True,
                run_function=dynamic_melt_f_run_with_dynamic_spinup,
                kwargs_run_function={'minimise_for': minimise_for,
                                     'spinup_start_yr_max': 1979,
                                     'add_fixed_geometry_spinup': False,
                                     'precision_percent': precision_percent,
                                     'precision_absolute': precision_absolute,
                                     'do_inversion': do_inversion},
                fallback_function=dynamic_melt_f_run_with_dynamic_spinup_fallback,
                kwargs_fallback_function={'minimise_for': minimise_for,
                                          'spinup_start_yr_max': 1979,
                                          'add_fixed_geometry_spinup': False,
                                          'precision_percent': precision_percent,
                                          'precision_absolute': precision_absolute,
                                          'do_inversion': do_inversion},
                output_filesuffix='_dyn_melt_f_calib_spinup_reduce_period',
                ys=1979, ye=ye)

            with xr.open_dataset(
                    gdir.get_filepath(
                        'model_diagnostics',
                        filesuffix='_dyn_melt_f_calib_spinup_reduce_period_'
                                   'no_limit')) as ds:
                run_no_limit = ds.load()
            with xr.open_dataset(
                    gdir.get_filepath(
                        'model_diagnostics',
                        filesuffix='_dyn_melt_f_calib_spinup_reduce_period')) as ds:
                run_with_limit = ds.load()

            assert run_no_limit.time.values[0] > run_with_limit.time.values[0]
            assert run_with_limit.time.values[0] == 1979

            # test if add_fixed_geomtry_spinup of dynamic spinup works here as well
            # run with add_fixed_geometry_spinup
            run_dynamic_melt_f_calibration(
                gdir, melt_f_max=melt_f_max,
                ref_mb=ref_dmdtda + delta_ref_dmdtda,
                ref_mb_err=err_ref_dmdtda + delta_err_ref_dmdtda,
                ignore_errors=True,
                run_function=dynamic_melt_f_run_with_dynamic_spinup,
                kwargs_run_function={'minimise_for': minimise_for,
                                     'add_fixed_geometry_spinup': True,
                                     'precision_percent': precision_percent,
                                     'precision_absolute': precision_absolute,
                                     'do_inversion': do_inversion},
                fallback_function=dynamic_melt_f_run_with_dynamic_spinup_fallback,
                kwargs_fallback_function={'minimise_for': minimise_for,
                                          'add_fixed_geometry_spinup': True,
                                          'precision_percent': precision_percent,
                                          'precision_absolute': precision_absolute,
                                          'do_inversion': do_inversion},
                output_filesuffix='_dyn_melt_f_calib_add_fixed_spinup',
                ys=1979, ye=ye)
            with xr.open_dataset(
                    gdir.get_filepath(
                        'model_diagnostics',
                        filesuffix='_dyn_melt_f_calib_add_fixed_spinup')) as ds:
                run_with_fixed_spinup = ds.load()

            assert (run_no_limit.time.values[0] >
                    run_with_fixed_spinup.time.values[0])
            assert run_with_fixed_spinup.time.values[0] == 1979
            # also compare the difference of spinup_start_yr_max and
            # add_fixed_geometry_spinup
            assert (run_with_limit.time.values[0] ==
                    run_with_fixed_spinup.time.values[0])
            assert (run_with_fixed_spinup.is_fixed_geometry_spinup.sum() <
                    run_with_limit.is_fixed_geometry_spinup.sum())

    @pytest.mark.slow
    @pytest.mark.skipif(not has_shapely2, reason="requires shapely2")
    def test_run_dynamic_melt_f_calibration_without_dynamic_spinup(self):

        # use a prepro dir as the hef_gdir climate data only goes to 2003 and
        # for the geodetic data we need climate data up to 2020
        gdir = workflow.init_glacier_directories(
            ['RGI60-11.00897'],  # Hintereisferner
            from_prepro_level=3, prepro_border=160,
            prepro_base_url='https://cluster.klima.uni-bremen.de/~oggm/gdirs/'
                            'oggm_v1.6/L3-L5_files/2023.1/elev_bands/W5E5/')[0]

        # redo the calibration and inversion to be sure we start from a clean
        # state which is up to date with the current oggm implementation
        workflow.execute_entity_task(tasks.mb_calibration_from_geodetic_mb,
                                     gdir, )
        tasks.apparent_mb_from_any_mb(gdir, add_to_log_file=False, )
        # do inversion with A calibration to current volume
        fls_ref = gdir.read_pickle('model_flowlines')
        vol_m3_ref = np.sum([f.volume_m3 for f in fls_ref])
        workflow.calibrate_inversion_from_consensus(
            [gdir], apply_fs_on_mismatch=True, error_on_mismatch=False,
            filter_inversion_output=True,
            volume_m3_reference=vol_m3_ref,
            add_to_log_file=False)

        # save original melt_f to be able to reset back to default for testing
        melt_f_orig = gdir.read_json('mb_calib')['melt_f']

        def reset_melt_f():
            mb_calib = gdir.read_json('mb_calib')
            mb_calib['melt_f'] = melt_f_orig
            gdir.write_json(mb_calib, 'mb_calib')
            gdir.settings['melt_f'] = melt_f_orig

        # value we want to match after dynamic melt_f calibration
        ref_period = cfg.PARAMS['geodetic_mb_period']

        yr0_ref_dmdtda, yr1_ref_dmdtda = ref_period.split('_')
        yr0_ref_dmdtda = int(yr0_ref_dmdtda.split('-')[0])
        yr1_ref_dmdtda = int(yr1_ref_dmdtda.split('-')[0])

        df_ref_dmdtda = utils.get_geodetic_mb_dataframe().loc[gdir.rgi_id]
        sel = df_ref_dmdtda.loc[df_ref_dmdtda['period'] == ref_period].iloc[0]
        ref_dmdtda = float(sel['dmdtda'])
        ref_dmdtda *= 1000  # kg m-2 yr-1
        err_ref_dmdtda = float(sel['err_dmdtda'])
        err_ref_dmdtda *= 1000  # kg m-2 yr-1

        # conduct the run
        melt_f_max = 1000 * 12 / 365
        ye = gdir.get_climate_info()['baseline_yr_1'] + 1
        yr_rgi = gdir.rgi_date
        run_dynamic_melt_f_calibration(
            gdir, melt_f_max=melt_f_max,
            run_function=dynamic_melt_f_run,
            fallback_function=dynamic_melt_f_run_fallback,
            output_filesuffix='_dyn_melt_f_calib',
            ys=1979, ye=ye)

        # check that we are matching all desired ref values
        ds = utils.compile_run_output(
            gdir, input_filesuffix='_dyn_melt_f_calib',
            path=False)
        dmdtda_mdl = ((ds.volume.loc[yr1_ref_dmdtda].values -
                       ds.volume.loc[yr0_ref_dmdtda].values) /
                      gdir.rgi_area_m2 /
                      (yr1_ref_dmdtda - yr0_ref_dmdtda) *
                      cfg.PARAMS['ice_density'])
        assert np.isclose(dmdtda_mdl, ref_dmdtda,
                          rtol=np.abs(err_ref_dmdtda / ref_dmdtda))
        assert gdir.get_diagnostics()['used_spinup_option'] == \
               'dynamic melt_f calibration (full success)'

        # test err_dmdtda_scaling_factor
        err_dmdtda_scaling_factor = 0.01
        run_dynamic_melt_f_calibration(
            gdir, melt_f_max=melt_f_max,
            ref_mb_err_scaling_factor=err_dmdtda_scaling_factor,
            run_function=dynamic_melt_f_run,
            fallback_function=dynamic_melt_f_run_fallback,
            output_filesuffix='_dyn_melt_f_calib_err_scaling',
            ys=1979, ye=ye)
        # check that we are matching all desired ref values
        ds = utils.compile_run_output(
            gdir, input_filesuffix='_dyn_melt_f_calib_err_scaling',
            path=False)

        dmdtda_mdl_scale = ((ds.volume.loc[yr1_ref_dmdtda].values -
                             ds.volume.loc[yr0_ref_dmdtda].values) /
                            gdir.rgi_area_m2 /
                            (yr1_ref_dmdtda - yr0_ref_dmdtda) *
                            cfg.PARAMS['ice_density'])
        assert np.isclose(dmdtda_mdl_scale, ref_dmdtda,
                          rtol=np.abs(err_ref_dmdtda *
                                      err_dmdtda_scaling_factor / ref_dmdtda))
        # check that calibration without scaling factor is outside adapted
        # uncertainty (use previous result without err scaling factor), this
        # tests if the scaling factor has any effect
        assert not np.isclose(dmdtda_mdl, ref_dmdtda,
                              rtol=np.abs(err_ref_dmdtda *
                                          err_dmdtda_scaling_factor /
                                          ref_dmdtda))
        assert gdir.get_diagnostics()['used_spinup_option'] == \
               'dynamic melt_f calibration (full success)'

        # tests for user provided dmdtda
        reset_melt_f()

        delta_ref_dmdtda = 100
        delta_err_ref_dmdtda = -50
        run_dynamic_melt_f_calibration(
            gdir, melt_f_max=melt_f_max,
            ref_mb=ref_dmdtda + delta_ref_dmdtda,
            ref_mb_err=err_ref_dmdtda + delta_err_ref_dmdtda,
            ref_mb_period=cfg.PARAMS['geodetic_mb_period'],
            overwrite_observations=True,
            run_function=dynamic_melt_f_run,
            fallback_function=dynamic_melt_f_run_fallback,
            output_filesuffix='_dyn_melt_f_calib_user_dmdtda',
            ys=1979, ye=ye)
        ds = utils.compile_run_output(
            gdir, input_filesuffix='_dyn_melt_f_calib_user_dmdtda',
            path=False)
        dmdtda_mdl = ((ds.volume.loc[yr1_ref_dmdtda].values -
                       ds.volume.loc[yr0_ref_dmdtda].values) /
                      gdir.rgi_area_m2 /
                      (yr1_ref_dmdtda - yr0_ref_dmdtda) *
                      cfg.PARAMS['ice_density'])
        assert np.isclose(dmdtda_mdl, ref_dmdtda + delta_ref_dmdtda,
                          rtol=np.abs((err_ref_dmdtda + delta_err_ref_dmdtda) /
                                      (ref_dmdtda + delta_ref_dmdtda)))

        # test that error is raised if ignore_error=False
        reset_melt_f()

        with pytest.raises(RuntimeError,
                           match='Dynamic melt_f calibration not successful.*'):
            run_dynamic_melt_f_calibration(
                gdir, melt_f_max=melt_f_max,
                run_function=dynamic_melt_f_run,
                fallback_function=dynamic_melt_f_run,
                output_filesuffix='_dyn_melt_f_calib_error',
                ignore_errors=False,
                ref_mb=ref_dmdtda, ref_mb_err=0.000001,
                ref_mb_period=cfg.PARAMS['geodetic_mb_period'],
                overwrite_observations=True,
                maxiter=2)
        # test that fallback function works as expected if ignore_error=True and
        # if the first guess can improve (but not enough)
        model_fallback = run_dynamic_melt_f_calibration(
            gdir, melt_f_max=melt_f_max,
            run_function=dynamic_melt_f_run,
            fallback_function=dynamic_melt_f_run_fallback,
            output_filesuffix='_dyn_melt_f_calib_spinup_inversion_error',
            ignore_errors=True,
            ref_mb=ref_dmdtda, ref_mb_err=0.000001,
            ref_mb_period=cfg.PARAMS['geodetic_mb_period'],
            overwrite_observations=True,
            maxiter=2)
        assert isinstance(model_fallback, oggm.core.flowline.FluxBasedModel)
        assert gdir.get_diagnostics()['used_spinup_option'] == \
               'dynamic melt_f calibration (part success)'

        # test that fallback function works as expected if ignore_error=True and
        # if no successful run can be conducted
        model_fallback = run_dynamic_melt_f_calibration(
            gdir, melt_f_max=melt_f_max,
            run_function=dynamic_melt_f_run,
            kwargs_run_function={'cfl_number': 1e-8},  # force an error
            fallback_function=dynamic_melt_f_run_fallback,
            output_filesuffix='_dyn_melt_f_calib_error',
            ignore_errors=True,
            ref_mb=ref_dmdtda, ref_mb_err=0.000001,
            ref_mb_period=cfg.PARAMS['geodetic_mb_period'],
            overwrite_observations=True,
            maxiter=2)
        assert isinstance(model_fallback, oggm.core.flowline.FluxBasedModel)
        assert gdir.get_diagnostics()['used_spinup_option'] == 'no spinup'

        # test that error is raised if user provided dmdtda is given without an
        # error and vice versa
        for use_ref_dmdtda, use_err_ref_dmdtda in zip([ref_dmdtda, None],
                                                      [None, err_ref_dmdtda]):
            with pytest.raises(RuntimeError,
                               match='If you provide a reference geodetic '
                                     'mass balance .*'):
                run_dynamic_melt_f_calibration(
                    gdir, observations_filesuffix='_failing_test',
                    melt_f_max=melt_f_max,
                    run_function=dynamic_melt_f_run,
                    fallback_function=dynamic_melt_f_run_fallback,
                    ref_mb=use_ref_dmdtda,
                    ref_mb_err=use_err_ref_dmdtda,
                    ref_mb_period=cfg.PARAMS['geodetic_mb_period'],
                    overwrite_observations=True,
                )

        # test error is raised if given years outside of geodetic period
        with pytest.raises(RuntimeError,
                           match='The provided ye is smaller than the end year'
                                 ' of the given *'):
            run_dynamic_melt_f_calibration(
                gdir, melt_f_max=melt_f_max,
                run_function=dynamic_melt_f_run,
                fallback_function=dynamic_melt_f_run_fallback,
                ye=yr1_ref_dmdtda - 1)

        with pytest.raises(RuntimeError,
                           match='The provided ys is larger than the start year'
                                 ' of the given *'):
            run_dynamic_melt_f_calibration(
                gdir, melt_f_max=melt_f_max,
                run_function=dynamic_melt_f_run,
                fallback_function=dynamic_melt_f_run_fallback,
                ys=yr0_ref_dmdtda + 1)

        # test initialisation from an previous glacier geometry
        gdir.settings['store_model_geometry'] = True
        workflow.execute_entity_task(tasks.run_from_climate_data, [gdir],
                                     ys=yr_rgi, ye=yr_rgi + 1,
                                     output_filesuffix='_one_yr')
        run_dynamic_melt_f_calibration(
            gdir, observations_filesuffix='_one_yr',
            melt_f_max=melt_f_max,
            init_model_filesuffix='_one_yr',
            run_function=dynamic_melt_f_run,
            fallback_function=dynamic_melt_f_run_fallback)


@pytest.mark.usefixtures('with_class_wd')
class TestHydro:

    @pytest.mark.slow
    @pytest.mark.parametrize('store_monthly_hydro', [False, True], ids=['annual', 'monthly'])
    def test_hydro_out_from_no_glacier(self, hef_gdir, inversion_params, store_monthly_hydro):

        gdir = hef_gdir

        # Add debug vars
        cfg.PARAMS['store_diagnostic_variables'] = ALL_DIAGS
        # Needed for this to run
        cfg.PARAMS['store_model_geometry'] = True

        init_present_time_glacier(gdir)
        tasks.run_with_hydro(gdir, run_task=tasks.run_constant_climate,
                             store_monthly_hydro=store_monthly_hydro,
                             y0=1985, nyears=50, zero_initial_glacier=True,
                             output_filesuffix='_const')

        with xr.open_dataset(gdir.get_filepath('model_diagnostics',
                                               filesuffix='_const')) as ds:
            sel_vars = [v for v in ds.variables if 'month_2d' not in ds[v].dims]
            odf = ds[sel_vars].to_dataframe().iloc[:-1]

        # Sanity checks
        # Tot prcp here is constant (constant climate)
        odf['tot_prcp'] = (odf['liq_prcp_off_glacier'] +
                           odf['liq_prcp_on_glacier'] +
                           odf['snowfall_off_glacier'] +
                           odf['snowfall_on_glacier'])
        # assert_allclose(odf['tot_prcp'], odf['tot_prcp'].iloc[0])
        # this test fails because snowfall_on_glacier changes, as the
        # formerly negative melt_on_glacier was added to snowfall_on_glacier
        # let's check instead if the remainning years are close:
        assert_allclose(odf['tot_prcp'].iloc[1:], odf['tot_prcp'].iloc[1])

        # So is domain area
        odf['dom_area'] = odf['on_area'] + odf['off_area']
        assert_allclose(odf['dom_area'], odf['dom_area'].iloc[0])

        # Glacier area is the same (remove on_area?)
        assert_allclose(odf['on_area'], odf['area_m2'])

        # Our MB is the same as the glacier dyn one
        odf['reconstructed_vol'] = odf['model_mb'].cumsum() / cfg.PARAMS['ice_density']
        assert_allclose(odf['volume_m3'].iloc[1:], odf['reconstructed_vol'].iloc[:-1])

        # Mass-conservation
        odf['runoff'] = (odf['melt_on_glacier'] +
                         odf['melt_off_glacier'] +
                         odf['liq_prcp_on_glacier'] +
                         odf['liq_prcp_off_glacier'])

        mass_in_glacier = odf['volume_m3'].iloc[-1] * cfg.PARAMS['ice_density']
        mass_in_snow = odf['snow_bucket'].iloc[-1]
        mass_in = odf['tot_prcp'].iloc[:-1].sum()
        mass_out = odf['runoff'].iloc[:-1].sum()
        assert_allclose(mass_in - mass_out - mass_in_snow - mass_in_glacier,
                        0, atol=1e-2)  # 0.01 kg is OK as numerical error

        # At the very first timesep there is no glacier so the
        # melt_on_glacier var is negative - this is a numerical artifact
        # from the residual
        # assert_allclose(odf['melt_on_glacier'].iloc[0],
        #                - odf['residual_mb'].iloc[0])
        # we changed that: if negative, the absolute value should go to snowfall_on_glacier
        # let's check that (this happens also at other times than the first step,
        # but only in the first step it always happens)
        assert_allclose(odf['snowfall_on_glacier'].iloc[0],
                        odf['residual_mb'].iloc[0])
        # check if melt on glacier is always above or equal zero
        assert np.all(odf['melt_on_glacier'] >= 0)
        # Now with zero ref area
        tasks.run_with_hydro(gdir, run_task=tasks.run_constant_climate,
                             store_monthly_hydro=store_monthly_hydro,
                             y0=1985, nyears=50, zero_initial_glacier=True,
                             ref_area_from_y0=True, output_filesuffix='_const_y0')

        with xr.open_dataset(gdir.get_filepath('model_diagnostics',
                                               filesuffix='_const_y0')) as ds:
            sel_vars = [v for v in ds.variables if 'month_2d' not in ds[v].dims]
            odf = ds[sel_vars].to_dataframe().iloc[:-1]

        # Sanity checks
        # Tot prcp here is not constant but grows always since glacier area grows
        odf['tot_prcp'] = (odf['liq_prcp_off_glacier'] +
                           odf['liq_prcp_on_glacier'] +
                           odf['snowfall_off_glacier'] +
                           odf['snowfall_on_glacier'])
        assert np.all(odf['tot_prcp'].iloc[1:].values -
                      odf['tot_prcp'].iloc[:-1].values > 0)

        # So is domain area
        odf['dom_area'] = odf['on_area'] + odf['off_area']
        assert np.all(odf['dom_area'].iloc[1:].values -
                      odf['dom_area'].iloc[:-1].values > 0)

        # Glacier area is the same (remove on_area?)
        assert_allclose(odf['on_area'], odf['area_m2'])

        # Our MB is the same as the glacier dyn one
        odf['reconstructed_vol'] = odf['model_mb'].cumsum() / cfg.PARAMS['ice_density']
        assert_allclose(odf['volume_m3'].iloc[1:], odf['reconstructed_vol'].iloc[:-1])

        # Mass-conservation
        odf['runoff'] = (odf['melt_on_glacier'] +
                         odf['melt_off_glacier'] +
                         odf['liq_prcp_on_glacier'] +
                         odf['liq_prcp_off_glacier'])

        mass_in_glacier = odf['volume_m3'].iloc[-1] * cfg.PARAMS['ice_density']
        mass_in_snow = odf['snow_bucket'].iloc[-1]
        mass_in = odf['tot_prcp'].iloc[:-1].sum()
        mass_out = odf['runoff'].iloc[:-1].sum()
        assert_allclose(mass_in - mass_out - mass_in_snow - mass_in_glacier,
                        0, atol=1e-2)  # 0.01 kg is OK as numerical error

        # At the very first timesep there is no glacier so the
        # melt_on_glacier var is negative - this is a numerical artifact
        # from the residual
        # assert_allclose(odf['melt_on_glacier'].iloc[0],
        #                - odf['residual_mb'].iloc[0])
        # we changed, that, if negative, the absolute value should go to snowfall_on_glacier
        # let's check that (this happens also at other times than the first step,
        # but only in the first step it always happens)
        assert_allclose(odf['snowfall_on_glacier'].iloc[0],
                        odf['residual_mb'].iloc[0])

        # check if melt on glacier is always above or equal zero
        assert np.all(odf['melt_on_glacier'] >= 0)

    @pytest.mark.slow
    @pytest.mark.parametrize('store_monthly_hydro', [False, True], ids=['annual', 'monthly'])
    def test_hydro_out_commitment(self, hef_gdir, inversion_params, store_monthly_hydro):

        gdir = hef_gdir

        # Add debug vars
        cfg.PARAMS['store_diagnostic_variables'] = ALL_DIAGS
        # Needed for this to run
        cfg.PARAMS['store_model_geometry'] = True

        init_present_time_glacier(gdir)
        tasks.run_with_hydro(gdir, run_task=tasks.run_constant_climate,
                             store_monthly_hydro=store_monthly_hydro,
                             nyears=100, y0=2002 - 5, halfsize=5,
                             output_filesuffix='_const')

        with xr.open_dataset(gdir.get_filepath('model_diagnostics',
                                               filesuffix='_const')) as ds:
            sel_vars = [v for v in ds.variables if 'month_2d' not in ds[v].dims]
            odf = ds[sel_vars].to_dataframe().iloc[:-1]

        # Sanity checks
        # Tot prcp here is constant (constant climate)
        odf['tot_prcp'] = (odf['liq_prcp_off_glacier'] +
                           odf['liq_prcp_on_glacier'] +
                           odf['snowfall_off_glacier'] +
                           odf['snowfall_on_glacier'])
        # this test failed in test above, maybe just a coincidence
        # that it works here
        assert_allclose(odf['tot_prcp'], odf['tot_prcp'].iloc[0])

        # Glacier area is the same (remove on_area?)
        assert_allclose(odf['on_area'], odf['area_m2'])

        # Our MB is the same as the glacier dyn one
        reconstructed_vol = (odf['model_mb'].cumsum() / cfg.PARAMS['ice_density'] +
                             odf['volume_m3'].iloc[0])
        assert_allclose(odf['volume_m3'].iloc[1:], reconstructed_vol.iloc[:-1])

        # Mass-conservation
        odf['runoff'] = (odf['melt_on_glacier'] +
                         odf['melt_off_glacier'] +
                         odf['liq_prcp_on_glacier'] +
                         odf['liq_prcp_off_glacier'])

        mass_in_glacier_end = odf['volume_m3'].iloc[-1] * cfg.PARAMS['ice_density']
        mass_in_glacier_start = odf['volume_m3'].iloc[0] * cfg.PARAMS['ice_density']

        mass_in_snow = odf['snow_bucket'].iloc[-1]
        mass_in = odf['tot_prcp'].iloc[:-1].sum()
        mass_out = odf['runoff'].iloc[:-1].sum()
        assert_allclose(mass_in_glacier_end,
                        mass_in_glacier_start + mass_in - mass_out - mass_in_snow,
                        atol=1e-2)  # 0.01 kg is OK as numerical error

        # Qualitative assessments
        assert odf['melt_on_glacier'].iloc[-1] < odf['melt_on_glacier'].iloc[0] * 0.7
        assert odf['liq_prcp_off_glacier'].iloc[-1] > odf['liq_prcp_on_glacier'].iloc[-1]
        assert odf['liq_prcp_off_glacier'].iloc[0] < odf['liq_prcp_on_glacier'].iloc[0]

        # Residual MB should not be crazy large
        frac = odf['residual_mb'] / odf['melt_on_glacier']
        assert_allclose(frac, 0, atol=0.025)

        # check if melt on glacier is always above or equal zero
        assert np.all(odf['melt_on_glacier'] >= 0)

    @pytest.mark.slow
    @pytest.mark.parametrize('store_monthly_hydro', [True, False], ids=['monthly', 'annual'])
    def test_hydro_out_past_climate(self, hef_gdir, inversion_params, store_monthly_hydro):

        gdir = hef_gdir
        gdir.rgi_date = 1990

        # Add debug vars
        cfg.PARAMS['store_diagnostic_variables'] = ALL_DIAGS
        # Needed for this to run
        cfg.PARAMS['store_model_geometry'] = True

        init_present_time_glacier(gdir)
        tasks.run_with_hydro(gdir, run_task=tasks.run_from_climate_data,
                             store_monthly_hydro=store_monthly_hydro,
                             min_ys=1980, output_filesuffix='_hist')

        tasks.run_with_hydro(gdir, run_task=tasks.run_from_climate_data,
                             store_monthly_hydro=store_monthly_hydro,
                             fixed_geometry_spinup_yr=1980,
                             output_filesuffix='_spin')

        with xr.open_dataset(gdir.get_filepath('model_diagnostics',
                                               filesuffix='_hist')) as ds:
            sel_vars = [v for v in ds.variables if 'month_2d' not in ds[v].dims]
            odf = ds[sel_vars].to_dataframe().iloc[:-1]

        with xr.open_dataset(gdir.get_filepath('model_diagnostics',
                                               filesuffix='_spin')) as ds:
            sel_vars = [v for v in ds.variables if 'month_2d' not in ds[v].dims]
            odf_spin = ds[sel_vars].to_dataframe().iloc[:-1]

        # Sanity checks
        odf['tot_prcp'] = (odf['liq_prcp_off_glacier'] +
                           odf['liq_prcp_on_glacier'] +
                           odf['snowfall_off_glacier'] +
                           odf['snowfall_on_glacier'])

        # Glacier area is the same (remove on_area?)
        assert_allclose(odf['on_area'], odf['area_m2'])

        # Our MB is the same as the glacier dyn one
        reconstructed_vol = (odf['model_mb'].cumsum() / cfg.PARAMS['ice_density'] +
                             odf['volume_m3'].iloc[0])
        assert_allclose(odf['volume_m3'].iloc[1:], reconstructed_vol.iloc[:-1])

        # Mass-conservation
        odf['runoff'] = (odf['melt_on_glacier'] +
                         odf['melt_off_glacier'] +
                         odf['liq_prcp_on_glacier'] +
                         odf['liq_prcp_off_glacier'])

        mass_in_glacier_end = odf['volume_m3'].iloc[-1] * cfg.PARAMS['ice_density']
        mass_in_glacier_start = odf['volume_m3'].iloc[0] * cfg.PARAMS['ice_density']

        mass_in_snow = odf['snow_bucket'].iloc[-1]
        mass_in = odf['tot_prcp'].iloc[:-1].sum()
        mass_out = odf['runoff'].iloc[:-1].sum()
        assert_allclose(mass_in_glacier_end,
                        mass_in_glacier_start + mass_in - mass_out - mass_in_snow,
                        atol=1e-2)  # 0.01 kg is OK as numerical error

        # Mass-conservation spinup
        odf_spin['tot_prcp'] = (odf_spin['liq_prcp_off_glacier'] +
                                odf_spin['liq_prcp_on_glacier'] +
                                odf_spin['snowfall_off_glacier'] +
                                odf_spin['snowfall_on_glacier'])

        odf_spin['runoff'] = (odf_spin['melt_on_glacier'] +
                              odf_spin['melt_off_glacier'] +
                              odf_spin['liq_prcp_on_glacier'] +
                              odf_spin['liq_prcp_off_glacier'])

        mass_in_glacier_end = odf_spin['volume_m3'].iloc[-1] * cfg.PARAMS['ice_density']
        mass_in_glacier_start = odf_spin['volume_m3'].iloc[0] * cfg.PARAMS['ice_density']

        mass_in_snow = odf_spin['snow_bucket'].iloc[-1]
        mass_in = odf_spin['tot_prcp'].iloc[:-1].sum()
        mass_out = odf_spin['runoff'].iloc[:-1].sum()
        assert_allclose(mass_in_glacier_end,
                        mass_in_glacier_start + mass_in - mass_out - mass_in_snow,
                        atol=1e-2)  # 0.01 kg is OK as numerical error
        # Other checks
        assert_allclose(odf_spin['is_fixed_geometry_spinup'].loc[:1990], 1)

        # Residual MB should not be crazy large
        frac = odf['residual_mb'] / odf['melt_on_glacier']
        assert_allclose(frac, 0, atol=0.05)
        # In the spinup run the residual is zero for the spinup part
        assert_allclose(odf_spin['residual_mb'].loc[:1990], 0)

        # Also check output stuff
        nds = utils.compile_run_output([gdir], input_filesuffix='_hist')
        assert nds.residual_mb.attrs['unit'] == 'kg yr-1'
        assert_allclose(nds['snowfall_on_glacier'].squeeze()[:-1],
                        odf['snowfall_on_glacier'])
        if 'month_2d' in nds:
            # 3d vars
            sel_vars = [v for v in nds.variables if 'month_2d' in nds[v].dims]
            odf_ma = nds[sel_vars].mean(dim=('time', 'rgi_id')).to_dataframe()
            odf_ma.columns = [c.replace('_monthly', '') for c in odf_ma.columns]
            # Runoff peak should follow a temperature curve
            assert_allclose(odf_ma['melt_on_glacier'].idxmax(), 8)

        # check if melt on glacier is always above or equal zero
        assert np.all(odf['melt_on_glacier'] >= 0)

    @pytest.mark.slow
    def test_hydro_ref_area(self, hef_gdir, inversion_params):

        gdir = hef_gdir
        gdir.rgi_date = 1990

        # Add debug vars
        cfg.PARAMS['store_diagnostic_variables'] = ALL_DIAGS
        # Needed for this to run
        cfg.PARAMS['store_model_geometry'] = True

        init_present_time_glacier(gdir)
        tasks.run_with_hydro(gdir, run_task=tasks.run_from_climate_data,
                             store_monthly_hydro=False,
                             fixed_geometry_spinup_yr=1980,
                             ref_area_from_y0=True,
                             ye=1999,
                             output_filesuffix='_hist')
        tasks.run_with_hydro(gdir, run_task=tasks.run_from_climate_data,
                             store_monthly_hydro=False,
                             init_model_filesuffix='_hist',
                             ref_geometry_filesuffix='_hist',
                             ref_area_from_y0=True,
                             output_filesuffix='_run')

        with xr.open_dataset(gdir.get_filepath('model_diagnostics',
                                               filesuffix='_hist')) as ds:
            sel_vars = [v for v in ds.variables if 'month_2d' not in ds[v].dims]
            odf_hist = ds[sel_vars].to_dataframe().iloc[:-1]

        with xr.open_dataset(gdir.get_filepath('model_diagnostics',
                                               filesuffix='_run')) as ds:
            sel_vars = [v for v in ds.variables if 'month_2d' not in ds[v].dims]
            odf_run = ds[sel_vars].to_dataframe().iloc[:-1]

        assert odf_hist.index[0] == 1980
        assert odf_hist.index[-1] == 1998  # this matches because last year is removed above
        assert odf_run.index[0] == 1999

        odf = pd.concat([odf_hist, odf_run])
        # Domain area is constant and equal to the first year
        # Except at the beginning of the simulation where the glacier
        # advances a little
        odf['dom_area'] = odf['on_area'] + odf['off_area']
        assert_allclose(odf['dom_area'], odf['dom_area'].iloc[0], rtol=3e-3)
        assert_allclose(odf['dom_area'].iloc[0], odf['dom_area'].iloc[-1])

    @pytest.mark.slow
    def test_hydro_dynamical_spinup(self, hef_gdir, inversion_params):

        gdir = hef_gdir
        gdir.rgi_date = 1990

        # Add debug vars
        gdir.settings['store_diagnostic_variables'] = ALL_DIAGS
        # Needed for this to run
        gdir.settings['store_model_geometry'] = True

        # need to add area min h if I want to merge two runs for compatibility
        ovars = gdir.settings['store_diagnostic_variables']
        ovars += ['area_min_h']
        gdir.settings['store_diagnostic_variables'] = ovars

        init_present_time_glacier(gdir)
        tasks.run_with_hydro(gdir, run_task=tasks.run_dynamic_spinup,
                             store_monthly_hydro=True,
                             ref_area_from_y0=True,
                             output_filesuffix='_spinup')
        tasks.run_with_hydro(gdir, run_task=tasks.run_from_climate_data,
                             store_monthly_hydro=True,
                             init_model_filesuffix='_spinup',
                             ref_geometry_filesuffix='_spinup',
                             ref_area_from_y0=True,
                             output_filesuffix='_run')

        utils.merge_consecutive_run_outputs(gdir,
                                            input_filesuffix_1='_spinup',
                                            input_filesuffix_2='_run',
                                            output_filesuffix='_merged')

        with xr.open_dataset(gdir.get_filepath('model_diagnostics',
                                               filesuffix='_merged')) as ds:
            sel_vars = [v for v in ds.variables if 'month_2d' not in ds[v].dims]
            odf = ds[sel_vars].to_dataframe().iloc[:-1]

        # Domain area is constant and equal to the first year
        odf['dom_area'] = odf['on_area'] + odf['off_area']

        # Sanity checks
        odf['tot_prcp'] = (odf['liq_prcp_off_glacier'] +
                           odf['liq_prcp_on_glacier'] +
                           odf['snowfall_off_glacier'] +
                           odf['snowfall_on_glacier'])

        # Glacier area is the same (remove on_area?)
        assert_allclose(odf['on_area'], odf['area_m2'])

        # Our MB is the same as the glacier dyn one
        reconstructed_vol = (odf['model_mb'].cumsum() / cfg.PARAMS['ice_density'] +
                             odf['volume_m3'].iloc[0])
        assert_allclose(odf['volume_m3'].iloc[1:], reconstructed_vol.iloc[:-1])

        # Ensure mass-conservation even at junction?
        odf['runoff'] = (odf['melt_on_glacier'] +
                         odf['melt_off_glacier'] +
                         odf['liq_prcp_on_glacier'] +
                         odf['liq_prcp_off_glacier'])

        mass_in_glacier_end = odf['volume_m3'].iloc[-1] * cfg.PARAMS['ice_density']
        mass_in_glacier_start = odf['volume_m3'].iloc[0] * cfg.PARAMS['ice_density']

        mass_in_snow = odf['snow_bucket'].iloc[-1]
        mass_in = odf['tot_prcp'].iloc[:-1].sum()
        mass_out = odf['runoff'].iloc[:-1].sum()
        assert_allclose(mass_in_glacier_end,
                        mass_in_glacier_start + mass_in - mass_out - mass_in_snow,
                        atol=1e-2)  # 0.01 kg is OK as numerical error

        # Residual MB should not be crazy large
        frac = odf['residual_mb'] / odf['melt_on_glacier']
        assert_allclose(frac, 0, atol=0.05)

        # check if melt on glacier is always above or equal zero
        assert np.all(odf['melt_on_glacier'] >= 0)

    @pytest.mark.parametrize('do_inversion', [True, False])
    @pytest.mark.slow
    @pytest.mark.skipif(not has_shapely2, reason="requires shapely2")
    def test_hydro_dynamic_melt_f_with_dynamic_spinup(self, inversion_params,
                                                      do_inversion):

        gdir = workflow.init_glacier_directories(
            ['RGI60-11.00897'],  # Hintereisferner
            from_prepro_level=3, prepro_border=160,
            prepro_base_url='https://cluster.klima.uni-bremen.de/~oggm/gdirs/'
                            'oggm_v1.6/L3-L5_files/2023.1/elev_bands/W5E5/')[0]

        # Add debug vars
        cfg.PARAMS['store_diagnostic_variables'] = ALL_DIAGS
        # Needed for this to run
        cfg.PARAMS['store_model_geometry'] = True

        melt_f_max = 1000 * 12 / 365
        tasks.run_with_hydro(
            gdir, run_task=tasks.run_dynamic_melt_f_calibration,
            store_monthly_hydro=True, ref_area_from_y0=True,
            output_filesuffix='_dyn_melt_f_calib', melt_f_max=melt_f_max,
            run_function=dynamic_melt_f_run_with_dynamic_spinup,
            kwargs_run_function={'do_inversion': do_inversion},
            fallback_function=dynamic_melt_f_run_with_dynamic_spinup_fallback,
            kwargs_fallback_function={'do_inversion': do_inversion},)

        with xr.open_dataset(gdir.get_filepath('model_diagnostics',
                                               filesuffix='_dyn_melt_f_calib')) as ds:
            sel_vars = [v for v in ds.variables if 'month_2d' not in ds[v].dims]
            odf = ds[sel_vars].to_dataframe().iloc[:-1]

        # Domain area is constant and equal to the first year
        odf['dom_area'] = odf['on_area'] + odf['off_area']

        # Sanity checks
        odf['tot_prcp'] = (odf['liq_prcp_off_glacier'] +
                           odf['liq_prcp_on_glacier'] +
                           odf['snowfall_off_glacier'] +
                           odf['snowfall_on_glacier'])

        # Glacier area is the same (remove on_area?)
        assert_allclose(odf['on_area'], odf['area_m2'])

        # Our MB is the same as the glacier dyn one
        reconstructed_vol = (odf['model_mb'].cumsum() / cfg.PARAMS['ice_density'] +
                             odf['volume_m3'].iloc[0])
        assert_allclose(odf['volume_m3'].iloc[1:], reconstructed_vol.iloc[:-1])

        # Ensure mass-conservation even at junction?
        odf['runoff'] = (odf['melt_on_glacier'] +
                         odf['melt_off_glacier'] +
                         odf['liq_prcp_on_glacier'] +
                         odf['liq_prcp_off_glacier'])

        mass_in_glacier_end = odf['volume_m3'].iloc[-1] * cfg.PARAMS['ice_density']
        mass_in_glacier_start = odf['volume_m3'].iloc[0] * cfg.PARAMS['ice_density']

        mass_in_snow = odf['snow_bucket'].iloc[-1]
        mass_in = odf['tot_prcp'].iloc[:-1].sum()
        mass_out = odf['runoff'].iloc[:-1].sum()
        assert_allclose(mass_in_glacier_end,
                        mass_in_glacier_start + mass_in - mass_out - mass_in_snow,
                        atol=1e-2)  # 0.01 kg is OK as numerical error

        # Residual MB should not be crazy large
        frac = odf['residual_mb'] / odf['melt_on_glacier']
        assert_allclose(frac, 0, atol=0.05)

    @pytest.mark.slow
    @pytest.mark.skipif(not has_shapely2, reason="requires shapely2")
    def test_hydro_dynamic_melt_f_without_dynamic_spinup(self, inversion_params):

        gdir = workflow.init_glacier_directories(
            ['RGI60-11.00897'],  # Hintereisferner
            from_prepro_level=3, prepro_border=160,
            prepro_base_url='https://cluster.klima.uni-bremen.de/~oggm/gdirs/'
                            'oggm_v1.6/L3-L5_files/2023.1/elev_bands/W5E5/')[0]

        # Add debug vars
        cfg.PARAMS['store_diagnostic_variables'] = ALL_DIAGS
        # Needed for this to run
        cfg.PARAMS['store_model_geometry'] = True

        melt_f_max = 1000 * 12 / 365
        tasks.run_with_hydro(
            gdir, run_task=tasks.run_dynamic_melt_f_calibration,
            store_monthly_hydro=True, ref_area_from_y0=True,
            output_filesuffix='_dyn_melt_f_calib', melt_f_max=melt_f_max,
            run_function=dynamic_melt_f_run,
            fallback_function=dynamic_melt_f_run_fallback)

        with xr.open_dataset(gdir.get_filepath('model_diagnostics',
                                               filesuffix='_dyn_melt_f_calib')) as ds:
            sel_vars = [v for v in ds.variables if 'month_2d' not in ds[v].dims]
            odf = ds[sel_vars].to_dataframe().iloc[:-1]

        # Domain area is constant and equal to the first year
        odf['dom_area'] = odf['on_area'] + odf['off_area']

        # Sanity checks
        odf['tot_prcp'] = (odf['liq_prcp_off_glacier'] +
                           odf['liq_prcp_on_glacier'] +
                           odf['snowfall_off_glacier'] +
                           odf['snowfall_on_glacier'])

        # Glacier area is the same (remove on_area?)
        assert_allclose(odf['on_area'], odf['area_m2'])

        # Our MB is the same as the glacier dyn one
        reconstructed_vol = (odf['model_mb'].cumsum() / cfg.PARAMS['ice_density'] +
                             odf['volume_m3'].iloc[0])
        assert_allclose(odf['volume_m3'].iloc[1:], reconstructed_vol.iloc[:-1])

        # Ensure mass-conservation even at junction?
        odf['runoff'] = (odf['melt_on_glacier'] +
                         odf['melt_off_glacier'] +
                         odf['liq_prcp_on_glacier'] +
                         odf['liq_prcp_off_glacier'])

        mass_in_glacier_end = odf['volume_m3'].iloc[-1] * cfg.PARAMS['ice_density']
        mass_in_glacier_start = odf['volume_m3'].iloc[0] * cfg.PARAMS['ice_density']

        mass_in_snow = odf['snow_bucket'].iloc[-1]
        mass_in = odf['tot_prcp'].iloc[:-1].sum()
        mass_out = odf['runoff'].iloc[:-1].sum()
        assert_allclose(mass_in_glacier_end,
                        mass_in_glacier_start + mass_in - mass_out - mass_in_snow,
                        atol=1e-2)  # 0.01 kg is OK as numerical error

        # Residual MB should not be crazy large
        frac = odf['residual_mb'] / odf['melt_on_glacier']
        assert_allclose(frac, 0, atol=0.05)

    @pytest.mark.slow
    @pytest.mark.parametrize('store_monthly_hydro', [False, True], ids=['annual', 'monthly'])
    def test_hydro_out_random(self, hef_gdir, inversion_params, store_monthly_hydro):

        gdir = hef_gdir

        # Add debug vars
        cfg.PARAMS['store_diagnostic_variables'] = ALL_DIAGS
        # Needed for this to run
        cfg.PARAMS['store_model_geometry'] = True

        init_present_time_glacier(gdir)
        tasks.run_with_hydro(gdir, run_task=tasks.run_random_climate,
                             store_monthly_hydro=store_monthly_hydro,
                             seed=0, nyears=100, y0=2002 - 5, halfsize=5,
                             output_filesuffix='_rand')

        with xr.open_dataset(gdir.get_filepath('model_diagnostics',
                                               filesuffix='_rand')) as ds:
            sel_vars = [v for v in ds.variables if 'month_2d' not in ds[v].dims]
            odf = ds[sel_vars].to_dataframe().iloc[:-1]

        # Sanity checks
        # Tot prcp here is constant (constant climate)
        odf['tot_prcp'] = (odf['liq_prcp_off_glacier'] +
                           odf['liq_prcp_on_glacier'] +
                           odf['snowfall_off_glacier'] +
                           odf['snowfall_on_glacier'])

        # Glacier area is the same (remove on_area?)
        assert_allclose(odf['on_area'], odf['area_m2'])

        # Our MB is the same as the glacier dyn one
        reconstructed_vol = (odf['model_mb'].cumsum() / cfg.PARAMS['ice_density'] +
                             odf['volume_m3'].iloc[0])
        assert_allclose(odf['volume_m3'].iloc[1:], reconstructed_vol.iloc[:-1])

        # Mass-conservation
        odf['runoff'] = (odf['melt_on_glacier'] +
                         odf['melt_off_glacier'] +
                         odf['liq_prcp_on_glacier'] +
                         odf['liq_prcp_off_glacier'])

        mass_in_glacier_end = odf['volume_m3'].iloc[-1] * cfg.PARAMS['ice_density']
        mass_in_glacier_start = odf['volume_m3'].iloc[0] * cfg.PARAMS['ice_density']

        mass_in_snow = odf['snow_bucket'].iloc[-1]
        mass_in = odf['tot_prcp'].iloc[:-1].sum()
        mass_out = odf['runoff'].iloc[:-1].sum()
        assert_allclose(mass_in_glacier_end,
                        mass_in_glacier_start + mass_in - mass_out - mass_in_snow,
                        atol=1e-2)  # 0.01 kg is OK as numerical error

        # Qualitative assessments
        assert odf['melt_on_glacier'].iloc[-1] < odf['melt_on_glacier'].iloc[0] * 0.7
        assert odf['liq_prcp_off_glacier'].iloc[0] < odf['liq_prcp_on_glacier'].iloc[0]

        # Residual MB should not be crazy large
        frac = odf['residual_mb'] / odf['melt_on_glacier']
        assert_allclose(frac, 0, atol=0.044)  # annual can be large (prob)

        # check if melt on glacier is always above or equal zero
        assert np.all(odf['melt_on_glacier'] >= 0)

    @pytest.mark.slow
    @pytest.mark.parametrize('mb_type', ['random', 'const', 'hist'])
    @pytest.mark.parametrize('mb_bias', [500, -500, 0])
    def test_hydro_monthly_vs_annual(self, hef_gdir, inversion_params,
                                     mb_type, mb_bias):

        gdir = hef_gdir
        gdir.rgi_date = 1990

        # Add debug vars
        cfg.PARAMS['store_diagnostic_variables'] = ALL_DIAGS
        # Needed for this to run
        cfg.PARAMS['store_model_geometry'] = True

        init_present_time_glacier(gdir)

        if mb_type == 'random':
            tasks.run_with_hydro(gdir, run_task=tasks.run_random_climate,
                                 bias=mb_bias,
                                 store_monthly_hydro=False,
                                 seed=0, nyears=20, y0=2002 - 5, halfsize=5,
                                 output_filesuffix='_annual')
            tasks.run_with_hydro(gdir, run_task=tasks.run_random_climate,
                                 bias=mb_bias,
                                 store_monthly_hydro=True,
                                 seed=0, nyears=20, y0=2002 - 5, halfsize=5,
                                 output_filesuffix='_monthly')
        elif mb_type == 'const':
            tasks.run_with_hydro(gdir, run_task=tasks.run_constant_climate,
                                 bias=mb_bias,
                                 store_monthly_hydro=False,
                                 nyears=20, y0=2002 - 5, halfsize=5,
                                 output_filesuffix='_annual')
            tasks.run_with_hydro(gdir, run_task=tasks.run_constant_climate,
                                 bias=mb_bias,
                                 store_monthly_hydro=True,
                                 nyears=20, y0=2002 - 5, halfsize=5,
                                 output_filesuffix='_monthly')
        elif mb_type == 'hist':
            tasks.run_with_hydro(gdir, run_task=tasks.run_from_climate_data,
                                 bias=mb_bias,
                                 store_monthly_hydro=False,
                                 min_ys=1980, output_filesuffix='_annual')
            tasks.run_with_hydro(gdir, run_task=tasks.run_from_climate_data,
                                 bias=mb_bias,
                                 store_monthly_hydro=True,
                                 min_ys=1980, output_filesuffix='_monthly')

        with xr.open_dataset(gdir.get_filepath('model_diagnostics',
                                               filesuffix='_annual')) as ds:
            assert_allclose(ds.calendar_month.data, 1)
            assert_allclose(ds.hydro_month.data, 4)
            odf_a = ds.to_dataframe()

        with xr.open_dataset(gdir.get_filepath('model_diagnostics',
                                               filesuffix='_monthly')) as ds:
            sel_vars = [v for v in ds.variables if 'month_2d' not in ds[v].dims]
            odf_m = ds[sel_vars].to_dataframe()
            sel_vars = [v for v in ds.variables if 'month_2d' in ds[v].dims]
            odf_ma = ds[sel_vars].mean(dim='time').to_dataframe()
            odf_ma.columns = [c.replace('_monthly', '') for c in odf_ma.columns]

        # Check that yearly equals monthly
        np.testing.assert_array_equal(odf_a.columns, odf_m.columns)
        for c in odf_a.columns:
            if c == 'melt_off_glacier':
                # This one is quite different - reason is snow cover buildup
                # and melt. Monthly is better than annual
                assert_allclose(odf_a[c].iloc[-5:].mean(),
                                odf_m[c].iloc[-5:].mean(),
                                rtol=0.15)
                continue
            if c in ['snow_bucket']:
                continue
            assert_allclose(odf_a[c], odf_m[c], rtol=1e-5)

        # Check monthly stuff
        odf_ma['tot_prcp'] = (odf_ma['liq_prcp_off_glacier'] +
                              odf_ma['liq_prcp_on_glacier'] +
                              odf_ma['snowfall_off_glacier'] +
                              odf_ma['snowfall_on_glacier'])

        odf_ma['runoff'] = (odf_ma['melt_on_glacier'] +
                            odf_ma['melt_off_glacier'] +
                            odf_ma['liq_prcp_on_glacier'] +
                            odf_ma['liq_prcp_off_glacier'])

        # Regardless of MB bias the melt in winter months should be close to zero
        assert_allclose(odf_ma['melt_on_glacier'].loc[[12, 1, 2]], 0, atol=1e4)

        # Residual MB should not be crazy large
        frac = odf_ma['residual_mb'] / odf_ma['melt_on_glacier']
        frac[odf_ma['melt_on_glacier'] < 1e-4] = 0
        assert_allclose(frac.loc[~frac.isnull()], 0, atol=0.01)

        # Runoff peak should follow a temperature curve
        assert_allclose(odf_ma['runoff'].idxmax(), 8)


class TestMassRedis:

    @pytest.mark.parametrize("model", [massbalance.MonthlyTIModel,
                                       massbalance.DailyTIModel,])
    def test_hef_retreat(self, hef_gdir, model):

        gdir = hef_gdir
        if is_daily_model(model):
            workflow.execute_entity_task(
                gdirs=gdir, task=process_gswp3_w5e5_data, daily=True
            )
            climate_file = "climate_historical_daily"
            settings_filesuffix = '_daily'
        else:
            climate_file = "climate_historical"
            settings_filesuffix = '_monthly'

        tasks.define_glacier_region(gdir)
        tasks.simple_glacier_masks(gdir)
        tasks.elevation_band_flowline(gdir)
        tasks.fixed_dx_elevation_band_flowline(gdir)
        tasks.compute_downstream_line(gdir)
        tasks.compute_downstream_bedshape(gdir)
        tasks.process_custom_climate_data(gdir)

        mbdf = hef_gdir.get_ref_mb_data()['ANNUAL_BALANCE']
        ref_mb = mbdf.mean()
        ref_period = f'{mbdf.index[0]}-01-01_{mbdf.index[-1] + 1}-01-01'
        cfg.PARAMS['melt_f_max'] = 600 * 12 / 365
<<<<<<< HEAD
        tasks.mb_calibration_from_scalar_mb(
            gdir,
            ref_mb=ref_mb,
            ref_period=ref_period,
            mb_model_class=model,
            settings_filesuffix=settings_filesuffix,
            overwrite_gdir=True,
        )

        tasks.apparent_mb_from_any_mb(gdir, mb_years=[mbdf.index[0],
                                                      mbdf.index[-1] + 1],
                                      settings_filesuffix=settings_filesuffix,
                                      mb_model_class=model)
        workflow.calibrate_inversion_from_consensus([gdir])
=======
        ref_mb = mbdf.ANNUAL_BALANCE.mean()
        tasks.mb_calibration_from_scalar_mb(gdir, ref_mb=ref_mb,
                                            ref_mb_period='1953-01-01_2003-01-01')
        tasks.apparent_mb_from_any_mb(gdir, mb_years=[1953, 2003])
        # previously calibrate_inversion_from_consensus was used, but with the
        # RGI5 id not estimate is available and here we just use the first guess
        # as it is done in calibrate_inversion_from_consensus
        workflow.inversion_tasks(gdir, glen_a=0.1*cfg.PARAMS['inversion_glen_a'])
>>>>>>> 0285164a
        tasks.init_present_time_glacier(gdir)

        seed = 0

        odf_l = pd.DataFrame()
        odf_v = pd.DataFrame()
        biases = [-0.6, -0.3, 0]
        for bias in biases:
            tasks.run_random_climate(
                gdir, settings_filesuffix=settings_filesuffix,
                nyears=500, y0=1990, halfsize=10,
                temperature_bias=bias,
                seed=seed,
                mb_model_class=model,
                climate_filename=climate_file,
                output_filesuffix='_fl'
            )
            with xr.open_dataset(gdir.get_filepath('model_diagnostics',
                                                   filesuffix='_fl')) as ds:
                df_fl = ds.to_dataframe()

            odf_v[f'fl_t{bias}'] = df_fl['volume_m3']
            odf_l[f'fl_t{bias}'] = df_fl['length_m']

            for advance_method in [0, 1, 2]:
                MethodCurveModel = partial(MassRedistributionCurveModel,
                                           advance_method=advance_method)
                tasks.run_random_climate(
                    gdir, settings_filesuffix=settings_filesuffix,
                    nyears=500, y0=1990, halfsize=10,
                    temperature_bias=bias,
                    seed=seed,
                    mb_model_class=model,
                    climate_filename=climate_file,
                    evolution_model=MethodCurveModel,
                    output_filesuffix='_mr'
                )
                with xr.open_dataset(gdir.get_filepath('model_diagnostics',
                                                       filesuffix='_mr')) as ds:
                    df_mr = ds.to_dataframe()

                odf_v[f'mr_m{advance_method}_t{bias}'] = df_mr['volume_m3']
                odf_l[f'mr_m{advance_method}_t{bias}'] = df_mr['length_m']

        # Test that during the retreat phase all is very close
        # (incredibly close actually)
        for bias in biases:
            cc = [c for c in odf_v if f'_t{bias}' in c]
            sdf = odf_v[cc].loc[:100]
            for c in sdf.columns[1:]:
                assert_allclose(sdf[sdf.columns[0]], sdf[c], rtol=0.07)

        if do_plot:
            for advance_method in [0, 1, 2]:
                cc = [c for c in odf_v if f'_m{advance_method}' in c or 'fl' in c]
                v = odf_v[cc]
                l = odf_l[cc]

                f, (ax1, ax2) = plt.subplots(1, 2, figsize=(12, 4))
                v.plot(ax=ax1,
                       color=['C0'] * 2 + ['C1'] * 2 + ['C3'] * 2,
                       style=['-', ':'] * 3)
                ax1.set_title(f'Volume, advance_method={advance_method}')
                l.plot(ax=ax2,
                       color=['C0'] * 2 + ['C1'] * 2 + ['C3'] * 2,
                       style=['-', ':'] * 3)
                ax2.set_title(f'Length, advance_method={advance_method}')
                plt.show()


@pytest.fixture(scope='class')
def merged_hef_cfg(class_case_dir):

    # Init
    cfg.initialize()
    cfg.set_intersects_db(get_demo_file('rgi_intersect_oetztal.shp'))
    cfg.PATHS['dem_file'] = get_demo_file('srtm_oetztal.tif')
    cfg.PATHS['climate_file'] = get_demo_file('histalp_merged_hef.nc')
    cfg.PARAMS['baseline_climate'] = 'CUSTOM'
    # should this be resetting working_dir at teardown?
    cfg.PATHS['working_dir'] = class_case_dir
    cfg.PARAMS['border'] = 100
    cfg.PARAMS['prcp_fac'] = 1.75
    cfg.PARAMS['temp_melt'] = -1.75
    cfg.PARAMS['use_winter_prcp_fac'] = False
    cfg.PARAMS['use_temp_bias_from_file'] = False


@pytest.mark.usefixtures('merged_hef_cfg')
class TestMergedHEF:

    @pytest.mark.slow
    @pytest.mark.skip
    def test_merged_simulation(self):
        import geopandas as gpd

        hef_file = utils.get_demo_file('rgi_oetztal.shp')
        rgidf = gpd.read_file(hef_file)

        # Get HEF, Vernagt1/2 and Gepatschferner
        glcdf = rgidf.loc[(rgidf.RGIId == 'RGI50-11.00897') |
                          (rgidf.RGIId == 'RGI50-11.00719_d01') |
                          (rgidf.RGIId == 'RGI50-11.00779') |
                          (rgidf.RGIId == 'RGI50-11.00746')].copy()

        cfg.PARAMS['use_multiprocessing'] = True

        gdirs = workflow.init_glacier_directories(glcdf)
        workflow.gis_prepro_tasks(gdirs)
        # # Process climate data
        # execute_entity_task(tasks.process_climate_data, gdirs)
        # # mass balance and the apparent mass balance
        # execute_entity_task(tasks.mb_calibration_from_geodetic_mb, gdirs,
        #                     override_missing=override_missing,
        #                     overwrite_gdir=overwrite_gdir)
        # execute_entity_task(tasks.apparent_mb_from_any_mb, gdirs)
        # workflow.climate_tasks(gdirs, override_missing=-200,
        #                        ref_mb_years=(1980, 2000))
        workflow.inversion_tasks(gdirs)
        workflow.execute_entity_task(tasks.init_present_time_glacier, gdirs)

        # merge, but with 0 buffer, should not do anything
        merge0 = workflow.merge_glacier_tasks(gdirs,
                                              main_rgi_id='RGI50-11.00897',
                                              glcdf=glcdf, buffer=0)
        assert 'RGI50-11.00897' == np.unique([fl.rgi_id for fl in
                                              merge0.read_pickle(
                                                  'model_flowlines')])[0]

        # merge, but with 50 buffer. overlapping glaciers should be excluded
        merge1 = workflow.merge_glacier_tasks(gdirs,
                                              main_rgi_id='RGI50-11.00897',
                                              glcdf=glcdf, buffer=50)
        assert 'RGI50-11.00719_d01' in [fl.rgi_id for fl in
                                        merge1.read_pickle('model_flowlines')]
        assert 'RGI50-11.00779' not in [fl.rgi_id for fl in
                                        merge1.read_pickle('model_flowlines')]

        # merge HEF and Vernagt, include Gepatsch but it should not be merged
        gdir_merged = workflow.merge_glacier_tasks(gdirs,
                                                   main_rgi_id='RGI50-11.00897',
                                                   glcdf=glcdf)

        # test flowlines
        fls = gdir_merged.read_pickle('model_flowlines')

        # check for gepatsch, should not be there
        assert 'RGI50-11.00746' not in [fl.rgi_id for fl in fls]

        # ascending order
        assert np.all(np.diff([fl.order for fl in fls]) >= 0)
        # last flowline has max order
        assert np.max([fl.order for fl in fls]) == fls[-1].order
        # first flowline hast 0 order
        assert fls[0].order == 0

        # test flows to order
        fls1 = [fl for fl in fls if fl.rgi_id == 'RGI50-11.00779']
        assert fls1[0].flows_to == fls1[-1]
        assert fls1[-1].flows_to.rgi_id == 'RGI50-11.00719_d01'
        assert fls1[-1].flows_to.flows_to.rgi_id == 'RGI50-11.00897'

        # run parameters
        years = 200  # arbitrary
        tbias = -1.0  # arbitrary

        # run HEF and the two Vernagts as entities
        gdirs_entity = [gd for gd in gdirs if gd.rgi_id != 'RGI50-11.00746']
        workflow.execute_entity_task(tasks.run_constant_climate,
                                     gdirs_entity,
                                     y0=1985,
                                     nyears=years,
                                     output_filesuffix='_entity',
                                     temperature_bias=tbias)

        ds_entity = utils.compile_run_output(gdirs_entity,
                                             path=False,
                                             input_filesuffix='_entity')

        # and run the merged glacier
        workflow.execute_entity_task(tasks.run_constant_climate,
                                     gdir_merged, output_filesuffix='_merged',
                                     y0=1985,
                                     nyears=years,
                                     temperature_bias=tbias)

        ds_merged = utils.compile_run_output(gdir_merged,
                                             path=False,
                                             input_filesuffix='_merged')

        # areas should be quite similar after 10yrs
        assert_allclose(ds_entity.area.isel(time=10).sum(),
                        ds_merged.area.isel(time=10),
                        rtol=1e-3)

        # After 100yrs, merged one should be smaller as Vernagt1 is slightly
        # flowing into Vernagt2
        assert (ds_entity.area.isel(time=100).sum() >
                ds_merged.area.isel(time=100))

        # Merged glacier should have a larger area after 200yrs from advancing
        assert (ds_entity.area.isel(time=200).sum() <
                ds_merged.area.isel(time=200))


class TestSemiImplicitModel:

    @pytest.mark.slow
    def test_equilibrium(self, hef_elev_gdir, inversion_params):
        # As long as hef_gdir uses 1, we need to use 1 here as well
        hef_elev_gdir.settings['trapezoid_lambdas'] = 1
        hef_elev_gdir.settings['downstream_line_shape'] = 'trapezoidal'
        init_present_time_glacier(hef_elev_gdir)
        hef_elev_gdir.settings['min_ice_thick_for_length'] = 1

        # year 1930 is used with equilibrium climate period in mind (old t*)
        mb_mod = massbalance.ConstantMassBalance(hef_elev_gdir, y0=1930)

        fls = hef_elev_gdir.read_pickle('model_flowlines')
        model = SemiImplicitModel(fls, mb_model=mb_mod, y0=0,
                                  fs=inversion_params['inversion_fs'],
                                  glen_a=inversion_params['inversion_glen_a'],
                                  mb_elev_feedback='never')

        ref_vol = model.volume_km3
        ref_area = model.area_km2
        ref_len = model.fls[-1].length_m

        np.testing.assert_allclose(ref_area, hef_elev_gdir.rgi_area_km2)

        model.run_until_equilibrium(rate=1e-5)
        assert model.yr >= 50
        after_vol = model.volume_km3
        after_area = model.area_km2
        after_len = model.fls[-1].length_m

        # this tests assume we are currently close to equilibrium with mb_mod
        np.testing.assert_allclose(ref_vol, after_vol, rtol=0.4)
        np.testing.assert_allclose(ref_area, after_area, rtol=0.03)
        np.testing.assert_allclose(ref_len, after_len, atol=300.01)

        # compare to FluxBasedModel
        model_flux = FluxBasedModel(fls, mb_model=mb_mod, y0=0.,
                                    fs=inversion_params['inversion_fs'],
                                    glen_a=inversion_params['inversion_glen_a'],
                                    mb_elev_feedback='never')
        model_flux.run_until_equilibrium(rate=1e-5)

        np.testing.assert_allclose(model_flux.volume_km3, after_vol, rtol=7e-4)
        np.testing.assert_allclose(model_flux.area_km2, after_area, rtol=6e-5)
        np.testing.assert_allclose(model_flux.fls[-1].length_m, after_len)

        # now glacier wide with MultipleFlowlineMassBalance
        cl = massbalance.ConstantMassBalance
        mb_mod = massbalance.MultipleFlowlineMassBalance(hef_elev_gdir,
                                                         mb_model_class=cl,
                                                         y0=1930)

        model = SemiImplicitModel(fls, mb_model=mb_mod, y0=0,
                                  fs=inversion_params['inversion_fs'],
                                  glen_a=inversion_params['inversion_glen_a'],
                                  mb_elev_feedback='never')
        model.run_until_equilibrium(rate=1e-5)

        model_flux = FluxBasedModel(fls, mb_model=mb_mod, y0=0.,
                                    fs=inversion_params['inversion_fs'],
                                    glen_a=inversion_params['inversion_glen_a'],
                                    mb_elev_feedback='never')
        model_flux.run_until_equilibrium(rate=1e-5)

        assert model.yr >= 50

        after_vol = model.volume_km3
        after_area = model.area_km2
        after_len = model.fls[-1].length_m

        np.testing.assert_allclose(model_flux.volume_km3, after_vol, rtol=8e-4)
        np.testing.assert_allclose(model_flux.area_km2, after_area, rtol=2e-5)
        np.testing.assert_allclose(model_flux.fls[-1].length_m, after_len,
                                   atol=100.1)

    @pytest.mark.slow
    def test_random(self, hef_elev_gdir, inversion_params):
        hef_elev_gdir.settings['store_model_geometry'] = True
        # As long as hef_gdir uses 1, we need to use 1 here as well
        hef_elev_gdir.settings['trapezoid_lambdas'] = 1
        hef_elev_gdir.settings['downstream_line_shape'] = 'trapezoidal'

        init_present_time_glacier(hef_elev_gdir)
        run_random_climate(hef_elev_gdir, nyears=100, seed=6, y0=1930,
                           fs=inversion_params['inversion_fs'],
                           glen_a=inversion_params['inversion_glen_a'],
                           bias=0, output_filesuffix='_rdn',
                           evolution_model=SemiImplicitModel)
        run_constant_climate(hef_elev_gdir, nyears=100, y0=1930,
                             fs=inversion_params['inversion_fs'],
                             glen_a=inversion_params['inversion_glen_a'],
                             bias=0, output_filesuffix='_ct',
                             evolution_model=SemiImplicitModel)

        paths = [hef_elev_gdir.get_filepath('model_geometry', filesuffix='_rdn'),
                 hef_elev_gdir.get_filepath('model_geometry', filesuffix='_ct'),
                 ]

        for path in paths:
            model = FileModel(path)
            vol = model.volume_km3_ts()
            area = model.area_km2_ts()
            np.testing.assert_allclose(vol.iloc[0], np.mean(vol),
                                       rtol=0.26)
            np.testing.assert_allclose(area.iloc[0], np.mean(area),
                                       rtol=0.1)

    @pytest.mark.slow
    def test_sliding_and_compare_to_fluxbased(self, hef_elev_gdir,
                                              inversion_params):
        hef_elev_gdir.settings['store_model_geometry'] = True
        hef_elev_gdir.settings['store_fl_diagnostics'] = True
        # As long as hef_gdir uses 1, we need to use 1 here as well
        hef_elev_gdir.settings['trapezoid_lambdas'] = 1
        hef_elev_gdir.settings['downstream_line_shape'] = 'trapezoidal'
        init_present_time_glacier(hef_elev_gdir)
        hef_elev_gdir.settings['min_ice_thick_for_length'] = 1

        start_time_impl = time.time()
        run_random_climate(hef_elev_gdir, nyears=1000, seed=6, y0=1930,
                           fs=5.7e-20,
                           glen_a=inversion_params['inversion_glen_a'],
                           bias=0, output_filesuffix='_implicit_run',
                           evolution_model=SemiImplicitModel)
        impl_time_needed = time.time() - start_time_impl

        start_time_expl = time.time()
        run_random_climate(hef_elev_gdir, nyears=1000, seed=6, y0=1930,
                           fs=5.7e-20,
                           glen_a=inversion_params['inversion_glen_a'],
                           bias=0, output_filesuffix='_fluxbased_run',
                           evolution_model=FluxBasedModel)
        flux_time_needed = time.time() - start_time_expl

        fmod_impl = FileModel(
            hef_elev_gdir.get_filepath('model_geometry',
                                       filesuffix='_implicit_run'))
        fmod_flux = FileModel(
            hef_elev_gdir.get_filepath('model_geometry',
                                       filesuffix='_fluxbased_run'))

        # check that the two runs are close the whole time
        np.testing.assert_allclose(fmod_impl.volume_km3_ts(),
                                   fmod_flux.volume_km3_ts(),
                                   rtol=0.01)
        np.testing.assert_allclose(fmod_impl.area_km2_ts(),
                                   fmod_flux.area_km2_ts(),
                                   rtol=0.02)

        years = np.arange(0, 1001)
        if do_plot:
            plt.figure()
            plt.plot(years, fmod_impl.volume_km3_ts(), 'r')
            plt.plot(years, fmod_flux.volume_km3_ts(), 'b')
            plt.title('Compare Volume')
            plt.xlabel('years')
            plt.ylabel('[km3]')
            plt.legend(['Implicit', 'Flux'], loc=2)

            plt.figure()
            plt.plot(years, fmod_impl.area_km2_ts(), 'r')
            plt.plot(years, fmod_flux.area_km2_ts(), 'b')
            plt.title('Compare Area')
            plt.xlabel('years')
            plt.ylabel('[km2]')
            plt.legend(['Implicit', 'Flux'], loc=2)

            plt.show()

        for year in years:
            fmod_impl.run_until(year)
            fmod_flux.run_until(year)

            np.testing.assert_allclose(fmod_flux.fls[-1].length_m,
                                       fmod_impl.fls[-1].length_m,
                                       atol=200.1)
            assert utils.rmsd(fmod_impl.fls[-1].thick,
                              fmod_flux.fls[-1].thick) < 2.5

        # compare velocities
        f = hef_elev_gdir.get_filepath('fl_diagnostics',
                                       filesuffix='_implicit_run')
        with xr.open_dataset(f, group='fl_0') as ds_impl:
            ds_impl = ds_impl.load()

        f = hef_elev_gdir.get_filepath('fl_diagnostics',
                                       filesuffix='_fluxbased_run')
        with xr.open_dataset(f, group='fl_0') as ds_flux:
            ds_flux = ds_flux.load()

        # only used to plot the velocity with the largest difference
        max_velocity_rmsd = 0
        max_velocity_year = 0

        for year in np.arange(1, 1001):
            velocity_impl = ds_impl.ice_velocity_myr.loc[{'time': year}].values
            velocity_flux = ds_flux.ice_velocity_myr.loc[{'time': year}].values

            velocity_rmsd = utils.rmsd(velocity_impl, velocity_flux)
            if velocity_rmsd > max_velocity_rmsd:
                max_velocity_rmsd = velocity_rmsd
                max_velocity_year = year

            assert velocity_rmsd < 7

        if do_plot:
            plt.figure()
            plt.plot(ds_impl.ice_velocity_myr.loc[{'time': max_velocity_year}].values,
                     'r')
            plt.plot(ds_flux.ice_velocity_myr.loc[{'time': max_velocity_year}].values,
                     'b')
            plt.title(f'Compare Velocity at year {max_velocity_year}')
            plt.xlabel('gridpoints along flowline')
            plt.ylabel('[m yr-1]')
            plt.legend(['Implicit', 'Flux'], loc=2)

            plt.show()

        # Testing the run times should be the last test, as it is not
        # independent of the computing environment and by putting it as the
        # last test all other tests will still be executed
        if impl_time_needed > flux_time_needed / 2:
            pytest.xfail(f'SemiImplicitModel ({impl_time_needed:.2f} s) is '
                         f'not twice as fast as FluxBasedModel ('
                         f'{flux_time_needed:.2f} s).')

    @pytest.mark.slow
    def test_fixed_dt(self, hef_elev_gdir, inversion_params):
        hef_elev_gdir.settings['store_model_geometry'] = True
        hef_elev_gdir.settings['store_fl_diagnostics'] = True
        # As long as hef_gdir uses 1, we need to use 1 here as well
        hef_elev_gdir.settings['trapezoid_lambdas'] = 1
        hef_elev_gdir.settings['downstream_line_shape'] = 'trapezoidal'
        init_present_time_glacier(hef_elev_gdir)

        # test if a large fixed_dt results in an instability
        run_constant_climate(hef_elev_gdir, nyears=100, y0=1985,
                             temperature_bias=-1,
                             fs=inversion_params['inversion_fs'],
                             glen_a=inversion_params['inversion_glen_a'],
                             output_filesuffix='_cfl_criterion',
                             evolution_model=SemiImplicitModel)
        f = hef_elev_gdir.get_filepath('fl_diagnostics',
                                       filesuffix='_cfl_criterion')
        with xr.open_dataset(f, group='fl_0') as ds_cfl:
            ds_cfl = ds_cfl.load()

        run_constant_climate(hef_elev_gdir, nyears=100, y0=1985,
                             fixed_dt=SEC_IN_MONTH,
                             fs=inversion_params['inversion_fs'],
                             glen_a=inversion_params['inversion_glen_a'],
                             bias=0, output_filesuffix='_fixed_dt',
                             evolution_model=SemiImplicitModel)
        f = hef_elev_gdir.get_filepath('fl_diagnostics',
                                       filesuffix='_fixed_dt')
        with xr.open_dataset(f, group='fl_0') as ds_fixed_dt:
            ds_fixed_dt = ds_fixed_dt.load()

        # check there are instabilities when using fixed_dt
        max_velocity_rmsd = 0
        max_velocity_year = 0

        for year in np.arange(1, 101):
            velocity_cfl = ds_cfl.ice_velocity_myr.loc[{'time': year}].values
            velocity_fixed_dt = ds_fixed_dt.ice_velocity_myr.loc[{'time': year}].values

            velocity_rmsd = utils.rmsd(velocity_cfl, velocity_fixed_dt)
            if velocity_rmsd > max_velocity_rmsd:
                max_velocity_rmsd = velocity_rmsd
                max_velocity_year = year

        assert max_velocity_rmsd > 40

        if do_plot:
            plt.figure()
            plt.plot(ds_cfl.ice_velocity_myr.loc[{'time': max_velocity_year}].values,
                     'r')
            plt.plot(ds_fixed_dt.ice_velocity_myr.loc[{'time': max_velocity_year}].values,
                     'b')
            plt.title(f'Compare Velocity at year {max_velocity_year}')
            plt.xlabel('gridpoints along flowline')
            plt.ylabel('[m yr-1]')
            plt.legend(['CFL', 'Fixed dt'], loc=2)

            plt.show()


@pytest.mark.usefixtures('with_class_wd')
class TestDistribute2D:

    @pytest.mark.slow
    def test_distribute(self, hef_elev_gdir, inversion_params):
        # As long as hef_gdir uses 1, we need to use 1 here as well
        hef_elev_gdir.settings['trapezoid_lambdas'] = 1
        hef_elev_gdir.settings['downstream_line_shape'] = 'trapezoidal'
        init_present_time_glacier(hef_elev_gdir)
        hef_elev_gdir.settings['min_ice_thick_for_length'] = 1

        # This can be done without any run
        from oggm.sandbox import distribute_2d
        distribute_2d.add_smoothed_glacier_topo(hef_elev_gdir)
        tasks.distribute_thickness_per_altitude(hef_elev_gdir)
        distribute_2d.assign_points_to_band(hef_elev_gdir)

        mb_mod = massbalance.RandomMassBalance(hef_elev_gdir, y0=1980,
                                               seed=4)
        mb_mod.temp_bias = 0.5

        fls = hef_elev_gdir.read_pickle('model_flowlines')
        model = SemiImplicitModel(fls, mb_model=mb_mod, y0=2000,
                                  fs=inversion_params['inversion_fs'],
                                  glen_a=inversion_params['inversion_glen_a'])

        fl_diag_path = hef_elev_gdir.get_filepath('fl_diagnostics',
                                                  filesuffix='_commit',
                                                  delete=True)
        ds_diag, fl_diag = model.run_until_and_store(2100, fl_diag_path=fl_diag_path)
        fl_diag = fl_diag[0]

        distribute_2d.distribute_thickness_from_simulation(hef_elev_gdir,
                                                           input_filesuffix='_commit')
        fp = hef_elev_gdir.get_filepath('gridded_simulation', filesuffix='_commit')
        with xr.open_dataset(fp) as ds:
            thick = ds.simulated_thickness.load()

        fp = hef_elev_gdir.get_filepath('gridded_data')
        with xr.open_dataset(fp) as ds:
            ds = ds.load()
        dx2 = hef_elev_gdir.grid.dx ** 2

        area_dis = (thick > 0).sum(dim=('x', 'y')) * dx2
        vol_dis = thick.sum(dim=('x', 'y')) * dx2

        # We have a very close volume and area conservation
        assert_allclose(area_dis, ds_diag.area_m2, rtol=0.01)
        assert_allclose(vol_dis, ds_diag.volume_m3, rtol=0.01)

        # The flowline views should be quite good as well
        fl_diag['area_m2_dis'] = fl_diag['area_m2'] * 0
        fl_diag['volume_m3_dis'] = fl_diag['volume_m3'] * 0

        band_ids = np.unique(np.sort(ds.band_index.data[ds.glacier_mask == 1])).astype(int)
        fl_diag = fl_diag.isel(dis_along_flowline=slice(0, band_ids.max()+1))
        for bid in band_ids:
            thick_band = thick.where(ds.band_index == bid)
            fl_diag['volume_m3_dis'].data[:, bid] = thick_band.sum(dim=['x', 'y']
                                                                   ).values * dx2
            fl_diag['area_m2_dis'].data[:, bid] = (thick_band > 1).sum(dim=['x', 'y']
                                                                       ).values * dx2

        for yr in [2003]:
            # All the other years have larger errors but they somehow still look
            # OK - just harder to test
            sel = fl_diag.sel(time=yr)
            assert_allclose(sel['volume_m3_dis'], sel['volume_m3'], rtol=0.01, atol=2e6)
            assert_allclose(sel['area_m2_dis'], sel['area_m2'], rtol=0.01, atol=1e4)

        if do_plot:
            yr = 2030
            plt.figure()
            f, ax = plt.subplots()
            fl_diag.sel(time=yr)['volume_m3'].plot(ax=ax)
            fl_diag.sel(time=yr)['volume_m3_dis'].plot(ax=ax)
            plt.figure()
            f, ax = plt.subplots()
            fl_diag.sel(time=yr)['area_m2'].plot(ax=ax)
            fl_diag.sel(time=yr)['area_m2_dis'].plot(ax=ax)
            plt.figure()
            f, ax = plt.subplots()
            ds_diag.area_m2.plot(ax=ax)
            area_dis.plot(ax=ax)
            plt.figure()
            f, ax = plt.subplots()
            ds_diag.volume_m3.plot(ax=ax)
            vol_dis.plot(ax=ax)
            plt.show()

        if do_plot:
            from matplotlib import animation
            import matplotlib
            matplotlib.use("TkAgg")
            # Get a handle on the figure and the axes
            fig, ax = plt.subplots()
            # Plot the initial frame.
            cax = thick.isel(time=0).plot(add_colorbar=True, cmap='viridis',
                                          vmin=0, vmax=350,
                                          cbar_kwargs={'extend': 'neither'})

            def animate(frame):
                cax.set_array(thick.values[frame, :].flatten())
            animation.FuncAnimation(fig, animate, frames=len(thick.time),
                                    interval=200)
            plt.show()

    @pytest.mark.slow
    def test_merge_simulated_thickness(self):
        rgi_ids = ['RGI60-11.00897',  # Hintereisferner
                   'RGI60-11.00746',  # Gepatsch Ferner
                   'RGI60-11.00787',  # Kesselwandferner
                   ]

        gdirs = workflow.init_glacier_directories(
            rgi_ids, from_prepro_level=3, prepro_border=160,
            prepro_base_url='https://cluster.klima.uni-bremen.de/~oggm/gdirs/'
                            'oggm_v1.6/L3-L5_files/2023.1/elev_bands/W5E5/')

        # we run the first glacier with a larger temperature bias to force a
        # a complete retreat for testing
        workflow.execute_entity_task(tasks.run_random_climate, gdirs[0:1],
                                     y0=2014, halfsize=5, nyears=20, seed=0,
                                     temperature_bias=5,
                                     output_filesuffix='_random',
                                     store_fl_diagnostics=True)

        workflow.execute_entity_task(run_random_climate, gdirs[1:], y0=2014,
                                     halfsize=5, nyears=20, seed=0,
                                     output_filesuffix='_random',
                                     store_fl_diagnostics=True)

        # make redistribution
        from oggm.sandbox import distribute_2d
        redis_pretasks = [
            distribute_2d.add_smoothed_glacier_topo,
            tasks.distribute_thickness_per_altitude,
            distribute_2d.assign_points_to_band
        ]
        for task in redis_pretasks:
            workflow.execute_entity_task(task, gdirs)

        workflow.execute_entity_task(
            distribute_2d.distribute_thickness_from_simulation,
            gdirs,
            input_filesuffix='_random'
        )

        distribute_2d.merge_simulated_thickness(gdirs,
                                                simulation_filesuffix='_random',
                                                reset=True)

        # compare gridded merged data with flowline model run
        files_to_open = glob.glob(
            os.path.join(cfg.PATHS['working_dir'],
                         'gridded_simulation_merged_random*'))
        with xr.open_mfdataset(files_to_open) as ds:
            ds_merged = ds
        assert 'calendar_year' in ds_merged.coords
        assert 'calendar_month' in ds_merged.coords
        ds_run = utils.compile_run_output(gdirs, input_filesuffix='_random')

        years_to_test = [0, 10, 20]
        for yr in years_to_test:
            # check for each glacier individually if gridded volume match
            for gdir in gdirs:
                with xr.open_dataset(gdir.get_filepath('gridded_simulation',
                                                       filesuffix='_random')) as ds:
                    ds_sim = ds
                volume_sim = (
                    ds_sim.loc[{'time': yr}].simulated_thickness.sum().values *
                    ds_sim.salem.grid.dx**2 * 1e-9)
                volume_run_single = (
                    ds_run.loc[{'time': yr,
                                'rgi_id': gdir.rgi_id}].volume.values *
                    1e-9)
                assert_allclose(volume_run_single, volume_sim)

            # now compare merged gridded data
            volume_run = ds_run.loc[{'time': yr}].volume.sum().values * 1e-9
            volume_merged = (
                ds_merged.loc[{'time': yr}].simulated_thickness.sum().values *
                ds_merged.salem.grid.dx**2 * 1e-9)
            assert_allclose(volume_run, volume_merged, atol=2e-7)

            if do_plot:
                ds_merged.loc[{'time': yr}].simulated_thickness.plot()
                plt.title(f'Year {yr}')
                plt.show()

        # try merging only for a few years, also testing use_multiprocessing
        # and save_as_multiple_files
        distribute_2d.merge_simulated_thickness(
            gdirs, simulation_filesuffix='_random',
            output_filename='gridded_simulation_only_selected_years',
            years_to_merge=years_to_test,
            use_multiprocessing=True,
            save_as_multiple_files=False,
            reset=True)
        with xr.open_dataset(
                os.path.join(cfg.PATHS['working_dir'],
                             'gridded_simulation_only_selected_years.nc')) as ds:
            ds_merged_selected_years = ds
        assert_allclose(ds_merged_selected_years.simulated_thickness.values,
                        ds_merged.loc[{'time': years_to_test}].simulated_thickness.values)

        # test merging of monthly distributed data
        workflow.execute_entity_task(run_random_climate, gdirs, y0=2014,
                                     halfsize=5, nyears=2, seed=0,
                                     output_filesuffix='_random_short',
                                     store_fl_diagnostics=True)
        workflow.execute_entity_task(
            distribute_2d.distribute_thickness_from_simulation,
            gdirs,
            input_filesuffix='_random_short',
            add_monthly=True,
        )
        distribute_2d.merge_simulated_thickness(
            gdirs,
            simulation_filesuffix='_random_short',
            reset=True)
        files_to_open_monthly = glob.glob(
            os.path.join(cfg.PATHS['working_dir'],
                         'gridded_simulation_merged_random_short*'))
        assert len(files_to_open_monthly) == 26
        with xr.open_mfdataset(files_to_open_monthly) as ds:
            ds_merged_monthly = ds

        assert len(ds_merged_monthly.time) == 25<|MERGE_RESOLUTION|>--- conflicted
+++ resolved
@@ -158,10 +158,6 @@
         init_present_time_glacier(gdir, output_filesuffix='_test')
         assert os.path.isfile(os.path.join(gdir.dir, 'model_flowlines_test.pkl'))
 
-<<<<<<< HEAD
-        gdir.settings_filesuffix = '_dummy_downstream'
-=======
->>>>>>> 0285164a
         gdir.settings['downstream_line_shape'] = 'free_shape'
         with pytest.raises(InvalidParamsError):
             init_present_time_glacier(gdir,
@@ -5984,22 +5980,6 @@
         ref_mb = mbdf.mean()
         ref_period = f'{mbdf.index[0]}-01-01_{mbdf.index[-1] + 1}-01-01'
         cfg.PARAMS['melt_f_max'] = 600 * 12 / 365
-<<<<<<< HEAD
-        tasks.mb_calibration_from_scalar_mb(
-            gdir,
-            ref_mb=ref_mb,
-            ref_period=ref_period,
-            mb_model_class=model,
-            settings_filesuffix=settings_filesuffix,
-            overwrite_gdir=True,
-        )
-
-        tasks.apparent_mb_from_any_mb(gdir, mb_years=[mbdf.index[0],
-                                                      mbdf.index[-1] + 1],
-                                      settings_filesuffix=settings_filesuffix,
-                                      mb_model_class=model)
-        workflow.calibrate_inversion_from_consensus([gdir])
-=======
         ref_mb = mbdf.ANNUAL_BALANCE.mean()
         tasks.mb_calibration_from_scalar_mb(gdir, ref_mb=ref_mb,
                                             ref_mb_period='1953-01-01_2003-01-01')
@@ -6008,7 +5988,6 @@
         # RGI5 id not estimate is available and here we just use the first guess
         # as it is done in calibrate_inversion_from_consensus
         workflow.inversion_tasks(gdir, glen_a=0.1*cfg.PARAMS['inversion_glen_a'])
->>>>>>> 0285164a
         tasks.init_present_time_glacier(gdir)
 
         seed = 0

--- conflicted
+++ resolved
@@ -1481,20 +1481,6 @@
             xr.testing.assert_allclose(ds, ds_)
 
         for fl, fl_ in zip(fls[:-1], fls_[:-1]):
-<<<<<<< HEAD
-            self.assertEqual(fl.flows_to_indice, fl_.flows_to_indice)
-
-
-class TestIdealisedInversion(unittest.TestCase):
-
-    def setUp(self):
-        # test directory
-        self.testdir = os.path.join(get_test_dir(), 'tmp_ideal_inversion')
-
-        from oggm import GlacierDirectory
-        from oggm.tasks import define_glacier_region
-        import geopandas as gpd
-=======
             assert fl.flows_to_indice == fl_.flows_to_indice
 
 
@@ -1503,7 +1489,6 @@
     from oggm import GlacierDirectory
     from oggm.tasks import define_glacier_region
     import geopandas as gpd
->>>>>>> 0a0d90bb
 
     # Init
     cfg.initialize()
@@ -2074,12 +2059,9 @@
         if do_plot:  # pragma: no cover
             self.double_plot(model, inversion_gdir)
 
-<<<<<<< HEAD
     @pytest.mark.slow
-    def test_inversion_tributary_sf_adhikari(self):
-=======
     def test_inversion_tributary_sf_adhikari(self, inversion_gdir):
->>>>>>> 0a0d90bb
+
         old_model_sf = cfg.PARAMS['use_shape_factor_for_fluxbasedmodel']
         old_inversion_sf = cfg.PARAMS['use_shape_factor_for_inversion']
         cfg.PARAMS['use_shape_factor_for_fluxbasedmodel'] = 'Adhikari'
@@ -2287,14 +2269,8 @@
 
         fls = hef_gdir.read_pickle('model_flowlines')
         model = FluxBasedModel(fls, mb_model=mb_mod, y0=0.,
-<<<<<<< HEAD
-                               fs=self.fs,
-                               glen_a=self.glen_a,
-=======
                                fs=inversion_params['fs'],
                                glen_a=inversion_params['glen_a'],
-                               min_dt=SEC_IN_DAY/2.,
->>>>>>> 0a0d90bb
                                mb_elev_feedback='never')
 
         ref_vol = model.volume_km3
@@ -2304,10 +2280,6 @@
         np.testing.assert_allclose(ref_area, hef_gdir.rgi_area_km2, rtol=0.03)
 
         model.run_until_equilibrium(rate=1e-4)
-<<<<<<< HEAD
-=======
-        assert not model.dt_warning
->>>>>>> 0a0d90bb
         assert model.yr > 50
         after_vol = model.volume_km3
         after_area = model.area_km2
@@ -2328,14 +2300,8 @@
 
         fls = hef_gdir.read_pickle('model_flowlines')
         model = FluxBasedModel(fls, mb_model=mb_mod, y0=0.,
-<<<<<<< HEAD
-                               fs=self.fs,
-                               glen_a=self.glen_a,
-=======
                                fs=inversion_params['fs'],
                                glen_a=inversion_params['glen_a'],
-                               min_dt=SEC_IN_DAY/2.,
->>>>>>> 0a0d90bb
                                mb_elev_feedback='never')
 
         ref_vol = model.volume_km3
@@ -2345,10 +2311,7 @@
         np.testing.assert_allclose(ref_area, hef_gdir.rgi_area_km2, rtol=0.03)
 
         model.run_until_equilibrium(rate=1e-4)
-<<<<<<< HEAD
-=======
-        assert not model.dt_warning
->>>>>>> 0a0d90bb
+        
         assert model.yr > 50
         after_vol = model.volume_km3
         after_area = model.area_km2

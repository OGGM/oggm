--- conflicted
+++ resolved
@@ -166,10 +166,6 @@
         init_present_time_glacier(gdir, output_filesuffix='_test')
         assert os.path.isfile(os.path.join(gdir.dir, 'model_flowlines_test.pkl'))
 
-<<<<<<< HEAD
-        gdir.settings_filesuffix = '_dummy_downstream'
-=======
->>>>>>> 0793d481
         gdir.settings['downstream_line_shape'] = 'free_shape'
         with pytest.raises(InvalidParamsError):
             init_present_time_glacier(gdir,
@@ -1723,7 +1719,7 @@
         model.set_class_attributes(
             **attributes
         )
-        
+
         for k, v in attributes.items():
             assert hasattr(model, k)
             assert getattr(model, k) == v

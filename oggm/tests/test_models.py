import warnings
warnings.filterwarnings("once", category=DeprecationWarning)  # noqa: E402

import os
from functools import partial
import shutil
import unittest
import copy
import time
import numpy as np
import pandas as pd
import shapely.geometry as shpg
from numpy.testing import assert_allclose
import pytest

# Local imports
from oggm.core import massbalance
from oggm.core.massbalance import LinearMassBalance
import xarray as xr
from oggm import utils, workflow, tasks, cfg
<<<<<<< HEAD
from oggm.core import climate, inversion, centerlines, flowline
=======
from oggm.core import gcm_climate, climate, inversion, centerlines
>>>>>>> 1d2e3c37
from oggm.cfg import SEC_IN_DAY, SEC_IN_YEAR, SEC_IN_MONTH
from oggm.utils import get_demo_file

from oggm.tests.funcs import init_hef, get_test_dir, patch_url_retrieve_github
from oggm.tests.funcs import (dummy_bumpy_bed, dummy_constant_bed,
                              dummy_constant_bed_cliff,
                              dummy_mixed_bed,
                              dummy_noisy_bed, dummy_parabolic_bed,
                              dummy_trapezoidal_bed, dummy_width_bed,
                              dummy_width_bed_tributary)

import matplotlib.pyplot as plt
from oggm.core.flowline import (FluxBasedModel, FlowlineModel,
                                init_present_time_glacier, glacier_from_netcdf,
                                RectangularBedFlowline, TrapezoidalBedFlowline,
                                ParabolicBedFlowline, MixedBedFlowline,
                                flowline_from_dataset, FileModel,
                                run_constant_climate, run_random_climate,
                                run_from_climate_data)

FluxBasedModel = partial(FluxBasedModel, inplace=True)
FlowlineModel = partial(FlowlineModel, inplace=True)
_url_retrieve = None


def setup_module(module):
    module._url_retrieve = utils._urlretrieve
    utils._urlretrieve = patch_url_retrieve_github


def teardown_module(module):
    utils._urlretrieve = module._url_retrieve


pytestmark = pytest.mark.test_env("models")
do_plot = False

DOM_BORDER = 80


class TestInitFlowline(unittest.TestCase):

    def setUp(self):
        gdir = init_hef(border=DOM_BORDER)
        self.testdir = os.path.join(get_test_dir(), type(self).__name__)
        utils.mkdir(self.testdir, reset=True)
        self.gdir = tasks.copy_to_basedir(gdir, base_dir=self.testdir,
                                          setup='all')

    def tearDown(self):
        self.rm_dir()

    def rm_dir(self):
        if os.path.exists(self.testdir):
            shutil.rmtree(self.testdir)

    def test_init_present_time_glacier(self):

        gdir = self.gdir
        init_present_time_glacier(gdir)

        fls = gdir.read_pickle('model_flowlines')

        ofl = gdir.read_pickle('inversion_flowlines')[-1]

        self.assertTrue(gdir.rgi_date.year == 2003)
        self.assertTrue(len(fls) == 3)

        vol = 0.
        area = 0.
        for fl in fls:
            refo = 1 if fl is fls[-1] else 0
            self.assertTrue(fl.order == refo)
            ref = np.arange(len(fl.surface_h)) * fl.dx
            np.testing.assert_allclose(ref, fl.dis_on_line,
                                       rtol=0.001,
                                       atol=0.01)
            self.assertTrue(len(fl.surface_h) ==
                            len(fl.bed_h) ==
                            len(fl.bed_shape) ==
                            len(fl.dis_on_line) ==
                            len(fl.widths))

            self.assertTrue(np.all(fl.widths >= 0))
            vol += fl.volume_km3
            area += fl.area_km2

            if refo == 1:
                rmsd = utils.rmsd(ofl.widths[:-5] * gdir.grid.dx,
                                  fl.widths_m[0:len(ofl.widths)-5])
                self.assertTrue(rmsd < 5.)

        rtol = 0.02
        np.testing.assert_allclose(0.573, vol, rtol=rtol)
        np.testing.assert_allclose(6900.0, fls[-1].length_m, atol=101)
        np.testing.assert_allclose(gdir.rgi_area_km2, area, rtol=rtol)

        if do_plot:
            plt.plot(fls[-1].bed_h)
            plt.plot(fls[-1].surface_h)
            plt.show()

    def test_present_time_glacier_massbalance(self):

        gdir = self.gdir
        init_present_time_glacier(gdir)

        mb_mod = massbalance.PastMassBalance(gdir)

        fls = gdir.read_pickle('model_flowlines')
        glacier = FlowlineModel(fls)

        mbdf = gdir.get_ref_mb_data()

        hgts = np.array([])
        widths = np.array([])
        for fl in glacier.fls:
            hgts = np.concatenate((hgts, fl.surface_h))
            widths = np.concatenate((widths, fl.widths_m))
        tot_mb = []
        refmb = []
        grads = hgts * 0
        for yr, mb in mbdf.iterrows():
            refmb.append(mb['ANNUAL_BALANCE'])
            mbh = (mb_mod.get_annual_mb(hgts, yr) * SEC_IN_YEAR *
                   cfg.PARAMS['ice_density'])
            grads += mbh
            tot_mb.append(np.average(mbh, weights=widths))
        grads /= len(tot_mb)

        # Bias
        self.assertTrue(np.abs(utils.md(tot_mb, refmb)) < 50)

        # Gradient
        dfg = gdir.get_ref_mb_profile().mean()

        # Take the altitudes below 3100 and fit a line
        dfg = dfg[dfg.index < 3100]
        pok = np.where(hgts < 3100)
        from scipy.stats import linregress
        slope_obs, _, _, _, _ = linregress(dfg.index, dfg.values)
        slope_our, _, _, _, _ = linregress(hgts[pok], grads[pok])
        np.testing.assert_allclose(slope_obs, slope_our, rtol=0.15)


class TestOtherGlacier(unittest.TestCase):

    def setUp(self):

        # test directory
        self.testdir = os.path.join(get_test_dir(), 'tmp_div')
        if not os.path.exists(self.testdir):
            os.makedirs(self.testdir)
        # self.clean_dir()

        # Init
        cfg.initialize()
        cfg.set_intersects_db(get_demo_file('rgi_intersect_oetztal.shp'))
        cfg.PATHS['dem_file'] = get_demo_file('srtm_oetztal.tif')
        cfg.PATHS['climate_file'] = get_demo_file('histalp_merged_hef.nc')

    def tearDown(self):
        self.rm_dir()

    def rm_dir(self):
        shutil.rmtree(self.testdir)

    def clean_dir(self):
        shutil.rmtree(self.testdir)
        os.makedirs(self.testdir)

    def test_define_divides(self):

        from oggm.core import centerlines
        from oggm.core import climate
        from oggm.core import inversion
        from oggm.core import gis
        from oggm import GlacierDirectory
        import geopandas as gpd

        hef_file = utils.get_demo_file('rgi_oetztal.shp')
        rgidf = gpd.read_file(hef_file)

        # This is another glacier with divides
        entity = rgidf.loc[rgidf.RGIId == 'RGI50-11.00719_d01'].iloc[0]
        gdir = GlacierDirectory(entity, base_dir=self.testdir)
        gis.define_glacier_region(gdir, entity=entity)
        gis.glacier_masks(gdir)
        centerlines.compute_centerlines(gdir)
        centerlines.initialize_flowlines(gdir)
        centerlines.compute_downstream_line(gdir)
        centerlines.compute_downstream_bedshape(gdir)
        centerlines.catchment_area(gdir)
        centerlines.catchment_width_geom(gdir)
        centerlines.catchment_width_correction(gdir)
        cfg.PARAMS['baseline_climate'] = ''
        climate.process_custom_climate_data(gdir)
        climate.local_t_star(gdir, tstar=1930, bias=0)
        climate.mu_star_calibration(gdir)
        inversion.prepare_for_inversion(gdir)
        v, ainv = inversion.mass_conservation_inversion(gdir)
        init_present_time_glacier(gdir)

        myarea = 0.
        cls = gdir.read_pickle('inversion_flowlines')
        for cl in cls:
            myarea += np.sum(cl.widths * cl.dx * gdir.grid.dx**2)

        np.testing.assert_allclose(ainv, gdir.rgi_area_m2, rtol=1e-2)
        np.testing.assert_allclose(myarea, gdir.rgi_area_m2, rtol=1e-2)

        myarea = 0.
        cls = gdir.read_pickle('inversion_flowlines')
        for cl in cls:
            myarea += np.sum(cl.widths * cl.dx * gdir.grid.dx**2)

        np.testing.assert_allclose(myarea, gdir.rgi_area_m2, rtol=1e-2)

        fls = gdir.read_pickle('model_flowlines')
        if cfg.PARAMS['grid_dx_method'] == 'square':
            self.assertEqual(len(fls), 3)
        vol = 0.
        area = 0.
        for fl in fls:
            ref = np.arange(len(fl.surface_h)) * fl.dx
            np.testing.assert_allclose(ref, fl.dis_on_line,
                                       rtol=0.001,
                                       atol=0.01)
            self.assertTrue(len(fl.surface_h) ==
                            len(fl.bed_h) ==
                            len(fl.bed_shape) ==
                            len(fl.dis_on_line) ==
                            len(fl.widths))

            self.assertTrue(np.all(fl.widths >= 0))
            vol += fl.volume_km3
            area += fl.area_km2

        rtol = 0.08
        np.testing.assert_allclose(gdir.rgi_area_km2, area, rtol=rtol)
        np.testing.assert_allclose(v*1e-9, vol, rtol=rtol)


class TestMassBalance(unittest.TestCase):

    def setUp(self):
        gdir = init_hef(border=DOM_BORDER)
        self.testdir = os.path.join(get_test_dir(), type(self).__name__)
        utils.mkdir(self.testdir, reset=True)
        self.gdir = tasks.copy_to_basedir(gdir, base_dir=self.testdir,
                                          setup='all')

    def tearDown(self):
        self.rm_dir()

    def rm_dir(self):
        if os.path.exists(self.testdir):
            shutil.rmtree(self.testdir)

    def test_past_mb_model(self):

        rho = cfg.PARAMS['ice_density']

        F = SEC_IN_YEAR * rho

        gdir = self.gdir
        init_present_time_glacier(gdir)

        df = gdir.read_json('local_mustar')
        mu_star = df['mu_star_glacierwide']
        bias = df['bias']

        # Climate period
        yrp = [1851, 2000]

        # Flowlines height
        h, w = gdir.get_inversion_flowline_hw()
        _, t, p = climate.mb_yearly_climate_on_height(gdir, h,
                                                      year_range=yrp)

        mb_mod = massbalance.PastMassBalance(gdir, bias=0)
        for i, yr in enumerate(np.arange(yrp[0], yrp[1]+1)):
            ref_mb_on_h = p[:, i] - mu_star * t[:, i]
            my_mb_on_h = mb_mod.get_annual_mb(h, yr) * F
            np.testing.assert_allclose(ref_mb_on_h, my_mb_on_h,
                                       atol=1e-2)
            ela_z = mb_mod.get_ela(year=yr)
            totest = mb_mod.get_annual_mb([ela_z], year=yr) * F
            assert_allclose(totest[0], 0, atol=1)

        mb_mod = massbalance.PastMassBalance(gdir)
        for i, yr in enumerate(np.arange(yrp[0], yrp[1]+1)):
            ref_mb_on_h = p[:, i] - mu_star * t[:, i]
            my_mb_on_h = mb_mod.get_annual_mb(h, yr) * F
            np.testing.assert_allclose(ref_mb_on_h, my_mb_on_h + bias,
                                       atol=1e-2)
            ela_z = mb_mod.get_ela(year=yr)
            totest = mb_mod.get_annual_mb([ela_z], year=yr) * F
            assert_allclose(totest[0], 0, atol=1)

        for i, yr in enumerate(np.arange(yrp[0], yrp[1]+1)):

            ref_mb_on_h = p[:, i] - mu_star * t[:, i]
            my_mb_on_h = ref_mb_on_h*0.
            for m in np.arange(12):
                yrm = utils.date_to_floatyear(yr, m + 1)
                tmp = mb_mod.get_monthly_mb(h, yrm) * SEC_IN_MONTH * rho
                my_mb_on_h += tmp

            np.testing.assert_allclose(ref_mb_on_h,
                                       my_mb_on_h + bias,
                                       atol=1e-2)

        # real data
        h, w = gdir.get_inversion_flowline_hw()
        mbdf = gdir.get_ref_mb_data()
        mbdf.loc[yr, 'MY_MB'] = np.NaN
        mb_mod = massbalance.PastMassBalance(gdir)
        for yr in mbdf.index.values:
            my_mb_on_h = mb_mod.get_annual_mb(h, yr) * SEC_IN_YEAR * rho
            mbdf.loc[yr, 'MY_MB'] = np.average(my_mb_on_h, weights=w)

        np.testing.assert_allclose(mbdf['ANNUAL_BALANCE'].mean(),
                                   mbdf['MY_MB'].mean(),
                                   atol=1e-2)
        mbdf['MY_ELA'] = mb_mod.get_ela(year=mbdf.index.values)
        assert mbdf[['MY_ELA', 'MY_MB']].corr().values[0, 1] < -0.9
        assert mbdf[['MY_ELA', 'ANNUAL_BALANCE']].corr().values[0, 1] < -0.7

        mb_mod = massbalance.PastMassBalance(gdir, bias=0)
        for yr in mbdf.index.values:
            my_mb_on_h = mb_mod.get_annual_mb(h, yr) * SEC_IN_YEAR * rho
            mbdf.loc[yr, 'MY_MB'] = np.average(my_mb_on_h, weights=w)

        np.testing.assert_allclose(mbdf['ANNUAL_BALANCE'].mean() + bias,
                                   mbdf['MY_MB'].mean(),
                                   atol=1e-2)

        mb_mod = massbalance.PastMassBalance(gdir)
        for yr in mbdf.index.values:
            my_mb_on_h = mb_mod.get_annual_mb(h, yr) * SEC_IN_YEAR * rho
            mbdf.loc[yr, 'MY_MB'] = np.average(my_mb_on_h, weights=w)
            mb_mod.temp_bias = 1
            my_mb_on_h = mb_mod.get_annual_mb(h, yr) * SEC_IN_YEAR * rho
            mbdf.loc[yr, 'BIASED_MB'] = np.average(my_mb_on_h, weights=w)
            mb_mod.temp_bias = 0

        np.testing.assert_allclose(mbdf['ANNUAL_BALANCE'].mean(),
                                   mbdf['MY_MB'].mean(),
                                   atol=1e-2)
        self.assertTrue(mbdf.ANNUAL_BALANCE.mean() > mbdf.BIASED_MB.mean())

        # Repeat
        mb_mod = massbalance.PastMassBalance(gdir, repeat=True,
                                             ys=1901, ye=1950)
        yrs = np.arange(100) + 1901
        mb = mb_mod.get_specific_mb(h, w, year=yrs)
        assert_allclose(mb[50], mb[-50])

        # Go for glacier wide now
        fls = gdir.read_pickle('inversion_flowlines')
        mb_gw_mod = massbalance.MultipleFlowlineMassBalance(gdir, fls=fls,
                                                            repeat=True,
                                                            ys=1901, ye=1950)
        mb_gw = mb_gw_mod.get_specific_mb(year=yrs)
        assert_allclose(mb, mb_gw)

    def test_glacierwide_mb_model(self):

        gdir = self.gdir
        init_present_time_glacier(gdir)

        fls = gdir.read_pickle('model_flowlines')
        h = np.array([])
        w = np.array([])
        for fl in fls:
            w = np.append(w, fl.widths)
            h = np.append(h, fl.surface_h)

        yrs = np.arange(100) + 1901

        classes = [massbalance.PastMassBalance,
                   massbalance.ConstantMassBalance,
                   massbalance.RandomMassBalance]

        for cl in classes:

            if cl is massbalance.RandomMassBalance:
                kwargs = {'seed': 0}
            else:
                kwargs = {}

            mb = cl(gdir, **kwargs)
            mb_gw = massbalance.MultipleFlowlineMassBalance(gdir, fls=fls,
                                                            mb_model_class=cl,
                                                            **kwargs)

            assert_allclose(mb.get_specific_mb(h, w, year=yrs),
                            mb_gw.get_specific_mb(year=yrs))

            assert_allclose(mb.get_ela(year=yrs),
                            mb_gw.get_ela(year=yrs))

            _h, _w, mbs_gw = mb_gw.get_annual_mb_on_flowlines(year=1950)
            mbs_h = mb.get_annual_mb(_h, year=1950)

            assert_allclose(mbs_h, mbs_gw)

            mb.bias = 100
            mb_gw.bias = 100

            assert_allclose(mb.get_specific_mb(h, w, year=yrs[:10]),
                            mb_gw.get_specific_mb(year=yrs[:10]))

            assert_allclose(mb.get_ela(year=yrs[:10]),
                            mb_gw.get_ela(year=yrs[:10]))

            mb.temp_bias = 100
            mb_gw.temp_bias = 100

            assert mb.temp_bias == mb_gw.temp_bias

            assert_allclose(mb.get_specific_mb(h, w, year=yrs[:10]),
                            mb_gw.get_specific_mb(year=yrs[:10]))

            assert_allclose(mb.get_ela(year=yrs[:10]),
                            mb_gw.get_ela(year=yrs[:10]))

            mb.prcp_bias = 100
            mb_gw.prcp_bias = 100

            assert mb.prcp_bias == mb_gw.prcp_bias

            assert_allclose(mb.get_specific_mb(h, w, year=yrs[:10]),
                            mb_gw.get_specific_mb(year=yrs[:10]))

            assert_allclose(mb.get_ela(year=yrs[:10]),
                            mb_gw.get_ela(year=yrs[:10]))

        cl = massbalance.PastMassBalance
        mb = cl(gdir)
        mb_gw = massbalance.MultipleFlowlineMassBalance(gdir,
                                                        mb_model_class=cl)
        mb = massbalance.UncertainMassBalance(mb, rdn_bias_seed=1,
                                              rdn_prcp_bias_seed=2,
                                              rdn_temp_bias_seed=3)
        mb_gw = massbalance.UncertainMassBalance(mb_gw, rdn_bias_seed=1,
                                                 rdn_prcp_bias_seed=2,
                                                 rdn_temp_bias_seed=3)

        assert_allclose(mb.get_specific_mb(h, w, year=yrs[:30]),
                        mb_gw.get_specific_mb(fls=fls, year=yrs[:30]))

        # ELA won't pass because of API incompatibility
        # assert_allclose(mb.get_ela(year=yrs[:30]),
        #                 mb_gw.get_ela(year=yrs[:30]))

    def test_constant_mb_model(self):

        rho = cfg.PARAMS['ice_density']

        gdir = self.gdir
        init_present_time_glacier(gdir)

        df = gdir.read_json('local_mustar')
        bias = df['bias']

        h, w = gdir.get_inversion_flowline_hw()

        cmb_mod = massbalance.ConstantMassBalance(gdir, bias=0)
        ombh = cmb_mod.get_annual_mb(h) * SEC_IN_YEAR * rho
        otmb = np.average(ombh, weights=w)
        np.testing.assert_allclose(0., otmb, atol=0.2)

        cmb_mod = massbalance.ConstantMassBalance(gdir)
        ombh = cmb_mod.get_annual_mb(h) * SEC_IN_YEAR * rho
        otmb = np.average(ombh, weights=w)
        np.testing.assert_allclose(0, otmb + bias, atol=0.2)

        mb_mod = massbalance.ConstantMassBalance(gdir, y0=2003 - 15)
        nmbh = mb_mod.get_annual_mb(h) * SEC_IN_YEAR * rho
        ntmb = np.average(nmbh, weights=w)

        self.assertTrue(ntmb < otmb)

        if do_plot:  # pragma: no cover
            plt.plot(h, ombh, 'o', label='tstar')
            plt.plot(h, nmbh, 'o', label='today')
            plt.legend()
            plt.show()

        cmb_mod.temp_bias = 1
        biasombh = cmb_mod.get_annual_mb(h) * SEC_IN_YEAR * rho
        biasotmb = np.average(biasombh, weights=w)
        self.assertTrue(biasotmb < (otmb - 500))

        cmb_mod.temp_bias = 0
        nobiasombh = cmb_mod.get_annual_mb(h) * SEC_IN_YEAR * rho
        nobiasotmb = np.average(nobiasombh, weights=w)
        np.testing.assert_allclose(0, nobiasotmb + bias, atol=0.2)

        months = np.arange(12)
        monthly_1 = months * 0.
        monthly_2 = months * 0.
        for m in months:
            yr = utils.date_to_floatyear(0, m + 1)
            cmb_mod.temp_bias = 0
            tmp = cmb_mod.get_monthly_mb(h, yr) * SEC_IN_MONTH * rho
            monthly_1[m] = np.average(tmp, weights=w)
            cmb_mod.temp_bias = 1
            tmp = cmb_mod.get_monthly_mb(h, yr) * SEC_IN_MONTH * rho
            monthly_2[m] = np.average(tmp, weights=w)

        # check that the winter months are close but summer months no
        np.testing.assert_allclose(monthly_1[1: 5], monthly_2[1: 5], atol=1)
        self.assertTrue(np.mean(monthly_1[5:]) >
                        (np.mean(monthly_2[5:]) + 100))

        if do_plot:  # pragma: no cover
            plt.plot(monthly_1, '-', label='Normal')
            plt.plot(monthly_2, '-', label='Temp bias')
            plt.legend()
            plt.show()

        # Climate info
        h = np.sort(h)
        cmb_mod = massbalance.ConstantMassBalance(gdir, bias=0)
        t, tm, p, ps = cmb_mod.get_climate(h)

        # Simple sanity checks
        assert np.all(np.diff(t) <= 0)
        assert np.all(np.diff(tm) <= 0)
        assert np.all(np.diff(p) == 0)
        assert np.all(np.diff(ps) >= 0)

        if do_plot:  # pragma: no cover
            f, axs = plt.subplots(1, 3, figsize=(9, 3))
            axs = axs.flatten()
            axs[0].plot(h, t, label='Temp')
            axs[0].legend()
            axs[1].plot(h, tm, label='TempMelt')
            axs[1].legend()
            axs[2].plot(h, p, label='Prcp')
            axs[2].plot(h, ps, label='SolidPrcp')
            axs[2].legend()
            plt.tight_layout()
            plt.show()

        # ELA
        elah = cmb_mod.get_ela()
        t, tm, p, ps = cmb_mod.get_climate([elah])
        mb = ps - cmb_mod.mbmod.mu_star * tm
        # not perfect because of time/months/zinterp issues
        np.testing.assert_allclose(mb, 0, atol=0.12)

    def test_random_mb(self):

        gdir = self.gdir
        init_present_time_glacier(gdir)

        ref_mod = massbalance.ConstantMassBalance(gdir)
        mb_mod = massbalance.RandomMassBalance(gdir, seed=10)

        h, w = gdir.get_inversion_flowline_hw()

        ref_mbh = ref_mod.get_annual_mb(h, None) * SEC_IN_YEAR

        # two years shoudn't be equal
        r_mbh1 = mb_mod.get_annual_mb(h, 1) * SEC_IN_YEAR
        r_mbh2 = mb_mod.get_annual_mb(h, 2) * SEC_IN_YEAR
        assert not np.all(np.allclose(r_mbh1, r_mbh2))

        # the same year should be equal
        r_mbh1 = mb_mod.get_annual_mb(h, 1) * SEC_IN_YEAR
        r_mbh2 = mb_mod.get_annual_mb(h, 1) * SEC_IN_YEAR
        np.testing.assert_allclose(r_mbh1, r_mbh2)

        # After many trials the mb should be close to the same
        ny = 2000
        yrs = np.arange(ny)
        r_mbh = 0.
        mbts = yrs * 0.
        for i, yr in enumerate(yrs):
            mbts[i] = mb_mod.get_specific_mb(h, w, year=yr)
            r_mbh += mb_mod.get_annual_mb(h, yr) * SEC_IN_YEAR
        r_mbh /= ny
        np.testing.assert_allclose(ref_mbh, r_mbh, atol=0.2)
        elats = mb_mod.get_ela(yrs[:200])
        assert np.corrcoef(mbts[:200], elats)[0, 1] < -0.95

        mb_mod.temp_bias = -0.5
        r_mbh_b = 0.
        for yr in yrs:
            r_mbh_b += mb_mod.get_annual_mb(h, yr) * SEC_IN_YEAR
        r_mbh_b /= ny
        self.assertTrue(np.mean(r_mbh) < np.mean(r_mbh_b))

        # Compare sigma from real climate and mine
        mb_ref = massbalance.PastMassBalance(gdir)
        mb_mod = massbalance.RandomMassBalance(gdir, y0=2003 - 15,
                                               seed=10)
        mb_ts = []
        mb_ts2 = []
        yrs = np.arange(1973, 2004, 1)
        for yr in yrs:
            mb_ts.append(np.average(mb_ref.get_annual_mb(h, yr) * SEC_IN_YEAR,
                                    weights=w))
            mb_ts2.append(np.average(mb_mod.get_annual_mb(h, yr) * SEC_IN_YEAR,
                                     weights=w))
        np.testing.assert_allclose(np.std(mb_ts), np.std(mb_ts2), rtol=0.1)

        # Monthly
        time = pd.date_range('1/1/1973', periods=31*12, freq='MS')
        yrs = utils.date_to_floatyear(time.year, time.month)

        ref_mb = np.zeros(12)
        my_mb = np.zeros(12)
        for yr, m in zip(yrs, time.month):
            ref_mb[m-1] += np.average(mb_ref.get_monthly_mb(h, yr) *
                                      SEC_IN_MONTH, weights=w)
            my_mb[m-1] += np.average(mb_mod.get_monthly_mb(h, yr) *
                                     SEC_IN_MONTH, weights=w)
        my_mb = my_mb / 31
        ref_mb = ref_mb / 31
        self.assertTrue(utils.rmsd(ref_mb, my_mb) < 0.1)

    def test_random_mb_unique(self):

        gdir = self.gdir
        init_present_time_glacier(gdir)

        ref_mod = massbalance.ConstantMassBalance(gdir,
                                                  halfsize=15)
        mb_mod = massbalance.RandomMassBalance(gdir, seed=10,
                                               unique_samples=True,
                                               halfsize=15)
        mb_mod2 = massbalance.RandomMassBalance(gdir, seed=20,
                                                unique_samples=True,
                                                halfsize=15)
        mb_mod3 = massbalance.RandomMassBalance(gdir, seed=20,
                                                unique_samples=True,
                                                halfsize=15)

        h, w = gdir.get_inversion_flowline_hw()

        ref_mbh = ref_mod.get_annual_mb(h, None) * SEC_IN_YEAR

        # the same year should be equal
        r_mbh1 = mb_mod.get_annual_mb(h, 1) * SEC_IN_YEAR
        r_mbh2 = mb_mod.get_annual_mb(h, 1) * SEC_IN_YEAR
        np.testing.assert_allclose(r_mbh1, r_mbh2)

        # test 31 years (2*halfsize +1)
        ny = 31
        yrs = np.arange(ny)
        mbts = yrs * 0.
        r_mbh = 0.
        r_mbh2 = 0.
        r_mbh3 = 0.
        mb_mod3.temp_bias = -0.5
        annual_previous = -999.
        for i, yr in enumerate(yrs):
            # specific mass balance
            mbts[i] = mb_mod.get_specific_mb(h, w, year=yr)

            # annual mass balance
            annual = mb_mod.get_annual_mb(h, yr) * SEC_IN_YEAR

            # annual mass balance must be different than the previous one
            assert not np.all(np.allclose(annual, annual_previous))

            # sum over all years should be equal to ref_mbh
            r_mbh += annual
            r_mbh2 += mb_mod2.get_annual_mb(h, yr) * SEC_IN_YEAR

            # mass balance with temperature bias
            r_mbh3 += mb_mod3.get_annual_mb(h, yr) * SEC_IN_YEAR

            annual_previous = annual

        r_mbh /= ny
        r_mbh2 /= ny
        r_mbh3 /= ny

        # test sums
        np.testing.assert_allclose(ref_mbh, r_mbh, atol=0.02)
        np.testing.assert_allclose(r_mbh, r_mbh2, atol=0.02)

        # test uniqueness
        # size
        self.assertTrue(len(list(mb_mod._state_yr.values())) ==
                        np.unique(list(mb_mod._state_yr.values())).size)
        # size2
        self.assertTrue(len(list(mb_mod2._state_yr.values())) ==
                        np.unique(list(mb_mod2._state_yr.values())).size)
        # state years 1 vs 2
        self.assertTrue(np.all(np.unique(list(mb_mod._state_yr.values())) ==
                               np.unique(list(mb_mod2._state_yr.values()))))
        # state years 1 vs reference model
        self.assertTrue(np.all(np.unique(list(mb_mod._state_yr.values())) ==
                               ref_mod.years))

        # test ela vs specific mb
        elats = mb_mod.get_ela(yrs[:200])
        assert np.corrcoef(mbts[:200], elats)[0, 1] < -0.95

        # test mass balance with temperature bias
        self.assertTrue(np.mean(r_mbh) < np.mean(r_mbh3))

    def test_uncertain_mb(self):

        gdir = self.gdir

        ref_mod = massbalance.ConstantMassBalance(gdir, bias=0)
        mb_mod = massbalance.UncertainMassBalance(ref_mod)

        yrs = np.arange(100)
        h, w = gdir.get_inversion_flowline_hw()
        ref_mb = ref_mod.get_specific_mb(h, w, year=yrs)
        unc_mb = mb_mod.get_specific_mb(h, w, year=yrs)
        check_mb = ref_mod.get_specific_mb(h, w, year=yrs)
        unc2_mb = mb_mod.get_specific_mb(h, w, year=yrs)

        assert_allclose(ref_mb, check_mb)
        assert_allclose(unc_mb, unc2_mb)
        assert np.std(unc_mb) > 50

        mb_mod = massbalance.UncertainMassBalance(ref_mod,
                                                  rdn_temp_bias_sigma=0.1,
                                                  rdn_prcp_bias_sigma=0,
                                                  rdn_bias_sigma=0)
        ref_mb = ref_mod.get_specific_mb(h, w, year=yrs)
        unc_mb = mb_mod.get_specific_mb(h, w, year=yrs)
        check_mb = ref_mod.get_specific_mb(h, w, year=yrs)
        assert_allclose(ref_mb, check_mb)
        assert np.std(unc_mb) > 50

        mb_mod = massbalance.UncertainMassBalance(ref_mod,
                                                  rdn_temp_bias_sigma=0,
                                                  rdn_prcp_bias_sigma=0.1,
                                                  rdn_bias_sigma=0)
        ref_mb = ref_mod.get_specific_mb(h, w, year=yrs)
        unc_mb = mb_mod.get_specific_mb(h, w, year=yrs)
        check_mb = ref_mod.get_specific_mb(h, w, year=yrs)
        assert_allclose(ref_mb, check_mb)
        assert np.std(unc_mb) > 50

        mb_mod = massbalance.UncertainMassBalance(ref_mod,
                                                  rdn_temp_bias_sigma=0,
                                                  rdn_prcp_bias_sigma=0,
                                                  rdn_bias_sigma=100)
        ref_mb = ref_mod.get_specific_mb(h, w, year=yrs)
        unc_mb = mb_mod.get_specific_mb(h, w, year=yrs)
        check_mb = ref_mod.get_specific_mb(h, w, year=yrs)
        assert_allclose(ref_mb, check_mb)
        assert np.std(unc_mb) > 50

        # Other MBs
        ref_mod = massbalance.PastMassBalance(gdir)
        mb_mod = massbalance.UncertainMassBalance(ref_mod)

        yrs = np.arange(100) + 1901
        ref_mb = ref_mod.get_specific_mb(h, w, year=yrs)
        unc_mb = mb_mod.get_specific_mb(h, w, year=yrs)
        check_mb = ref_mod.get_specific_mb(h, w, year=yrs)
        unc2_mb = mb_mod.get_specific_mb(h, w, year=yrs)

        assert_allclose(ref_mb, check_mb)
        assert_allclose(unc_mb, unc2_mb)
        assert np.std(unc_mb - ref_mb) > 50
        assert np.corrcoef(ref_mb, unc_mb)[0, 1] > 0.5

        # Other MBs
        ref_mod = massbalance.RandomMassBalance(gdir)
        mb_mod = massbalance.UncertainMassBalance(ref_mod)

        yrs = np.arange(100) + 1901
        ref_mb = ref_mod.get_specific_mb(h, w, year=yrs)
        unc_mb = mb_mod.get_specific_mb(h, w, year=yrs)
        check_mb = ref_mod.get_specific_mb(h, w, year=yrs)
        unc2_mb = mb_mod.get_specific_mb(h, w, year=yrs)

        assert_allclose(ref_mb, check_mb)
        assert_allclose(unc_mb, unc2_mb)
        assert np.std(unc_mb - ref_mb) > 50
        assert np.corrcoef(ref_mb, unc_mb)[0, 1] > 0.5

    def test_mb_performance(self):

        gdir = self.gdir
        init_present_time_glacier(gdir)

        h, w = gdir.get_inversion_flowline_hw()

        # Climate period, 10 day timestep
        yrs = np.arange(1850, 2003, 10/365)

        # models
        start_time = time.time()
        mb1 = massbalance.ConstantMassBalance(gdir)
        for yr in yrs:
            mb1.get_monthly_mb(h, yr)
        t1 = time.time() - start_time
        start_time = time.time()
        mb2 = massbalance.PastMassBalance(gdir)
        for yr in yrs:
            mb2.get_monthly_mb(h, yr)
        t2 = time.time() - start_time

        # not faster as two times t2
        try:
            assert t1 >= (t2 / 2)
        except AssertionError:
            # no big deal
            unittest.skip('Allowed failure')


class TestModelFlowlines(unittest.TestCase):

    def test_rectangular(self):
        map_dx = 100.
        dx = 1.
        nx = 200
        coords = np.arange(0, nx - 0.5, 1)
        line = shpg.LineString(np.vstack([coords, coords * 0.]).T)

        bed_h = np.linspace(3000, 1000, nx)
        surface_h = bed_h + 100
        surface_h[:20] += 50
        surface_h[-20:] -= 100
        widths = bed_h * 0. + 20
        widths[:30] = 40
        widths[-30:] = 10

        rec = RectangularBedFlowline(line=line, dx=dx, map_dx=map_dx,
                                     surface_h=surface_h, bed_h=bed_h,
                                     widths=widths)
        thick = surface_h - bed_h
        widths_m = widths * map_dx
        section = thick * widths_m
        vol_m3 = thick * map_dx * widths_m
        area_m2 = map_dx * widths_m
        area_m2[thick == 0] = 0

        assert_allclose(rec.thick, thick)
        assert_allclose(rec.widths, widths)
        assert_allclose(rec.widths_m, widths_m)
        assert_allclose(rec.section, section)
        assert_allclose(rec.area_m2, area_m2.sum())
        assert_allclose(rec.volume_m3, vol_m3.sum())

        # We set something and everything stays same
        rec.thick = thick
        assert_allclose(rec.thick, thick)
        assert_allclose(rec.surface_h, surface_h)
        assert_allclose(rec.widths, widths)
        assert_allclose(rec.widths_m, widths_m)
        assert_allclose(rec.section, section)
        assert_allclose(rec.area_m2, area_m2.sum())
        assert_allclose(rec.volume_m3, vol_m3.sum())
        rec.section = section
        assert_allclose(rec.thick, thick)
        assert_allclose(rec.surface_h, surface_h)
        assert_allclose(rec.widths, widths)
        assert_allclose(rec.widths_m, widths_m)
        assert_allclose(rec.section, section)
        assert_allclose(rec.area_m2, area_m2.sum())
        assert_allclose(rec.volume_m3, vol_m3.sum())
        rec.surface_h = surface_h
        assert_allclose(rec.thick, thick)
        assert_allclose(rec.surface_h, surface_h)
        assert_allclose(rec.widths, widths)
        assert_allclose(rec.widths_m, widths_m)
        assert_allclose(rec.section, section)
        assert_allclose(rec.area_m2, area_m2.sum())
        assert_allclose(rec.volume_m3, vol_m3.sum())

        # More adventurous
        rec.section = section / 2
        assert_allclose(rec.thick, thick/2)
        assert_allclose(rec.widths, widths)
        assert_allclose(rec.widths_m, widths_m)
        assert_allclose(rec.section, section/2)
        assert_allclose(rec.area_m2, area_m2.sum())
        assert_allclose(rec.volume_m3, (vol_m3/2).sum())

    def test_trapeze_mixed_rec(self):

        # Special case of lambda = 0

        map_dx = 100.
        dx = 1.
        nx = 200
        coords = np.arange(0, nx - 0.5, 1)
        line = shpg.LineString(np.vstack([coords, coords * 0.]).T)

        bed_h = np.linspace(3000, 1000, nx)
        surface_h = bed_h + 100
        surface_h[:20] += 50
        surface_h[-20:] -= 80
        widths = bed_h * 0. + 20
        widths[:30] = 40
        widths[-30:] = 10

        lambdas = bed_h*0.
        is_trap = np.ones(len(lambdas), dtype=np.bool)

        # tests
        thick = surface_h - bed_h
        widths_m = widths * map_dx
        section = thick * widths_m
        vol_m3 = thick * map_dx * widths_m
        area_m2 = map_dx * widths_m
        area_m2[thick == 0] = 0

        rec1 = TrapezoidalBedFlowline(line=line, dx=dx, map_dx=map_dx,
                                      surface_h=surface_h,
                                      bed_h=bed_h, widths=widths,
                                      lambdas=lambdas)

        rec2 = MixedBedFlowline(line=line, dx=dx, map_dx=map_dx,
                                surface_h=surface_h, bed_h=bed_h,
                                section=section, bed_shape=lambdas,
                                is_trapezoid=is_trap, lambdas=lambdas)

        recs = [rec1, rec2]
        for rec in recs:
            assert_allclose(rec.thick, thick)
            assert_allclose(rec.widths, widths)
            assert_allclose(rec.widths_m, widths_m)
            assert_allclose(rec.section, section)
            assert_allclose(rec.area_m2, area_m2.sum())
            assert_allclose(rec.volume_m3, vol_m3.sum())

            # We set something and everything stays same
            rec.thick = thick
            assert_allclose(rec.thick, thick)
            assert_allclose(rec.surface_h, surface_h)
            assert_allclose(rec.widths, widths)
            assert_allclose(rec.widths_m, widths_m)
            assert_allclose(rec.section, section)
            assert_allclose(rec.area_m2, area_m2.sum())
            assert_allclose(rec.volume_m3, vol_m3.sum())
            rec.section = section
            assert_allclose(rec.thick, thick)
            assert_allclose(rec.surface_h, surface_h)
            assert_allclose(rec.widths, widths)
            assert_allclose(rec.widths_m, widths_m)
            assert_allclose(rec.section, section)
            assert_allclose(rec.area_m2, area_m2.sum())
            assert_allclose(rec.volume_m3, vol_m3.sum())
            rec.surface_h = surface_h
            assert_allclose(rec.thick, thick)
            assert_allclose(rec.surface_h, surface_h)
            assert_allclose(rec.widths, widths)
            assert_allclose(rec.widths_m, widths_m)
            assert_allclose(rec.section, section)
            assert_allclose(rec.area_m2, area_m2.sum())
            assert_allclose(rec.volume_m3, vol_m3.sum())

            # More adventurous
            rec.section = section / 2
            assert_allclose(rec.thick, thick/2)
            assert_allclose(rec.widths, widths)
            assert_allclose(rec.widths_m, widths_m)
            assert_allclose(rec.section, section/2)
            assert_allclose(rec.area_m2, area_m2.sum())
            assert_allclose(rec.volume_m3, (vol_m3/2).sum())

    def test_trapeze_mixed_lambda1(self):

        # Real lambdas

        map_dx = 100.
        dx = 1.
        nx = 200
        coords = np.arange(0, nx - 0.5, 1)
        line = shpg.LineString(np.vstack([coords, coords * 0.]).T)

        bed_h = np.linspace(3000, 1000, nx)
        surface_h = bed_h + 100
        surface_h[:20] += 50
        surface_h[-20:] -= 80
        widths_0 = bed_h * 0. + 20
        widths_0[:30] = 40
        widths_0[-30:] = 10

        lambdas = bed_h*0. + 1

        # tests
        thick = surface_h - bed_h
        widths_m = widths_0 * map_dx + lambdas * thick
        widths = widths_m / map_dx
        section = thick * (widths_0 * map_dx + widths_m) / 2
        vol_m3 = section * map_dx
        area_m2 = map_dx * widths_m
        area_m2[thick == 0] = 0

        is_trap = np.ones(len(lambdas), dtype=np.bool)

        rec1 = TrapezoidalBedFlowline(line=line, dx=dx, map_dx=map_dx,
                                      surface_h=surface_h,
                                      bed_h=bed_h, widths=widths,
                                      lambdas=lambdas)

        rec2 = MixedBedFlowline(line=line, dx=dx, map_dx=map_dx,
                                surface_h=surface_h, bed_h=bed_h,
                                section=section, bed_shape=lambdas,
                                is_trapezoid=is_trap, lambdas=lambdas)

        recs = [rec1, rec2]
        for rec in recs:
            assert_allclose(rec.thick, thick)
            assert_allclose(rec.widths, widths)
            assert_allclose(rec.widths_m, widths_m)
            assert_allclose(rec.section, section)
            assert_allclose(rec.area_m2, area_m2.sum())
            assert_allclose(rec.volume_m3, vol_m3.sum())

            # We set something and everything stays same
            rec.thick = thick
            assert_allclose(rec.thick, thick)
            assert_allclose(rec.surface_h, surface_h)
            assert_allclose(rec.widths, widths)
            assert_allclose(rec.widths_m, widths_m)
            assert_allclose(rec.section, section)
            assert_allclose(rec.area_m2, area_m2.sum())
            assert_allclose(rec.volume_m3, vol_m3.sum())
            rec.section = section
            assert_allclose(rec.thick, thick)
            assert_allclose(rec.surface_h, surface_h)
            assert_allclose(rec.widths, widths)
            assert_allclose(rec.widths_m, widths_m)
            assert_allclose(rec.section, section)
            assert_allclose(rec.area_m2, area_m2.sum())
            assert_allclose(rec.volume_m3, vol_m3.sum())
            rec.surface_h = surface_h
            assert_allclose(rec.thick, thick)
            assert_allclose(rec.surface_h, surface_h)
            assert_allclose(rec.widths, widths)
            assert_allclose(rec.widths_m, widths_m)
            assert_allclose(rec.section, section)
            assert_allclose(rec.area_m2, area_m2.sum())
            assert_allclose(rec.volume_m3, vol_m3.sum())

    def test_parab_mixed(self):

        # Real parabolas

        map_dx = 100.
        dx = 1.
        nx = 200
        coords = np.arange(0, nx - 0.5, 1)
        line = shpg.LineString(np.vstack([coords, coords * 0.]).T)

        bed_h = np.linspace(3000, 1000, nx)
        surface_h = bed_h + 100
        surface_h[:20] += 50
        surface_h[-20:] -= 80

        shapes = bed_h*0. + 0.003
        shapes[:30] = 0.002
        shapes[-30:] = 0.004

        # tests
        thick = surface_h - bed_h
        widths_m = np.sqrt(4 * thick / shapes)
        widths = widths_m / map_dx
        section = 2 / 3 * widths_m * thick
        vol_m3 = section * map_dx
        area_m2 = map_dx * widths_m
        area_m2[thick == 0] = 0

        is_trap = np.zeros(len(shapes), dtype=np.bool)

        rec1 = ParabolicBedFlowline(line=line, dx=dx, map_dx=map_dx,
                                    surface_h=surface_h, bed_h=bed_h,
                                    bed_shape=shapes)

        rec2 = MixedBedFlowline(line=line, dx=dx, map_dx=map_dx,
                                surface_h=surface_h, bed_h=bed_h,
                                section=section, bed_shape=shapes,
                                is_trapezoid=is_trap, lambdas=shapes)

        recs = [rec1, rec2]
        for rec in recs:
            assert_allclose(rec.thick, thick)
            assert_allclose(rec.widths, widths)
            assert_allclose(rec.widths_m, widths_m)
            assert_allclose(rec.section, section)
            assert_allclose(rec.area_m2, area_m2.sum())
            assert_allclose(rec.volume_m3, vol_m3.sum())

            # We set something and everything stays same
            rec.thick = thick
            assert_allclose(rec.thick, thick)
            assert_allclose(rec.widths, widths)
            assert_allclose(rec.widths_m, widths_m)
            assert_allclose(rec.section, section)
            assert_allclose(rec.area_m2, area_m2.sum())
            assert_allclose(rec.volume_m3, vol_m3.sum())
            rec.section = section
            assert_allclose(rec.thick, thick)
            assert_allclose(rec.widths, widths)
            assert_allclose(rec.widths_m, widths_m)
            assert_allclose(rec.section, section)
            assert_allclose(rec.area_m2, area_m2.sum())
            assert_allclose(rec.volume_m3, vol_m3.sum())
            assert_allclose(rec.surface_h, surface_h)

    def test_mixed(self):

        # Set a section and see if it all matches

        map_dx = 100.
        dx = 1.
        nx = 200
        coords = np.arange(0, nx - 0.5, 1)
        line = shpg.LineString(np.vstack([coords, coords * 0.]).T)

        bed_h = np.linspace(3000, 1000, nx)
        surface_h = bed_h + 100
        surface_h[:20] += 50
        surface_h[-20:] -= 80
        widths_0 = bed_h * 0. + 20
        widths_0[:30] = 40
        widths_0[-30:] = 10

        lambdas = bed_h*0. + 1
        lambdas[0:50] = 0

        thick = surface_h - bed_h
        widths_m = widths_0 * map_dx + lambdas * thick
        widths = widths_m / map_dx
        section_trap = thick * (widths_0 * map_dx + widths_m) / 2

        rec1 = TrapezoidalBedFlowline(line=line, dx=dx, map_dx=map_dx,
                                      surface_h=surface_h,
                                      bed_h=bed_h, widths=widths,
                                      lambdas=lambdas)

        shapes = bed_h*0. + 0.003
        shapes[-30:] = 0.004

        # tests
        thick = surface_h - bed_h
        widths_m = np.sqrt(4 * thick / shapes)
        section_para = 2 / 3 * widths_m * thick

        rec2 = ParabolicBedFlowline(line=line, dx=dx, map_dx=map_dx,
                                    surface_h=surface_h, bed_h=bed_h,
                                    bed_shape=shapes)

        is_trap = np.ones(len(shapes), dtype=np.bool)
        is_trap[100:] = False

        section = section_trap.copy()
        section[~is_trap] = section_para[~is_trap]

        rec = MixedBedFlowline(line=line, dx=dx, map_dx=map_dx,
                               surface_h=surface_h, bed_h=bed_h,
                               section=section, bed_shape=shapes,
                               is_trapezoid=is_trap, lambdas=lambdas)

        thick = rec1.thick
        thick[~is_trap] = rec2.thick[~is_trap]
        assert_allclose(rec.thick, thick)

        widths = rec1.widths
        widths[~is_trap] = rec2.widths[~is_trap]
        assert_allclose(rec.widths, widths)

        widths_m = rec1.widths_m
        widths_m[~is_trap] = rec2.widths_m[~is_trap]
        assert_allclose(rec.widths_m, widths_m)

        section = rec1.section
        section[~is_trap] = rec2.section[~is_trap]
        assert_allclose(rec.section, section)

        # We set something and everything stays same
        area_m2 = rec.area_m2
        volume_m3 = rec.volume_m3
        rec.thick = rec.thick
        assert_allclose(rec.thick, thick)
        assert_allclose(rec.widths, widths)
        assert_allclose(rec.widths_m, widths_m)
        assert_allclose(rec.section, section)
        assert_allclose(rec.area_m2, area_m2)
        assert_allclose(rec.volume_m3, volume_m3)
        rec.section = rec.section
        assert_allclose(rec.thick, thick)
        assert_allclose(rec.widths, widths)
        assert_allclose(rec.widths_m, widths_m)
        assert_allclose(rec.section, section)
        assert_allclose(rec.area_m2, area_m2)
        assert_allclose(rec.volume_m3, volume_m3)
        rec.surface_h = rec.surface_h
        assert_allclose(rec.thick, thick)
        assert_allclose(rec.surface_h, surface_h)
        assert_allclose(rec.widths, widths)
        assert_allclose(rec.widths_m, widths_m)
        assert_allclose(rec.section, section)
        assert_allclose(rec.area_m2, area_m2)
        assert_allclose(rec.volume_m3, volume_m3)
        rec.surface_h = rec.surface_h - 10
        assert_allclose(rec.thick, thick - 10)
        assert_allclose(rec.surface_h, surface_h - 10)


class TestIO(unittest.TestCase):

    def setUp(self):
        gdir = init_hef(border=DOM_BORDER)
        self.test_dir = os.path.join(get_test_dir(), type(self).__name__)
        utils.mkdir(self.test_dir, reset=True)
        self.gdir = tasks.copy_to_basedir(gdir, base_dir=self.test_dir,
                                          setup='all')

        init_present_time_glacier(self.gdir)
        self.glen_a = 2.4e-24    # Modern style Glen parameter A

    def tearDown(self):
        self.rm_dir()

    def rm_dir(self):
        if os.path.exists(self.test_dir):
            shutil.rmtree(self.test_dir)

    def test_flowline_to_dataset(self):

        beds = [dummy_constant_bed, dummy_width_bed, dummy_noisy_bed,
                dummy_bumpy_bed, dummy_parabolic_bed, dummy_trapezoidal_bed,
                dummy_mixed_bed]

        for bed in beds:
            fl = bed()[0]
            ds = fl.to_dataset()
            fl_ = flowline_from_dataset(ds)
            ds_ = fl_.to_dataset()
            self.assertTrue(ds_.equals(ds))

    def test_model_to_file(self):

        p = os.path.join(self.test_dir, 'grp.nc')
        if os.path.isfile(p):
            os.remove(p)

        fls = dummy_width_bed_tributary()
        model = FluxBasedModel(fls)
        model.to_netcdf(p)
        fls_ = glacier_from_netcdf(p)

        for fl, fl_ in zip(fls, fls_):
            ds = fl.to_dataset()
            ds_ = fl_.to_dataset()
            self.assertTrue(ds_.equals(ds))

        self.assertTrue(fls_[0].flows_to is fls_[1])
        self.assertEqual(fls[0].flows_to_indice, fls_[0].flows_to_indice)

        # They should be sorted
        to_test = [fl.order for fl in fls_]
        assert np.array_equal(np.sort(to_test), to_test)

        # They should be able to start a run
        mb = LinearMassBalance(2600.)
        model = FluxBasedModel(fls_, mb_model=mb, y0=0.,
                               glen_a=self.glen_a)
        model.run_until(100)

    @pytest.mark.slow
    def test_run(self):
        mb = LinearMassBalance(2600.)

        fls = dummy_constant_bed()
        model = FluxBasedModel(fls, mb_model=mb, y0=0.,
                               glen_a=self.glen_a)
        ds, ds_diag = model.run_until_and_store(500, store_monthly_step=True)
        ds = ds[0]

        fls = dummy_constant_bed()
        model = FluxBasedModel(fls, mb_model=mb, y0=0.,
                               glen_a=self.glen_a)

        years = utils.monthly_timeseries(0, 500)
        vol_ref = []
        a_ref = []
        l_ref = []
        vol_diag = []
        a_diag = []
        l_diag = []
        ela_diag = []
        for yr in years:
            model.run_until(yr)
            vol_diag.append(model.volume_m3)
            a_diag.append(model.area_m2)
            l_diag.append(model.length_m)
            ela_diag.append(model.mb_model.get_ela(year=yr))
            if int(yr) == yr:
                vol_ref.append(model.volume_m3)
                a_ref.append(model.area_m2)
                l_ref.append(model.length_m)
                if int(yr) == 500:
                    secfortest = model.fls[0].section

        np.testing.assert_allclose(ds.ts_section.isel(time=-1),
                                   secfortest)

        np.testing.assert_allclose(ds_diag.volume_m3, vol_diag)
        np.testing.assert_allclose(ds_diag.area_m2, a_diag)
        np.testing.assert_allclose(ds_diag.length_m, l_diag)
        np.testing.assert_allclose(ds_diag.ela_m, ela_diag)

        fls = dummy_constant_bed()
        run_path = os.path.join(self.test_dir, 'ts_ideal.nc')
        diag_path = os.path.join(self.test_dir, 'ts_diag.nc')
        if os.path.exists(run_path):
            os.remove(run_path)
        if os.path.exists(diag_path):
            os.remove(diag_path)
        model = FluxBasedModel(fls, mb_model=mb, y0=0.,
                               glen_a=self.glen_a)
        model.run_until_and_store(500, run_path=run_path,
                                  diag_path=diag_path,
                                  store_monthly_step=True)

        with xr.open_dataset(diag_path) as ds_:
            # the identical (i.e. attrs + names) doesn't work because of date
            del ds_diag.attrs['creation_date']
            del ds_.attrs['creation_date']
            xr.testing.assert_identical(ds_diag, ds_)

        with FileModel(run_path) as fmodel:
            assert fmodel.last_yr == 500
            fls = dummy_constant_bed()
            model = FluxBasedModel(fls, mb_model=mb, y0=0.,
                                   glen_a=self.glen_a)
            for yr in years:
                model.run_until(yr)
                if yr in [100, 300, 500]:
                    # this is sloooooow so we test a little bit only
                    fmodel.run_until(yr)
                    np.testing.assert_allclose(model.fls[0].section,
                                               fmodel.fls[0].section)
                    np.testing.assert_allclose(model.fls[0].widths_m,
                                               fmodel.fls[0].widths_m)

            np.testing.assert_allclose(fmodel.volume_m3_ts(), vol_ref)
            np.testing.assert_allclose(fmodel.area_m2_ts(), a_ref)
            np.testing.assert_allclose(fmodel.length_m_ts(), l_ref)

            # Can we start a run from the middle?
            fmodel.run_until(300)
            model = FluxBasedModel(fmodel.fls, mb_model=mb, y0=300,
                                   glen_a=self.glen_a)
            model.run_until(500)
            fmodel.run_until(500)
            np.testing.assert_allclose(model.fls[0].section,
                                       fmodel.fls[0].section)

    @pytest.mark.slow
    def test_run_annual_step(self):
        mb = LinearMassBalance(2600.)

        fls = dummy_constant_bed()
        model = FluxBasedModel(fls, mb_model=mb, y0=0.,
                               glen_a=self.glen_a)
        ds, ds_diag = model.run_until_and_store(500)
        ds = ds[0]

        fls = dummy_constant_bed()
        model = FluxBasedModel(fls, mb_model=mb, y0=0.,
                               glen_a=self.glen_a)

        years = np.arange(0, 501)
        vol_ref = []
        a_ref = []
        l_ref = []
        vol_diag = []
        a_diag = []
        l_diag = []
        ela_diag = []
        for yr in years:
            model.run_until(yr)
            vol_diag.append(model.volume_m3)
            a_diag.append(model.area_m2)
            l_diag.append(model.length_m)
            ela_diag.append(model.mb_model.get_ela(year=yr))
            vol_ref.append(model.volume_m3)
            a_ref.append(model.area_m2)
            l_ref.append(model.length_m)
            if int(yr) == 500:
                secfortest = model.fls[0].section

        np.testing.assert_allclose(ds.ts_section.isel(time=-1),
                                   secfortest)

        np.testing.assert_allclose(ds_diag.volume_m3, vol_diag)
        np.testing.assert_allclose(ds_diag.area_m2, a_diag)
        np.testing.assert_allclose(ds_diag.length_m, l_diag)
        np.testing.assert_allclose(ds_diag.ela_m, ela_diag)

        fls = dummy_constant_bed()
        run_path = os.path.join(self.test_dir, 'ts_ideal.nc')
        diag_path = os.path.join(self.test_dir, 'ts_diag.nc')
        if os.path.exists(run_path):
            os.remove(run_path)
        if os.path.exists(diag_path):
            os.remove(diag_path)
        model = FluxBasedModel(fls, mb_model=mb, y0=0.,
                               glen_a=self.glen_a)
        model.run_until_and_store(500, run_path=run_path,
                                  diag_path=diag_path)

        with xr.open_dataset(diag_path) as ds_:
            # the identical (i.e. attrs + names) doesn't work because of date
            del ds_diag.attrs['creation_date']
            del ds_.attrs['creation_date']
            xr.testing.assert_identical(ds_diag, ds_)

        with FileModel(run_path) as fmodel:
            assert fmodel.last_yr == 500
            fls = dummy_constant_bed()
            model = FluxBasedModel(fls, mb_model=mb, y0=0.,
                                   glen_a=self.glen_a)
            for yr in years:
                model.run_until(yr)
                if yr in [100, 300, 500]:
                    # this is sloooooow so we test a little bit only
                    fmodel.run_until(yr)
                    np.testing.assert_allclose(model.fls[0].section,
                                               fmodel.fls[0].section)
                    np.testing.assert_allclose(model.fls[0].widths_m,
                                               fmodel.fls[0].widths_m)

            np.testing.assert_allclose(fmodel.volume_m3_ts(), vol_ref)
            np.testing.assert_allclose(fmodel.area_m2_ts(), a_ref)
            np.testing.assert_allclose(fmodel.length_m_ts(), l_ref)

            # Can we start a run from the middle?
            fmodel.run_until(300)
            model = FluxBasedModel(fmodel.fls, mb_model=mb, y0=300,
                                   glen_a=self.glen_a)
            model.run_until(500)
            fmodel.run_until(500)
            np.testing.assert_allclose(model.fls[0].section,
                                       fmodel.fls[0].section)

    def test_gdir_copy(self):

        new_dir = os.path.join(get_test_dir(), 'tmp_testcopy')
        if os.path.exists(new_dir):
            shutil.rmtree(new_dir)
        new_gdir = tasks.copy_to_basedir(self.gdir, base_dir=new_dir,
                                         setup='all')
        init_present_time_glacier(new_gdir)
        shutil.rmtree(new_dir)

        new_gdir = tasks.copy_to_basedir(self.gdir, base_dir=new_dir,
                                         setup='run')
        run_random_climate(new_gdir, nyears=10)
        shutil.rmtree(new_dir)

        new_gdir = tasks.copy_to_basedir(self.gdir, base_dir=new_dir,
                                         setup='inversion')
        inversion.prepare_for_inversion(new_gdir, invert_all_rectangular=True)
        inversion.mass_conservation_inversion(new_gdir)
        inversion.filter_inversion_output(new_gdir)
        init_present_time_glacier(new_gdir)
        run_constant_climate(new_gdir, nyears=10, bias=0)
        shutil.rmtree(new_dir)

    def test_hef(self):

        p = os.path.join(self.test_dir, 'grp_hef.nc')
        if os.path.isfile(p):
            os.remove(p)

        init_present_time_glacier(self.gdir)

        fls = self.gdir.read_pickle('model_flowlines')
        model = FluxBasedModel(fls)

        model.to_netcdf(p)
        fls_ = glacier_from_netcdf(p)

        for fl, fl_ in zip(fls, fls_):
            ds = fl.to_dataset()
            ds_ = fl_.to_dataset()
            for v in ds.variables.keys():
                np.testing.assert_allclose(ds_[v], ds[v], equal_nan=True)

        for fl, fl_ in zip(fls[:-1], fls_[:-1]):
            self.assertEqual(fl.flows_to_indice, fl_.flows_to_indice)

        # mixed flowline
        fls = self.gdir.read_pickle('model_flowlines')
        model = FluxBasedModel(fls)

        p = os.path.join(self.test_dir, 'grp_hef_mix.nc')
        if os.path.isfile(p):
            os.remove(p)
        model.to_netcdf(p)
        fls_ = glacier_from_netcdf(p)

        np.testing.assert_allclose(fls[0].section, fls_[0].section)
        np.testing.assert_allclose(fls[0]._ptrap, fls_[0]._ptrap)
        np.testing.assert_allclose(fls[0].bed_h, fls_[0].bed_h)

        for fl, fl_ in zip(fls, fls_):
            ds = fl.to_dataset()
            ds_ = fl_.to_dataset()
            np.testing.assert_allclose(fl.section, fl_.section)
            np.testing.assert_allclose(fl._ptrap, fl_._ptrap)
            np.testing.assert_allclose(fl.bed_h, fl_.bed_h)
            xr.testing.assert_allclose(ds, ds_)

        for fl, fl_ in zip(fls[:-1], fls_[:-1]):
            self.assertEqual(fl.flows_to_indice, fl_.flows_to_indice)


class TestBackwardsIdealized(unittest.TestCase):

    def setUp(self):

        self.fs = 5.7e-20
        # Backwards
        N = 3
        _fd = 1.9e-24
        self.glen_a = (N+2) * _fd / 2.

        self.ela = 2800.

        origfls = dummy_constant_bed(nx=120, hmin=1800)

        mb = LinearMassBalance(self.ela)
        model = FluxBasedModel(origfls, mb_model=mb,
                               fs=self.fs, glen_a=self.glen_a)
        model.run_until(500)
        self.glacier = copy.deepcopy(model.fls)

    def tearDown(self):
        pass

    @pytest.mark.slow
    def test_iterative_back(self):

        # This test could be deleted
        from oggm.sandbox.ideas import _find_inital_glacier

        y0 = 0.
        y1 = 150.
        rtol = 0.02

        mb = LinearMassBalance(self.ela + 50.)
        model = FluxBasedModel(self.glacier, mb_model=mb,
                               fs=self.fs, glen_a=self.glen_a,
                               time_stepping='ambitious')

        ite, bias, past_model = _find_inital_glacier(model, mb, y0,
                                                     y1, rtol=rtol)

        bef_fls = copy.deepcopy(past_model.fls)
        past_model.run_until(y1)
        self.assertTrue(bef_fls[-1].area_m2 > past_model.area_m2)
        np.testing.assert_allclose(past_model.area_m2,
                                   self.glacier[-1].area_m2,
                                   rtol=rtol)

        if do_plot:  # pragma: no cover
            plt.plot(self.glacier[-1].surface_h, 'k', label='ref')
            plt.plot(bef_fls[-1].surface_h, 'b', label='start')
            plt.plot(past_model.fls[-1].surface_h, 'r', label='end')
            plt.plot(self.glacier[-1].bed_h, 'gray', linewidth=2)
            plt.legend(loc='best')
            plt.show()

        mb = LinearMassBalance(self.ela - 50.)
        model = FluxBasedModel(self.glacier, mb_model=mb, y0=y0,
                               fs=self.fs, glen_a=self.glen_a,
                               time_stepping='ambitious')

        ite, bias, past_model = _find_inital_glacier(model, mb, y0,
                                                     y1, rtol=rtol)
        bef_fls = copy.deepcopy(past_model.fls)
        past_model.run_until(y1)
        self.assertTrue(bef_fls[-1].area_m2 < past_model.area_m2)
        np.testing.assert_allclose(past_model.area_m2,
                                   self.glacier[-1].area_m2,
                                   rtol=rtol)

        if do_plot:  # pragma: no cover
            plt.plot(self.glacier[-1].surface_h, 'k', label='ref')
            plt.plot(bef_fls[-1].surface_h, 'b', label='start')
            plt.plot(past_model.fls[-1].surface_h, 'r', label='end')
            plt.plot(self.glacier[-1].bed_h, 'gray', linewidth=2)
            plt.legend(loc='best')
            plt.show()

        mb = LinearMassBalance(self.ela)
        model = FluxBasedModel(self.glacier, mb_model=mb, y0=y0,
                               fs=self.fs, glen_a=self.glen_a)

        # Hit the correct one
        ite, bias, past_model = _find_inital_glacier(model, mb, y0,
                                                     y1, rtol=rtol)
        past_model.run_until(y1)
        np.testing.assert_allclose(past_model.area_m2,
                                   self.glacier[-1].area_m2,
                                   rtol=rtol)

    @pytest.mark.slow
    def test_fails(self):

        # This test could be deleted
        from oggm.sandbox.ideas import _find_inital_glacier

        y0 = 0.
        y1 = 100.

        mb = LinearMassBalance(self.ela - 150.)
        model = FluxBasedModel(self.glacier, mb_model=mb, y0=y0,
                               fs=self.fs, glen_a=self.glen_a)
        self.assertRaises(RuntimeError, _find_inital_glacier, model,
                          mb, y0, y1, rtol=0.02, max_ite=5)


class TestIdealisedInversion(unittest.TestCase):

    def setUp(self):
        # test directory
        self.testdir = os.path.join(get_test_dir(), 'tmp_ideal_inversion')

        from oggm import GlacierDirectory
        from oggm.tasks import define_glacier_region
        import geopandas as gpd

        # Init
        cfg.initialize()
        cfg.set_intersects_db(get_demo_file('rgi_intersect_oetztal.shp'))
        cfg.PATHS['dem_file'] = get_demo_file('hef_srtm.tif')
        cfg.PATHS['climate_file'] = get_demo_file('histalp_merged_hef.nc')

        hef_file = get_demo_file('Hintereisferner_RGI5.shp')
        entity = gpd.read_file(hef_file).iloc[0]

        self.gdir = GlacierDirectory(entity, base_dir=self.testdir, reset=True)
        define_glacier_region(self.gdir, entity=entity)

    def tearDown(self):
        self.rm_dir()

    def rm_dir(self):
        if os.path.exists(self.testdir):
            shutil.rmtree(self.testdir)

    def simple_plot(self, model):  # pragma: no cover
        ocls = self.gdir.read_pickle('inversion_output')
        ithick = ocls[-1]['thick']
        pg = model.fls[-1].thick > 0
        plt.figure()
        bh = model.fls[-1].bed_h[pg]
        sh = model.fls[-1].surface_h[pg]
        plt.plot(sh, 'k')
        plt.plot(bh, 'C0', label='Real bed')
        plt.plot(sh - ithick, 'C3', label='Computed bed')
        plt.title('Compare Shape')
        plt.xlabel('[dx]')
        plt.ylabel('Elevation [m]')
        plt.legend(loc=3)
        plt.show()

    def double_plot(self, model):  # pragma: no cover
        ocls = self.gdir.read_pickle('inversion_output')
        f, axs = plt.subplots(1, 2, figsize=(8, 4), sharey=True)
        for i, ax in enumerate(axs):
            ithick = ocls[i]['thick']
            pg = model.fls[i].thick > 0
            bh = model.fls[i].bed_h[pg]
            sh = model.fls[i].surface_h[pg]
            ax.plot(sh, 'k')
            ax.plot(bh, 'C0', label='Real bed')
            ax.plot(sh - ithick, 'C3', label='Computed bed')
            ax.set_title('Compare Shape')
            ax.set_xlabel('[dx]')
            ax.legend(loc=3)
        plt.show()

    def test_inversion_vertical(self):

        fls = dummy_constant_bed(map_dx=self.gdir.grid.dx, widths=10)
        mb = LinearMassBalance(2600.)

        model = FluxBasedModel(fls, mb_model=mb, y0=0.)
        model.run_until_equilibrium()

        fls = []
        for fl in model.fls:
            pg = np.where(fl.thick > 0)
            line = shpg.LineString([fl.line.coords[int(p)] for p in pg[0]])
            flo = centerlines.Centerline(line, dx=fl.dx,
                                         surface_h=fl.surface_h[pg])
            flo.widths = fl.widths[pg]
            flo.is_rectangular = np.ones(flo.nx).astype(np.bool)
            fls.append(flo)
        self.gdir.write_pickle(copy.deepcopy(fls), 'inversion_flowlines')

        climate.apparent_mb_from_linear_mb(self.gdir)
        inversion.prepare_for_inversion(self.gdir)
        v, _ = inversion.mass_conservation_inversion(self.gdir)

        assert_allclose(v, model.volume_m3, rtol=0.01)
        if do_plot:  # pragma: no cover
            self.simple_plot(model)

    def test_inversion_parabolic(self):

        fls = dummy_parabolic_bed(map_dx=self.gdir.grid.dx)
        mb = LinearMassBalance(2500.)

        model = FluxBasedModel(fls, mb_model=mb, y0=0.)
        model.run_until_equilibrium()

        fls = []
        for fl in model.fls:
            pg = np.where(fl.thick > 0)
            line = shpg.LineString([fl.line.coords[int(p)] for p in pg[0]])
            flo = centerlines.Centerline(line, dx=fl.dx,
                                         surface_h=fl.surface_h[pg])
            flo.widths = fl.widths[pg]
            flo.is_rectangular = np.zeros(flo.nx).astype(np.bool)
            fls.append(flo)
        self.gdir.write_pickle(copy.deepcopy(fls), 'inversion_flowlines')

        climate.apparent_mb_from_linear_mb(self.gdir)
        inversion.prepare_for_inversion(self.gdir)
        v, _ = inversion.mass_conservation_inversion(self.gdir)
        assert_allclose(v, model.volume_m3, rtol=0.01)

        inv = self.gdir.read_pickle('inversion_output')[-1]
        bed_shape_gl = 4 * inv['thick'] / (flo.widths * self.gdir.grid.dx) ** 2
        bed_shape_ref = (4 * fl.thick[pg] /
                         (flo.widths * self.gdir.grid.dx) ** 2)

        # assert utils.rmsd(fl.bed_shape[pg], bed_shape_gl) < 0.001
        if do_plot:  # pragma: no cover
            plt.plot(bed_shape_ref[:-3])
            plt.plot(bed_shape_gl[:-3])
            plt.show()

    def test_inversion_parabolic_sf_adhikari(self):
        old_model_sf = cfg.PARAMS['use_shape_factor_for_fluxbasedmodel']
        old_inversion_sf = cfg.PARAMS['use_shape_factor_for_inversion']
        cfg.PARAMS['use_shape_factor_for_fluxbasedmodel'] = 'Adhikari'
        cfg.PARAMS['use_shape_factor_for_inversion'] = 'Adhikari'

        fls = dummy_parabolic_bed(map_dx=self.gdir.grid.dx)
        for fl in fls:
            fl.is_rectangular = np.zeros(fl.nx).astype(np.bool)

        mb = LinearMassBalance(2500.)

        model = FluxBasedModel(fls, mb_model=mb, y0=0.,
                               time_stepping='conservative')
        model.run_until_equilibrium()

        fls = []
        for fl in model.fls:
            pg = np.where(fl.thick > 0)
            line = shpg.LineString([fl.line.coords[int(p)] for p in pg[0]])
            flo = centerlines.Centerline(line, dx=fl.dx,
                                         surface_h=fl.surface_h[pg])
            flo.widths = fl.widths[pg]
            flo.is_rectangular = np.zeros(flo.nx).astype(np.bool)
            fls.append(flo)
        self.gdir.write_pickle(copy.deepcopy(fls), 'inversion_flowlines')

        climate.apparent_mb_from_linear_mb(self.gdir)
        inversion.prepare_for_inversion(self.gdir)
        v, _ = inversion.mass_conservation_inversion(self.gdir)
        assert_allclose(v, model.volume_m3, rtol=0.02)

        inv = self.gdir.read_pickle('inversion_output')[-1]
        bed_shape_gl = 4 * inv['thick'] / (flo.widths * self.gdir.grid.dx) ** 2
        bed_shape_ref = (4 * fl.thick[pg] /
                         (flo.widths * self.gdir.grid.dx) ** 2)

        # assert utils.rmsd(fl.bed_shape[pg], bed_shape_gl) < 0.001
        if do_plot:  # pragma: no cover
            plt.plot(bed_shape_ref[:-3])
            plt.plot(bed_shape_gl[:-3])
            plt.show()

        cfg.PARAMS['use_shape_factor_for_fluxbasedmodel'] = old_model_sf
        cfg.PARAMS['use_shape_factor_for_inversion'] = old_inversion_sf

    def test_inversion_parabolic_sf_huss(self):
        old_model_sf = cfg.PARAMS['use_shape_factor_for_fluxbasedmodel']
        old_inversion_sf = cfg.PARAMS['use_shape_factor_for_inversion']
        cfg.PARAMS['use_shape_factor_for_fluxbasedmodel'] = 'Huss'
        cfg.PARAMS['use_shape_factor_for_inversion'] = 'Huss'

        fls = dummy_parabolic_bed(map_dx=self.gdir.grid.dx)
        for fl in fls:
            fl.is_rectangular = np.zeros(fl.nx).astype(np.bool)

        mb = LinearMassBalance(2500.)

        model = FluxBasedModel(fls, mb_model=mb, y0=0.,
                               time_stepping='conservative')
        model.run_until_equilibrium()

        fls = []
        for fl in model.fls:
            pg = np.where(fl.thick > 0)
            line = shpg.LineString([fl.line.coords[int(p)] for p in pg[0]])
            flo = centerlines.Centerline(line, dx=fl.dx,
                                         surface_h=fl.surface_h[pg])
            flo.widths = fl.widths[pg]
            flo.is_rectangular = np.zeros(flo.nx).astype(np.bool)
            fls.append(flo)
        self.gdir.write_pickle(copy.deepcopy(fls), 'inversion_flowlines')

        climate.apparent_mb_from_linear_mb(self.gdir)
        inversion.prepare_for_inversion(self.gdir)
        v, _ = inversion.mass_conservation_inversion(self.gdir)
        assert_allclose(v, model.volume_m3, rtol=0.01)

        inv = self.gdir.read_pickle('inversion_output')[-1]
        bed_shape_gl = 4 * inv['thick'] / (flo.widths * self.gdir.grid.dx) ** 2
        bed_shape_ref = (4 * fl.thick[pg] /
                         (flo.widths * self.gdir.grid.dx) ** 2)

        # assert utils.rmsd(fl.bed_shape[pg], bed_shape_gl) < 0.001
        if do_plot:  # pragma: no cover
            plt.plot(bed_shape_ref[:-3])
            plt.plot(bed_shape_gl[:-3])
            plt.show()

        cfg.PARAMS['use_shape_factor_for_fluxbasedmodel'] = old_model_sf
        cfg.PARAMS['use_shape_factor_for_inversion'] = old_inversion_sf

    @pytest.mark.slow
    def test_inversion_mixed(self):

        fls = dummy_mixed_bed(deflambdas=0, map_dx=self.gdir.grid.dx,
                              mixslice=slice(10, 30))
        mb = LinearMassBalance(2600.)

        model = FluxBasedModel(fls, mb_model=mb, y0=0.,
                               time_stepping='conservative')
        # This reduces the test's accuracy but makes it much faster.
        model.run_until_equilibrium(rate=0.01)

        fls = []
        for fl in model.fls:
            pg = np.where(fl.thick > 0)
            line = shpg.LineString([fl.line.coords[int(p)] for p in pg[0]])
            sh = fl.surface_h[pg]
            flo = centerlines.Centerline(line, dx=fl.dx,
                                         surface_h=sh)
            flo.widths = fl.widths[pg]
            flo.is_rectangular = fl.is_trapezoid[pg]
            fls.append(flo)
        self.gdir.write_pickle(copy.deepcopy(fls), 'inversion_flowlines')

        climate.apparent_mb_from_linear_mb(self.gdir)
        inversion.prepare_for_inversion(self.gdir)
        v, _ = inversion.mass_conservation_inversion(self.gdir)

        assert_allclose(v, model.volume_m3, rtol=0.05)
        if do_plot:  # pragma: no cover
            self.simple_plot(model)

    @pytest.mark.slow
    def test_inversion_cliff(self):

        fls = dummy_constant_bed_cliff(map_dx=self.gdir.grid.dx,
                                       cliff_height=100)
        mb = LinearMassBalance(2600.)

        model = FluxBasedModel(fls, mb_model=mb, y0=0.,
                               time_stepping='conservative')
        model.run_until_equilibrium()
        fls = []
        for fl in model.fls:
            pg = np.where(fl.thick > 0)
            line = shpg.LineString([fl.line.coords[int(p)] for p in pg[0]])
            sh = fl.surface_h[pg]
            flo = centerlines.Centerline(line, dx=fl.dx,
                                         surface_h=sh)
            flo.widths = fl.widths[pg]
            flo.is_rectangular = np.ones(flo.nx).astype(np.bool)
            fls.append(flo)
        self.gdir.write_pickle(copy.deepcopy(fls), 'inversion_flowlines')

        climate.apparent_mb_from_linear_mb(self.gdir)
        inversion.prepare_for_inversion(self.gdir)
        v, _ = inversion.mass_conservation_inversion(self.gdir)

        assert_allclose(v, model.volume_m3, rtol=0.05)
        if do_plot:  # pragma: no cover
            self.simple_plot(model)

    @pytest.mark.slow
    def test_inversion_cliff_sf_adhikari(self):
        old_model_sf = cfg.PARAMS['use_shape_factor_for_fluxbasedmodel']
        old_inversion_sf = cfg.PARAMS['use_shape_factor_for_inversion']
        cfg.PARAMS['use_shape_factor_for_fluxbasedmodel'] = 'Adhikari'
        cfg.PARAMS['use_shape_factor_for_inversion'] = 'Adhikari'

        fls = dummy_constant_bed_cliff(map_dx=self.gdir.grid.dx,
                                       cliff_height=100)
        for fl in fls:
            fl.is_rectangular = np.ones(fl.nx).astype(np.bool)
        mb = LinearMassBalance(2600.)

        model = FluxBasedModel(fls, mb_model=mb, y0=0.,
                               time_stepping='conservative')
        model.run_until_equilibrium()
        fls = []
        for fl in model.fls:
            pg = np.where(fl.thick > 0)
            line = shpg.LineString([fl.line.coords[int(p)] for p in pg[0]])
            sh = fl.surface_h[pg]
            flo = centerlines.Centerline(line, dx=fl.dx,
                                         surface_h=sh)
            flo.widths = fl.widths[pg]
            flo.is_rectangular = np.ones(flo.nx).astype(np.bool)
            fls.append(flo)
        self.gdir.write_pickle(copy.deepcopy(fls), 'inversion_flowlines')

        climate.apparent_mb_from_linear_mb(self.gdir)
        inversion.prepare_for_inversion(self.gdir)
        v, _ = inversion.mass_conservation_inversion(self.gdir)

        assert_allclose(v, model.volume_m3, rtol=0.05)
        if do_plot:  # pragma: no cover
            self.simple_plot(model)

        cfg.PARAMS['use_shape_factor_for_fluxbasedmodel'] = old_model_sf
        cfg.PARAMS['use_shape_factor_for_inversion'] = old_inversion_sf

    @pytest.mark.slow
    def test_inversion_cliff_sf_huss(self):
        old_model_sf = cfg.PARAMS['use_shape_factor_for_fluxbasedmodel']
        old_inversion_sf = cfg.PARAMS['use_shape_factor_for_inversion']
        cfg.PARAMS['use_shape_factor_for_fluxbasedmodel'] = 'Huss'
        cfg.PARAMS['use_shape_factor_for_inversion'] = 'Huss'

        fls = dummy_constant_bed_cliff(map_dx=self.gdir.grid.dx,
                                       cliff_height=100)
        for fl in fls:
            fl.is_rectangular = np.ones(fl.nx).astype(np.bool)
        mb = LinearMassBalance(2600.)

        model = FluxBasedModel(fls, mb_model=mb, y0=0.,
                               time_stepping='conservative')
        model.run_until_equilibrium()
        fls = []
        for fl in model.fls:
            pg = np.where(fl.thick > 0)
            line = shpg.LineString([fl.line.coords[int(p)] for p in pg[0]])
            sh = fl.surface_h[pg]
            flo = centerlines.Centerline(line, dx=fl.dx,
                                         surface_h=sh)
            flo.widths = fl.widths[pg]
            flo.is_rectangular = np.ones(flo.nx).astype(np.bool)
            fls.append(flo)
        self.gdir.write_pickle(copy.deepcopy(fls), 'inversion_flowlines')

        climate.apparent_mb_from_linear_mb(self.gdir)
        inversion.prepare_for_inversion(self.gdir)
        v, _ = inversion.mass_conservation_inversion(self.gdir)

        assert_allclose(v, model.volume_m3, rtol=0.05)
        if do_plot:  # pragma: no cover
            self.simple_plot(model)

        cfg.PARAMS['use_shape_factor_for_fluxbasedmodel'] = old_model_sf
        cfg.PARAMS['use_shape_factor_for_inversion'] = old_inversion_sf

    def test_inversion_noisy(self):

        fls = dummy_noisy_bed(map_dx=self.gdir.grid.dx)
        mb = LinearMassBalance(2600.)

        model = FluxBasedModel(fls, mb_model=mb, y0=0.,
                               time_stepping='conservative')
        model.run_until_equilibrium()
        fls = []
        for fl in model.fls:
            pg = np.where(fl.thick > 0)
            line = shpg.LineString([fl.line.coords[int(p)] for p in pg[0]])
            sh = fl.surface_h[pg]
            flo = centerlines.Centerline(line, dx=fl.dx,
                                         surface_h=sh)
            flo.widths = fl.widths[pg]
            flo.is_rectangular = np.ones(flo.nx).astype(np.bool)
            fls.append(flo)
        self.gdir.write_pickle(copy.deepcopy(fls), 'inversion_flowlines')

        climate.apparent_mb_from_linear_mb(self.gdir)
        inversion.prepare_for_inversion(self.gdir)
        v, _ = inversion.mass_conservation_inversion(self.gdir)

        assert_allclose(v, model.volume_m3, rtol=0.05)
        if do_plot:  # pragma: no cover
            self.simple_plot(model)

    def test_inversion_noisy_sf_adhikari(self):
        old_model_sf = cfg.PARAMS['use_shape_factor_for_fluxbasedmodel']
        old_inversion_sf = cfg.PARAMS['use_shape_factor_for_inversion']
        cfg.PARAMS['use_shape_factor_for_fluxbasedmodel'] = 'Adhikari'
        cfg.PARAMS['use_shape_factor_for_inversion'] = 'Adhikari'

        fls = dummy_noisy_bed(map_dx=self.gdir.grid.dx)
        for fl in fls:
            fl.is_rectangular = np.ones(fl.nx).astype(np.bool)
        mb = LinearMassBalance(2600.)

        model = FluxBasedModel(fls, mb_model=mb, y0=0.,
                               time_stepping='conservative')
        model.run_until_equilibrium()
        fls = []
        for fl in model.fls:
            pg = np.where(fl.thick > 0)
            line = shpg.LineString([fl.line.coords[int(p)] for p in pg[0]])
            sh = fl.surface_h[pg]
            flo = centerlines.Centerline(line, dx=fl.dx,
                                         surface_h=sh)
            flo.widths = fl.widths[pg]
            flo.is_rectangular = np.ones(flo.nx).astype(np.bool)
            fls.append(flo)
        self.gdir.write_pickle(copy.deepcopy(fls), 'inversion_flowlines')

        climate.apparent_mb_from_linear_mb(self.gdir)
        inversion.prepare_for_inversion(self.gdir)
        v, _ = inversion.mass_conservation_inversion(self.gdir)

        assert_allclose(v, model.volume_m3, rtol=0.05)
        if do_plot:  # pragma: no cover
            self.simple_plot(model)

        cfg.PARAMS['use_shape_factor_for_fluxbasedmodel'] = old_model_sf
        cfg.PARAMS['use_shape_factor_for_inversion'] = old_inversion_sf

    @pytest.mark.slow
    def test_inversion_noisy_sf_huss(self):
        old_model_sf = cfg.PARAMS['use_shape_factor_for_fluxbasedmodel']
        old_inversion_sf = cfg.PARAMS['use_shape_factor_for_inversion']
        cfg.PARAMS['use_shape_factor_for_fluxbasedmodel'] = 'Huss'
        cfg.PARAMS['use_shape_factor_for_inversion'] = 'Huss'

        fls = dummy_noisy_bed(map_dx=self.gdir.grid.dx)
        for fl in fls:
            fl.is_rectangular = np.ones(fl.nx).astype(np.bool)
        mb = LinearMassBalance(2600.)

        model = FluxBasedModel(fls, mb_model=mb, y0=0.,
                               time_stepping='conservative')
        model.run_until_equilibrium()
        fls = []
        for fl in model.fls:
            pg = np.where(fl.thick > 0)
            line = shpg.LineString([fl.line.coords[int(p)] for p in pg[0]])
            sh = fl.surface_h[pg]
            flo = centerlines.Centerline(line, dx=fl.dx,
                                         surface_h=sh)
            flo.widths = fl.widths[pg]
            flo.is_rectangular = np.ones(flo.nx).astype(np.bool)
            fls.append(flo)
        self.gdir.write_pickle(copy.deepcopy(fls), 'inversion_flowlines')

        climate.apparent_mb_from_linear_mb(self.gdir)
        inversion.prepare_for_inversion(self.gdir)
        v, _ = inversion.mass_conservation_inversion(self.gdir)

        assert_allclose(v, model.volume_m3, rtol=0.05)
        if do_plot:  # pragma: no cover
            self.simple_plot(model)

        cfg.PARAMS['use_shape_factor_for_fluxbasedmodel'] = old_model_sf
        cfg.PARAMS['use_shape_factor_for_inversion'] = old_inversion_sf

    def test_inversion_tributary(self):

        fls = dummy_width_bed_tributary(map_dx=self.gdir.grid.dx)
        mb = LinearMassBalance(2600.)

        model = FluxBasedModel(fls, mb_model=mb, y0=0.,
                               time_stepping='conservative')
        model.run_until_equilibrium()

        fls = []
        for fl in model.fls:
            pg = np.where(fl.thick > 0)
            line = shpg.LineString([fl.line.coords[int(p)] for p in pg[0]])
            sh = fl.surface_h[pg]
            flo = centerlines.Centerline(line, dx=fl.dx,
                                         surface_h=sh)
            flo.widths = fl.widths[pg]
            flo.is_rectangular = np.ones(flo.nx).astype(np.bool)
            fls.append(flo)

        fls[0].set_flows_to(fls[1])

        self.gdir.write_pickle(copy.deepcopy(fls), 'inversion_flowlines')

        climate.apparent_mb_from_linear_mb(self.gdir)
        inversion.prepare_for_inversion(self.gdir)
        v, _ = inversion.mass_conservation_inversion(self.gdir)

        assert_allclose(v, model.volume_m3, rtol=0.02)
        if do_plot:  # pragma: no cover
            self.double_plot(model)

    def test_inversion_tributary_sf_adhikari(self):
        old_model_sf = cfg.PARAMS['use_shape_factor_for_fluxbasedmodel']
        old_inversion_sf = cfg.PARAMS['use_shape_factor_for_inversion']
        cfg.PARAMS['use_shape_factor_for_fluxbasedmodel'] = 'Adhikari'
        cfg.PARAMS['use_shape_factor_for_inversion'] = 'Adhikari'

        fls = dummy_width_bed_tributary(map_dx=self.gdir.grid.dx)
        for fl in fls:
            fl.is_rectangular = np.ones(fl.nx).astype(np.bool)
        mb = LinearMassBalance(2600.)

        model = FluxBasedModel(fls, mb_model=mb, y0=0.,
                               time_stepping='conservative')
        model.run_until_equilibrium()

        fls = []
        for fl in model.fls:
            pg = np.where(fl.thick > 0)
            line = shpg.LineString([fl.line.coords[int(p)] for p in pg[0]])
            sh = fl.surface_h[pg]
            flo = centerlines.Centerline(line, dx=fl.dx,
                                         surface_h=sh)
            flo.widths = fl.widths[pg]
            flo.is_rectangular = np.ones(flo.nx).astype(np.bool)
            fls.append(flo)

        fls[0].set_flows_to(fls[1])

        self.gdir.write_pickle(copy.deepcopy(fls), 'inversion_flowlines')

        climate.apparent_mb_from_linear_mb(self.gdir)
        inversion.prepare_for_inversion(self.gdir)
        v, _ = inversion.mass_conservation_inversion(self.gdir)

        assert_allclose(v, model.volume_m3, rtol=0.02)
        if do_plot:  # pragma: no cover
            self.double_plot(model)

        cfg.PARAMS['use_shape_factor_for_fluxbasedmodel'] = old_model_sf
        cfg.PARAMS['use_shape_factor_for_inversion'] = old_inversion_sf

    @pytest.mark.slow
    def test_inversion_tributary_sf_huss(self):
        old_model_sf = cfg.PARAMS['use_shape_factor_for_fluxbasedmodel']
        old_inversion_sf = cfg.PARAMS['use_shape_factor_for_inversion']
        cfg.PARAMS['use_shape_factor_for_fluxbasedmodel'] = 'Huss'
        cfg.PARAMS['use_shape_factor_for_inversion'] = 'Huss'

        fls = dummy_width_bed_tributary(map_dx=self.gdir.grid.dx)
        for fl in fls:
            fl.is_rectangular = np.ones(fl.nx).astype(np.bool)
        mb = LinearMassBalance(2600.)

        model = FluxBasedModel(fls, mb_model=mb, y0=0.,
                               time_stepping='conservative')
        model.run_until_equilibrium()

        fls = []
        for fl in model.fls:
            pg = np.where(fl.thick > 0)
            line = shpg.LineString([fl.line.coords[int(p)] for p in pg[0]])
            sh = fl.surface_h[pg]
            flo = centerlines.Centerline(line, dx=fl.dx,
                                         surface_h=sh)
            flo.widths = fl.widths[pg]
            flo.is_rectangular = np.ones(flo.nx).astype(np.bool)
            fls.append(flo)

        fls[0].set_flows_to(fls[1])

        self.gdir.write_pickle(copy.deepcopy(fls), 'inversion_flowlines')

        climate.apparent_mb_from_linear_mb(self.gdir)
        inversion.prepare_for_inversion(self.gdir)
        v, _ = inversion.mass_conservation_inversion(self.gdir)

        assert_allclose(v, model.volume_m3, rtol=0.02)
        if do_plot:  # pragma: no cover
            self.double_plot(model)

        cfg.PARAMS['use_shape_factor_for_fluxbasedmodel'] = old_model_sf
        cfg.PARAMS['use_shape_factor_for_inversion'] = old_inversion_sf

    def test_inversion_non_equilibrium(self):

        fls = dummy_constant_bed(map_dx=self.gdir.grid.dx)
        mb = LinearMassBalance(2600.)

        model = FluxBasedModel(fls, mb_model=mb, y0=0.)
        model.run_until_equilibrium()

        mb = LinearMassBalance(2800.)
        model = FluxBasedModel(fls, mb_model=mb, y0=0)
        model.run_until(50)

        fls = []
        for fl in model.fls:
            pg = np.where(fl.thick > 0)
            line = shpg.LineString([fl.line.coords[int(p)] for p in pg[0]])
            sh = fl.surface_h[pg]
            flo = centerlines.Centerline(line, dx=fl.dx,
                                         surface_h=sh)
            flo.widths = fl.widths[pg]
            flo.is_rectangular = np.ones(flo.nx).astype(np.bool)
            fls.append(flo)
        self.gdir.write_pickle(copy.deepcopy(fls), 'inversion_flowlines')

        climate.apparent_mb_from_linear_mb(self.gdir)
        inversion.prepare_for_inversion(self.gdir)
        v, _ = inversion.mass_conservation_inversion(self.gdir)

        # expected errors
        assert v > model.volume_m3
        ocls = self.gdir.read_pickle('inversion_output')
        ithick = ocls[0]['thick']
        assert np.mean(ithick) > np.mean(model.fls[0].thick)*1.1
        if do_plot:  # pragma: no cover
            self.simple_plot(model)

    def test_inversion_and_run(self):

        fls = dummy_parabolic_bed(map_dx=self.gdir.grid.dx)
        mb = LinearMassBalance(2500.)

        model = FluxBasedModel(fls, mb_model=mb, y0=0.)
        model.run_until_equilibrium()
        fls = []
        for fl in model.fls:
            pg = np.where(fl.thick > 0)
            line = shpg.LineString([fl.line.coords[int(p)] for p in pg[0]])
            sh = fl.surface_h[pg]
            flo = centerlines.Centerline(line, dx=fl.dx,
                                         surface_h=sh)
            flo.widths = fl.widths[pg]
            flo.is_rectangular = np.zeros(flo.nx).astype(np.bool)
            fls.append(flo)
        self.gdir.write_pickle(copy.deepcopy(fls), 'inversion_flowlines')

        climate.apparent_mb_from_linear_mb(self.gdir)
        inversion.prepare_for_inversion(self.gdir)
        v, _ = inversion.mass_conservation_inversion(self.gdir)

        assert_allclose(v, model.volume_m3, rtol=0.01)

        inv = self.gdir.read_pickle('inversion_output')[-1]
        bed_shape_gl = 4 * inv['thick'] / (flo.widths * self.gdir.grid.dx) ** 2

        ithick = inv['thick']
        fls = dummy_parabolic_bed(map_dx=self.gdir.grid.dx,
                                  from_other_shape=bed_shape_gl[:-2],
                                  from_other_bed=sh-ithick)
        model2 = FluxBasedModel(fls, mb_model=mb, y0=0.,
                                time_stepping='conservative')
        model2.run_until_equilibrium()
        assert_allclose(model2.volume_m3, model.volume_m3, rtol=0.01)

        if do_plot:  # pragma: no cover
            plt.figure()
            plt.plot(model.fls[-1].bed_h, 'C0')
            plt.plot(model2.fls[-1].bed_h, 'C3')
            plt.plot(model.fls[-1].surface_h, 'C0')
            plt.plot(model2.fls[-1].surface_h, 'C3')
            plt.title('Compare Shape')
            plt.xlabel('[m]')
            plt.ylabel('Elevation [m]')
            plt.show()


class TestHEF(unittest.TestCase):

    def setUp(self):
        gdir = init_hef(border=DOM_BORDER)
        self.testdir = os.path.join(get_test_dir(), type(self).__name__)
        utils.mkdir(self.testdir, reset=True)
        self.gdir = tasks.copy_to_basedir(gdir, base_dir=self.testdir,
                                          setup='all')

        d = self.gdir.read_pickle('inversion_params')
        self.fs = d['fs']
        self.glen_a = d['glen_a']

    def tearDown(self):
        self.rm_dir()

    def rm_dir(self):
        if os.path.exists(self.testdir):
            shutil.rmtree(self.testdir)

    @pytest.mark.slow
    def test_equilibrium(self):

        init_present_time_glacier(self.gdir)

        mb_mod = massbalance.ConstantMassBalance(self.gdir)

        fls = self.gdir.read_pickle('model_flowlines')
        model = FluxBasedModel(fls, mb_model=mb_mod, y0=0.,
                               fs=self.fs,
                               glen_a=self.glen_a,
                               min_dt=SEC_IN_DAY/2.,
                               mb_elev_feedback='never')

        ref_vol = model.volume_km3
        ref_area = model.area_km2
        ref_len = model.fls[-1].length_m

        np.testing.assert_allclose(ref_area, self.gdir.rgi_area_km2, rtol=0.03)

        model.run_until_equilibrium(rate=1e-4)
        self.assertFalse(model.dt_warning)
        assert model.yr > 50
        after_vol = model.volume_km3
        after_area = model.area_km2
        after_len = model.fls[-1].length_m

        np.testing.assert_allclose(ref_vol, after_vol, rtol=0.1)
        np.testing.assert_allclose(ref_area, after_area, rtol=0.03)
        np.testing.assert_allclose(ref_len, after_len, atol=500.01)

    @pytest.mark.slow
    def test_equilibrium_glacier_wide(self):

        init_present_time_glacier(self.gdir)

        cl = massbalance.ConstantMassBalance
        mb_mod = massbalance.MultipleFlowlineMassBalance(self.gdir,
                                                         mb_model_class=cl)

        fls = self.gdir.read_pickle('model_flowlines')
        model = FluxBasedModel(fls, mb_model=mb_mod, y0=0.,
                               fs=self.fs,
                               glen_a=self.glen_a,
                               min_dt=SEC_IN_DAY/2.,
                               mb_elev_feedback='never')

        ref_vol = model.volume_km3
        ref_area = model.area_km2
        ref_len = model.fls[-1].length_m

        np.testing.assert_allclose(ref_area, self.gdir.rgi_area_km2, rtol=0.03)

        model.run_until_equilibrium(rate=1e-4)
        self.assertFalse(model.dt_warning)
        assert model.yr > 50
        after_vol = model.volume_km3
        after_area = model.area_km2
        after_len = model.fls[-1].length_m

        np.testing.assert_allclose(ref_vol, after_vol, rtol=0.1)
        np.testing.assert_allclose(ref_area, after_area, rtol=0.03)
        np.testing.assert_allclose(ref_len, after_len, atol=500.01)

    @pytest.mark.slow
    def test_commitment(self):

        init_present_time_glacier(self.gdir)

        mb_mod = massbalance.ConstantMassBalance(self.gdir, y0=2003 - 15)

        fls = self.gdir.read_pickle('model_flowlines')
        model = FluxBasedModel(fls, mb_model=mb_mod, y0=0.,
                               fs=self.fs,
                               glen_a=self.glen_a)

        ref_area = model.area_km2
        np.testing.assert_allclose(ref_area, self.gdir.rgi_area_km2, rtol=0.02)

        model.run_until_equilibrium()
        self.assertTrue(model.yr > 100)

        after_vol_1 = model.volume_km3

        _tmp = cfg.PARAMS['mixed_min_shape']
        cfg.PARAMS['mixed_min_shape'] = 0.001
        init_present_time_glacier(self.gdir)
        cfg.PARAMS['mixed_min_shape'] = _tmp

        glacier = self.gdir.read_pickle('model_flowlines')

        fls = self.gdir.read_pickle('model_flowlines')
        model = FluxBasedModel(fls, mb_model=mb_mod, y0=0.,
                               fs=self.fs,
                               glen_a=self.glen_a)

        ref_vol = model.volume_km3
        ref_area = model.area_km2
        np.testing.assert_allclose(ref_area, self.gdir.rgi_area_km2, rtol=0.02)

        model.run_until_equilibrium()
        self.assertTrue(model.yr > 100)

        after_vol_2 = model.volume_km3

        self.assertTrue(after_vol_1 < (0.5 * ref_vol))
        self.assertTrue(after_vol_2 < (0.5 * ref_vol))

        if do_plot:  # pragma: no cover
            plt.figure()
            plt.plot(glacier[-1].surface_h, 'b', label='start')
            plt.plot(model.fls[-1].surface_h, 'r', label='end')

            plt.plot(glacier[-1].bed_h, 'gray', linewidth=2)
            plt.legend(loc='best')
            plt.show()

    @pytest.mark.slow
    def test_random(self):

        init_present_time_glacier(self.gdir)
        run_random_climate(self.gdir, nyears=100, seed=6,
                           fs=self.fs, glen_a=self.glen_a,
                           bias=0, output_filesuffix='_rdn')
        run_constant_climate(self.gdir, nyears=100,
                             fs=self.fs, glen_a=self.glen_a,
                             bias=0, output_filesuffix='_ct')

        paths = [self.gdir.get_filepath('model_run', filesuffix='_rdn'),
                 self.gdir.get_filepath('model_run', filesuffix='_ct'),
                 ]

        for path in paths:
            with FileModel(path) as model:
                vol = model.volume_km3_ts()
                len = model.length_m_ts()
                area = model.area_km2_ts()
                np.testing.assert_allclose(vol.iloc[0], np.mean(vol),
                                           rtol=0.1)
                np.testing.assert_allclose(area.iloc[0], np.mean(area),
                                           rtol=0.1)
                if do_plot:
                    fig, (ax1, ax2, ax3) = plt.subplots(3, 1, figsize=(6, 10))
                    vol.plot(ax=ax1)
                    ax1.set_title('Volume')
                    area.plot(ax=ax2)
                    ax2.set_title('Area')
                    len.plot(ax=ax3)
                    ax3.set_title('Length')
                    plt.tight_layout()
                    plt.show()

    @pytest.mark.slow
    def test_random_sh(self):

        init_present_time_glacier(self.gdir)

        self.gdir.hemisphere = 'sh'
        cfg.PATHS['climate_file'] = ''
        cfg.PARAMS['baseline_climate'] = 'CRU'
        cfg.PARAMS['run_mb_calibration'] = True
        cru_dir = get_demo_file('cru_ts3.23.1901.2014.tmp.dat.nc')
        cfg.PATHS['cru_dir'] = os.path.dirname(cru_dir)
        climate.process_cru_data(self.gdir)
        climate.compute_ref_t_stars([self.gdir])
        climate.local_t_star(self.gdir)

        run_random_climate(self.gdir, nyears=20, seed=4,
                           bias=0, output_filesuffix='_rdn')
        run_constant_climate(self.gdir, nyears=20,
                             bias=0, output_filesuffix='_ct')

        paths = [self.gdir.get_filepath('model_run', filesuffix='_rdn'),
                 self.gdir.get_filepath('model_run', filesuffix='_ct'),
                 ]
        for path in paths:
            with FileModel(path) as model:
                vol = model.volume_km3_ts()
                len = model.length_m_ts()
                area = model.area_km2_ts()
                np.testing.assert_allclose(vol.iloc[0], np.mean(vol),
                                           rtol=0.1)
                np.testing.assert_allclose(area.iloc[0], np.mean(area),
                                           rtol=0.1)
                if do_plot:
                    fig, (ax1, ax2, ax3) = plt.subplots(3, 1, figsize=(6, 10))
                    vol.plot(ax=ax1)
                    ax1.set_title('Volume')
                    area.plot(ax=ax2)
                    ax2.set_title('Area')
                    len.plot(ax=ax3)
                    ax3.set_title('Length')
                    plt.tight_layout()
                    plt.show()

        self.gdir.hemisphere = 'nh'

    @pytest.mark.slow
    def test_cesm(self):

        gdir = self.gdir

        # init
        f = get_demo_file('cesm.TREFHT.160001-200512.selection.nc')
        cfg.PATHS['cesm_temp_file'] = f
        f = get_demo_file('cesm.PRECC.160001-200512.selection.nc')
        cfg.PATHS['cesm_precc_file'] = f
        f = get_demo_file('cesm.PRECL.160001-200512.selection.nc')
        cfg.PATHS['cesm_precl_file'] = f
        gcm_climate.process_cesm_data(self.gdir)

        # Climate data
        fh = gdir.get_filepath('climate_monthly')
        fcesm = gdir.get_filepath('gcm_data')
        with xr.open_dataset(fh) as hist, xr.open_dataset(fcesm) as cesm:

            # Let's do some basic checks
            shist = hist.sel(time=slice('1961', '1990'))
            scesm = cesm.sel(time=slice('1961', '1990'))
            # Climate during the chosen period should be the same
            np.testing.assert_allclose(shist.temp.mean(),
                                       scesm.temp.mean(),
                                       rtol=1e-3)
            np.testing.assert_allclose(shist.prcp.mean(),
                                       scesm.prcp.mean(),
                                       rtol=1e-3)
            # And also the anual cycle
            scru = shist.groupby('time.month').mean(dim='time')
            scesm = scesm.groupby('time.month').mean(dim='time')
            np.testing.assert_allclose(scru.temp, scesm.temp, rtol=5e-3)
            np.testing.assert_allclose(scru.prcp, scesm.prcp, rtol=1e-3)

        # Mass balance models
        mb_cru = massbalance.PastMassBalance(self.gdir)
        mb_cesm = massbalance.PastMassBalance(self.gdir,
                                              filename='gcm_data')

        # Average over 1961-1990
        h, w = self.gdir.get_inversion_flowline_hw()
        yrs = np.arange(1961, 1991)
        ts1 = mb_cru.get_specific_mb(h, w, year=yrs)
        ts2 = mb_cesm.get_specific_mb(h, w, year=yrs)
        # due to non linear effects the MBs are not equivalent! See if they
        # aren't too far:
        assert np.abs(np.mean(ts1) - np.mean(ts2)) < 100

        # For my own interest, some statistics
        yrs = np.arange(1851, 2004)
        ts1 = mb_cru.get_specific_mb(h, w, year=yrs)
        ts2 = mb_cesm.get_specific_mb(h, w, year=yrs)
        if do_plot:
            df = pd.DataFrame(index=yrs)
            k1 = 'Histalp (mean={:.1f}, stddev={:.1f})'.format(np.mean(ts1),
                                                               np.std(ts1))
            k2 = 'CESM (mean={:.1f}, stddev={:.1f})'.format(np.mean(ts2),
                                                            np.std(ts2))
            df[k1] = ts1
            df[k2] = ts2

            df.plot()
            plt.plot(yrs,
                     df[k1].rolling(31, center=True, min_periods=15).mean(),
                     color='C0', linewidth=3)
            plt.plot(yrs,
                     df[k2].rolling(31, center=True, min_periods=15).mean(),
                     color='C1', linewidth=3)
            plt.title('SMB Hintereisferner Histalp VS CESM')
            plt.show()

        # See what that means for a run
        init_present_time_glacier(gdir)
        run_from_climate_data(gdir, ys=1961, ye=1990,
                              output_filesuffix='_hist')
        run_from_climate_data(gdir, ys=1961, ye=1990,
                              climate_filename='gcm_data',
                              output_filesuffix='_cesm')

        ds1 = utils.compile_run_output([gdir], path=False, filesuffix='_hist')
        ds2 = utils.compile_run_output([gdir], path=False, filesuffix='_cesm')

        assert_allclose(ds1.volume.isel(rgi_id=0, time=-1),
                        ds2.volume.isel(rgi_id=0, time=-1),
                        rtol=0.1)
        # ELA should be close
        assert_allclose(ds1.ela.mean(), ds2.ela.mean(), atol=50)

        # Do a spinup run
        run_constant_climate(gdir, nyears=100, temperature_bias=-0.5,
                             output_filesuffix='_spinup')
        run_from_climate_data(gdir, ys=1961, ye=1990,
                              init_model_filesuffix='_spinup',
                              output_filesuffix='_afterspinup')
        ds3 = utils.compile_run_output([gdir], path=False,
                                       filesuffix='_afterspinup')
        assert (ds1.volume.isel(rgi_id=0, time=-1) <
                0.7*ds3.volume.isel(rgi_id=0, time=-1))
        ds3.close()

    @pytest.mark.slow
    def test_elevation_feedback(self):

        init_present_time_glacier(self.gdir)

        feedbacks = ['annual', 'monthly', 'always', 'never']
        # Mutliproc
        tasks = []
        for feedback in feedbacks:
            tasks.append((run_random_climate,
                          dict(nyears=200, seed=5, mb_elev_feedback=feedback,
                               output_filesuffix=feedback,
                               store_monthly_step=True)))
        workflow.execute_parallel_tasks(self.gdir, tasks)

        out = []
        for feedback in feedbacks:
            out.append(utils.compile_run_output([self.gdir], path=False,
                                                filesuffix=feedback))

        # Check that volume isn't so different
        assert_allclose(out[0].volume, out[1].volume, rtol=0.05)
        assert_allclose(out[0].volume, out[2].volume, rtol=0.05)
        assert_allclose(out[1].volume, out[2].volume, rtol=0.05)
        # Except for "never", where things are different
        assert out[3].volume.mean() < out[2].volume.mean()

        if do_plot:
            plt.figure()
            for ds, lab in zip(out, feedbacks):
                (ds.volume*1e-9).plot(label=lab)
            plt.xlabel('Vol (km3)')
            plt.legend()
            plt.show()


class TestMergedHEF(unittest.TestCase):

    def setUp(self):
        # test directory
        self.testdir = os.path.join(get_test_dir(), 'tmp_merged')
        if not os.path.exists(self.testdir):
            os.makedirs(self.testdir)

        # Init
        cfg.initialize()
        cfg.set_intersects_db(get_demo_file('rgi_intersect_oetztal.shp'))
        cfg.PATHS['dem_file'] = get_demo_file('srtm_oetztal.tif')
        cfg.PATHS['climate_file'] = get_demo_file('histalp_merged_hef.nc')
        cfg.PARAMS['correct_for_neg_flux'] = True
        cfg.PARAMS['baseline_climate'] = ''
        cfg.PATHS['working_dir'] = self.testdir
        cfg.PARAMS['border'] = 100
        cfg.PARAMS['prcp_scaling_factor'] = 1.75
        cfg.PARAMS['temp_melt'] = -1.75

    def tearDown(self):
        self.rm_dir()

    def rm_dir(self):
        shutil.rmtree(self.testdir)

    def clean_dir(self):
        shutil.rmtree(self.testdir)
        os.makedirs(self.testdir)

    @pytest.mark.slow
    def test_merged_simulation(self):

        from oggm.core import centerlines
        import geopandas as gpd

        hef_file = utils.get_demo_file('rgi_oetztal.shp')
        rgidf = gpd.read_file(hef_file)

        # HEF = Main glacier

        # Get HEF, Kesselwand (True tributary) and Gepatsch (a wrong candidate)
        glcdf = rgidf.loc[(rgidf.RGIId == 'RGI50-11.00897') |
                          (rgidf.RGIId == 'RGI50-11.00787') |
                          (rgidf.RGIId == 'RGI50-11.00746')]
        gdirs = workflow.init_glacier_regions(glcdf)

        # preprocessing
        tasklist = [
            tasks.glacier_masks,
            tasks.compute_centerlines,
            tasks.initialize_flowlines,
            tasks.compute_downstream_line,
            tasks.compute_downstream_bedshape,
            tasks.catchment_area,
            tasks.catchment_intersections,
            tasks.catchment_width_geom,
            tasks.catchment_width_correction,
            tasks.process_custom_climate_data,
            tasks.local_t_star,
            tasks.mu_star_calibration,
            tasks.prepare_for_inversion,
            tasks.mass_conservation_inversion,
            tasks.filter_inversion_output,
            tasks.init_present_time_glacier]

        for task in tasklist:
            workflow.execute_entity_task(task, gdirs)

        # split hef from candidates
        id = [gd.rgi_id == 'RGI50-11.00897' for gd in gdirs]
        hef_gdir = gdirs.pop(np.where(id)[0][0])

        # find true Tributary glaciers to HEF
        gdir_tribs = centerlines.intersect_downstream_lines(hef_gdir, gdirs)

        # test that Gepatsch is missing and Kesselwand is not
        assert len(gdir_tribs) == 1
        assert gdir_tribs[0].rgi_id == 'RGI50-11.00787'

        # run parameters
        years = 200  # arbitrary
        y0 = 1950  # arbitrary
        tbias = -1.0  # arbitrary
        mbbias = 0.0  # necessary?

        # run HEF and Kesselwandferner as entities
        workflow.execute_entity_task(tasks.run_constant_climate,
                                     [hef_gdir] + gdir_tribs,
                                     nyears=years, y0=y0,
                                     output_filesuffix='_entity',
                                     temperature_bias=tbias, bias=mbbias)

        # now merge Kesselwandferner to HEF
        flowline.merge_tributary_flowlines(hef_gdir, gdir_tribs)

        # and run the merged glacier
        tasks.run_constant_climate(hef_gdir, output_filesuffix='_merged',
                                   nyears=years, y0=y0,
                                   temperature_bias=tbias, bias=mbbias)

        ds_entity = utils.compile_run_output([hef_gdir] + gdir_tribs,
                                             path=False, filesuffix='_entity')
        ds_merged = utils.compile_run_output([hef_gdir],
                                             path=False, filesuffix='_merged')

        # with this setting, both runs should still be identical after 50yrs
        assert_allclose(ds_entity.volume.isel(time=50).sum(),
                        ds_merged.volume.isel(time=50),
                        rtol=1e-3)

        # After 100yrs a difference will be present but should still be small
        assert_allclose(ds_entity.volume.isel(time=100).sum(),
                        ds_merged.volume.isel(time=100),
                        rtol=1e-1)

        # After 200yrs the merged glacier should have a larger volume
        assert (ds_entity.volume.isel(time=200).sum() <
                ds_merged.volume.isel(time=200))<|MERGE_RESOLUTION|>--- conflicted
+++ resolved
@@ -18,11 +18,7 @@
 from oggm.core.massbalance import LinearMassBalance
 import xarray as xr
 from oggm import utils, workflow, tasks, cfg
-<<<<<<< HEAD
-from oggm.core import climate, inversion, centerlines, flowline
-=======
 from oggm.core import gcm_climate, climate, inversion, centerlines
->>>>>>> 1d2e3c37
 from oggm.cfg import SEC_IN_DAY, SEC_IN_YEAR, SEC_IN_MONTH
 from oggm.utils import get_demo_file
 
@@ -2696,7 +2692,7 @@
     @pytest.mark.slow
     def test_merged_simulation(self):
 
-        from oggm.core import centerlines
+        from oggm.core import centerlines, flowline
         import geopandas as gpd
 
         hef_file = utils.get_demo_file('rgi_oetztal.shp')

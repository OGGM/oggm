--- conflicted
+++ resolved
@@ -2953,14 +2953,9 @@
                                      nyears=years,
                                      temperature_bias=tbias)
 
-<<<<<<< HEAD
         ds_merged = utils.compile_run_output(gdir_merged,
                                              path=False,
                                              input_filesuffix='_merged')
-=======
-        ds_merged = utils.compile_run_output([gdir_merged],
-                                             path=False, filesuffix='_merged')
->>>>>>> b1c027fe
 
         # areas should be quite similar after 10yrs
         assert_allclose(ds_entity.area.isel(time=10).sum(),

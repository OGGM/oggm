--- conflicted
+++ resolved
@@ -773,165 +773,6 @@
         # assert_allclose(mb.get_ela(year=yrs[:30]),
         #                 mb_gw.get_ela(year=yrs[:30]))
 
-<<<<<<< HEAD
-    """Daily MB Models"""
-
-    @pytest.fixture(name="DailyTIModel", scope="class", autouse=True)
-    def get_dailyTIModel(self):
-        """Override imports"""
-        yield massbalance.DailyTIModel
-
-    def get_leap_value(self, value, year: int):
-        """Extrapolate annual value to fit a leap year."""
-
-        if calendar.isleap(year):
-            value = value + (value / 365)
-        return value
-
-    @pytest.mark.parametrize(
-        "model",
-        [massbalance.DailyTIModel, massbalance.DailySfcTIModel],
-    )
-    @pytest.mark.parametrize("arg_year", [1979, 1980])
-    def test_get_daily_mb(self, hef_gdir, model, arg_year):
-
-        gdir = hef_gdir
-        init_present_time_glacier(gdir)
-        mb_mod = model(gdir, bias=0)
-        fls = gdir.read_pickle("model_flowlines")
-        heights = fls[0].surface_h
-        number_of_heights = len(heights)
-        annual_mb = mb_mod.get_annual_mb(heights=heights, year=arg_year)
-        assert annual_mb.shape == (number_of_heights,)
-
-        test_mb = mb_mod.get_daily_mb(heights=heights, year=arg_year)
-        assert isinstance(test_mb, np.ndarray)
-        assert test_mb.shape[0] == number_of_heights
-        if not calendar.isleap(arg_year):
-            assert test_mb.shape[1] == 365
-            np.testing.assert_allclose(test_mb.mean(axis=1), annual_mb)
-        else:
-            assert test_mb.shape[1] == 366
-            np.testing.assert_allclose(test_mb.mean(axis=1), annual_mb)
-
-    @pytest.mark.xfail(reason="Leap years not yet fully implemented")
-    @pytest.mark.parametrize(
-        "model",
-        [massbalance.DailyTIModel, massbalance.DailySfcTIModel],
-    )
-    @pytest.mark.parametrize("arg_bias", [True, False])
-    def test_daily_mb_model(self, hef_gdir, model, arg_bias):
-
-        rho = cfg.PARAMS["ice_density"]
-
-        F = SEC_IN_YEAR * rho  # This changes for leap years
-
-        gdir = hef_gdir
-        init_present_time_glacier(gdir)
-
-        # Climate period
-        yrp = [1979, 2019]
-        eval_year = 2000
-
-        # Flowlines height
-        h, w = gdir.get_inversion_flowline_hw()
-
-        if arg_bias:
-            kwargs = {"bias": 0}
-        else:
-            kwargs = {}
-
-        mb_mod = model(gdir, **kwargs)
-        for i, yr in enumerate(np.arange(yrp[0], yrp[1] + 1)):
-            F_yr = self.get_leap_value(F, yr)
-            my_mb_on_h = mb_mod.get_annual_mb(h, yr) * F_yr
-            ela_z = mb_mod.get_ela(year=yr)
-            totest = mb_mod.get_annual_mb([ela_z], year=yr) * F_yr
-            assert_allclose(totest[0], 0, atol=1)
-
-        h, w = gdir.get_inversion_flowline_hw()
-        mbdf = gdir.get_ref_mb_data()
-        mbdf.loc[yr, "MY_MB"] = np.nan
-        mb_mod = model(gdir, **kwargs)
-        mask = mbdf.index.to_series().between(yrp[0], yrp[1])
-        mbdf = mbdf[mask]
-        mbdf_years = mbdf.index.values
-        for yr in mbdf_years:
-            F_yr = self.get_leap_value(F, yr)
-            my_mb_on_h = mb_mod.get_annual_mb(h, yr) * F_yr
-            mbdf.loc[yr, "MY_MB"] = np.average(my_mb_on_h, weights=w)
-
-        assert -1000 < mbdf["MY_MB"].mean() < 0
-        # np.testing.assert_allclose(
-        #     mbdf["ANNUAL_BALANCE"].mean(), mbdf["MY_MB"].mean(), atol=1e-2
-        # )
-
-        mbdf["MY_ELA"] = mb_mod.get_ela(year=mbdf_years)
-        assert mbdf[["MY_ELA", "MY_MB"]].corr().values[0, 1] < -0.9
-        assert mbdf[["MY_ELA", "ANNUAL_BALANCE"]].corr().values[0, 1] < -0.6
-
-        mb_mod = model(gdir)
-        for yr in mbdf_years:
-            F_yr = self.get_leap_value(F, yr)
-            my_mb_on_h = mb_mod.get_annual_mb(h, yr) * F_yr
-            mbdf.loc[yr, "MY_MB"] = np.average(my_mb_on_h, weights=w)
-            mb_mod.temp_bias = 1
-            my_mb_on_h = mb_mod.get_annual_mb(h, yr) * F_yr
-            mbdf.loc[yr, "BIASED_MB"] = np.average(my_mb_on_h, weights=w)
-            mb_mod.temp_bias = 0
-
-        # assert -1000 < mbdf["MY_MB"].mean() < 0
-        # np.testing.assert_allclose(
-        #     mbdf["ANNUAL_BALANCE"].mean(), mbdf["MY_MB"].mean(), atol=1e-2
-        # )
-        assert mbdf.ANNUAL_BALANCE.mean() > mbdf.BIASED_MB.mean()
-
-        # Repeat
-        mb_mod = model(gdir, repeat=True, ys=yrp[0], ye=eval_year)
-        yrs = np.arange(yrp[1]-yrp[0]) + yrp[0]
-        mb = mb_mod.get_specific_mb(h, w, year=yrs)
-        # climate loops at eval year
-        repeat_index = int((yrp[1] - eval_year) / 2)
-        assert_allclose(mb[repeat_index], mb[-repeat_index])
-
-        # Go for glacier wide now
-        fls = gdir.read_pickle("inversion_flowlines")
-        mb_gw_mod = massbalance.MultipleFlowlineMassBalance(
-            gdir,
-            fls=fls,
-            mb_model_class=model,
-            repeat=True,
-            ys=yrp[0],
-            ye=eval_year,
-        )
-        mb_gw = mb_gw_mod.get_specific_mb(year=yrs)
-        assert_allclose(mb, mb_gw)
-
-        # Test massbalance task
-        daily_kwargs = {
-            "climate_filename":"climate_historical_daily",
-            "mb_model_class": model
-            }
-
-        s = massbalance.fixed_geometry_mass_balance(gdir, **daily_kwargs)
-        assert s.index[0] == 1979
-        assert s.index[-1] == 2019
-
-        s = massbalance.fixed_geometry_mass_balance(
-            gdir,
-            ys=1990,
-            ye=2000,
-            **daily_kwargs
-        )
-        assert s.index[0] == 1990
-        assert s.index[-1] == 2000
-
-        s = massbalance.fixed_geometry_mass_balance(
-            gdir, years=mbdf_years, **daily_kwargs
-        )
-
-        assert_allclose(s, mbdf["MY_MB"])
-=======
     @pytest.mark.parametrize("ref_year", [1979, 1980])
     def test_get_annual_specific_mass_balance(self, hef_gdir, ref_year):
 
@@ -1033,7 +874,164 @@
         assert isinstance(ela_single, float)
         assert ela_single == ela[0]
         assert fls[-1].surface_h.min() < ela_single < fls[0].surface_h.max()
->>>>>>> ec1efe19
+
+    """Daily MB Models"""
+
+    @pytest.fixture(name="DailyTIModel", scope="class", autouse=True)
+    def get_dailyTIModel(self):
+        """Override imports"""
+        yield massbalance.DailyTIModel
+
+    def get_leap_value(self, value, year: int):
+        """Extrapolate annual value to fit a leap year."""
+
+        if calendar.isleap(year):
+            value = value + (value / 365)
+        return value
+
+    @pytest.mark.parametrize(
+        "model",
+        [massbalance.DailyTIModel, massbalance.DailySfcTIModel],
+    )
+    @pytest.mark.parametrize("arg_year", [1979, 1980])
+    def test_get_daily_mb(self, hef_gdir, model, arg_year):
+
+        gdir = hef_gdir
+        init_present_time_glacier(gdir)
+        mb_mod = model(gdir, bias=0)
+        fls = gdir.read_pickle("model_flowlines")
+        heights = fls[0].surface_h
+        number_of_heights = len(heights)
+        annual_mb = mb_mod.get_annual_mb(heights=heights, year=arg_year)
+        assert annual_mb.shape == (number_of_heights,)
+
+        test_mb = mb_mod.get_daily_mb(heights=heights, year=arg_year)
+        assert isinstance(test_mb, np.ndarray)
+        assert test_mb.shape[0] == number_of_heights
+        if not calendar.isleap(arg_year):
+            assert test_mb.shape[1] == 365
+            np.testing.assert_allclose(test_mb.mean(axis=1), annual_mb)
+        else:
+            assert test_mb.shape[1] == 366
+            np.testing.assert_allclose(test_mb.mean(axis=1), annual_mb)
+
+    @pytest.mark.xfail(reason="Leap years not yet fully implemented")
+    @pytest.mark.parametrize(
+        "model",
+        [massbalance.DailyTIModel, massbalance.DailySfcTIModel],
+    )
+    @pytest.mark.parametrize("arg_bias", [True, False])
+    def test_daily_mb_model(self, hef_gdir, model, arg_bias):
+
+        rho = cfg.PARAMS["ice_density"]
+
+        F = SEC_IN_YEAR * rho  # This changes for leap years
+
+        gdir = hef_gdir
+        init_present_time_glacier(gdir)
+
+        # Climate period
+        yrp = [1979, 2019]
+        eval_year = 2000
+
+        # Flowlines height
+        h, w = gdir.get_inversion_flowline_hw()
+
+        if arg_bias:
+            kwargs = {"bias": 0}
+        else:
+            kwargs = {}
+
+        mb_mod = model(gdir, **kwargs)
+        for i, yr in enumerate(np.arange(yrp[0], yrp[1] + 1)):
+            F_yr = self.get_leap_value(F, yr)
+            my_mb_on_h = mb_mod.get_annual_mb(h, yr) * F_yr
+            ela_z = mb_mod.get_ela(year=yr)
+            totest = mb_mod.get_annual_mb([ela_z], year=yr) * F_yr
+            assert_allclose(totest[0], 0, atol=1)
+
+        h, w = gdir.get_inversion_flowline_hw()
+        mbdf = gdir.get_ref_mb_data()
+        mbdf.loc[yr, "MY_MB"] = np.nan
+        mb_mod = model(gdir, **kwargs)
+        mask = mbdf.index.to_series().between(yrp[0], yrp[1])
+        mbdf = mbdf[mask]
+        mbdf_years = mbdf.index.values
+        for yr in mbdf_years:
+            F_yr = self.get_leap_value(F, yr)
+            my_mb_on_h = mb_mod.get_annual_mb(h, yr) * F_yr
+            mbdf.loc[yr, "MY_MB"] = np.average(my_mb_on_h, weights=w)
+
+        assert -1000 < mbdf["MY_MB"].mean() < 0
+        # np.testing.assert_allclose(
+        #     mbdf["ANNUAL_BALANCE"].mean(), mbdf["MY_MB"].mean(), atol=1e-2
+        # )
+
+        mbdf["MY_ELA"] = mb_mod.get_ela(year=mbdf_years)
+        assert mbdf[["MY_ELA", "MY_MB"]].corr().values[0, 1] < -0.9
+        assert mbdf[["MY_ELA", "ANNUAL_BALANCE"]].corr().values[0, 1] < -0.6
+
+        mb_mod = model(gdir)
+        for yr in mbdf_years:
+            F_yr = self.get_leap_value(F, yr)
+            my_mb_on_h = mb_mod.get_annual_mb(h, yr) * F_yr
+            mbdf.loc[yr, "MY_MB"] = np.average(my_mb_on_h, weights=w)
+            mb_mod.temp_bias = 1
+            my_mb_on_h = mb_mod.get_annual_mb(h, yr) * F_yr
+            mbdf.loc[yr, "BIASED_MB"] = np.average(my_mb_on_h, weights=w)
+            mb_mod.temp_bias = 0
+
+        # assert -1000 < mbdf["MY_MB"].mean() < 0
+        # np.testing.assert_allclose(
+        #     mbdf["ANNUAL_BALANCE"].mean(), mbdf["MY_MB"].mean(), atol=1e-2
+        # )
+        assert mbdf.ANNUAL_BALANCE.mean() > mbdf.BIASED_MB.mean()
+
+        # Repeat
+        mb_mod = model(gdir, repeat=True, ys=yrp[0], ye=eval_year)
+        yrs = np.arange(yrp[1]-yrp[0]) + yrp[0]
+        mb = mb_mod.get_specific_mb(h, w, year=yrs)
+        # climate loops at eval year
+        repeat_index = int((yrp[1] - eval_year) / 2)
+        assert_allclose(mb[repeat_index], mb[-repeat_index])
+
+        # Go for glacier wide now
+        fls = gdir.read_pickle("inversion_flowlines")
+        mb_gw_mod = massbalance.MultipleFlowlineMassBalance(
+            gdir,
+            fls=fls,
+            mb_model_class=model,
+            repeat=True,
+            ys=yrp[0],
+            ye=eval_year,
+        )
+        mb_gw = mb_gw_mod.get_specific_mb(year=yrs)
+        assert_allclose(mb, mb_gw)
+
+        # Test massbalance task
+        daily_kwargs = {
+            "climate_filename":"climate_historical_daily",
+            "mb_model_class": model
+            }
+
+        s = massbalance.fixed_geometry_mass_balance(gdir, **daily_kwargs)
+        assert s.index[0] == 1979
+        assert s.index[-1] == 2019
+
+        s = massbalance.fixed_geometry_mass_balance(
+            gdir,
+            ys=1990,
+            ye=2000,
+            **daily_kwargs
+        )
+        assert s.index[0] == 1990
+        assert s.index[-1] == 2000
+
+        s = massbalance.fixed_geometry_mass_balance(
+            gdir, years=mbdf_years, **daily_kwargs
+        )
+
+        assert_allclose(s, mbdf["MY_MB"])
 
     def test_constant_mb_model(self, hef_gdir):
 

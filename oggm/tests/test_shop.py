import os
import warnings

import matplotlib.pyplot as plt
import pytest

import oggm
import xarray as xr
import rioxarray as rioxr
import numpy as np
import pandas as pd
from oggm import utils
from oggm.utils import get_demo_file
<<<<<<< HEAD
from oggm.shop import its_live, rgitopo, bedtopo, millan22, hugonnet_maps, glathida
from oggm.core import gis, centerlines
=======
from oggm.shop import its_live, rgitopo, bedtopo, millan22, cook23, hugonnet_maps, glathida
from oggm.core import gis, centerlines, massbalance
>>>>>>> 9f6b028a
from oggm import cfg, tasks, workflow

salem = pytest.importorskip('salem')
gpd = pytest.importorskip('geopandas')
pytestmark = pytest.mark.test_env("utils")

DO_PLOT = False


class Test_its_live:

    @pytest.mark.slow
    def test_repro_to_glacier(self, class_case_dir, monkeypatch):

        # Init
        cfg.initialize()
        cfg.PATHS['working_dir'] = class_case_dir
        cfg.PARAMS['use_intersects'] = False
        cfg.PATHS['dem_file'] = get_demo_file('dem_Columbia.tif')
        cfg.PARAMS['border'] = 10

        entity = gpd.read_file(get_demo_file('RGI60-01.10689.shp')).iloc[0]
        gdir = oggm.GlacierDirectory(entity)
        tasks.define_glacier_region(gdir)
        tasks.glacier_masks(gdir)

        # use our files
        region_files = {'ALA': {
            'vx': get_demo_file('crop_ALA_G0120_0000_vx.tif'),
            'vy': get_demo_file('crop_ALA_G0120_0000_vy.tif')}}
        monkeypatch.setattr(its_live, 'region_files', region_files)
        monkeypatch.setattr(utils, 'file_downloader', lambda x: x)

        with warnings.catch_warnings():
            warnings.filterwarnings("ignore", category=RuntimeWarning)
            its_live.velocity_to_gdir(gdir)

        with xr.open_dataset(gdir.get_filepath('gridded_data')) as ds:
            mask = ds.glacier_mask.data.astype(bool)
            vx = ds.itslive_vx.where(mask).data
            vy = ds.itslive_vy.where(mask).data

        vel = ds.itslive_v.where(mask).data
        assert np.nanmax(vel) > 2900
        assert np.nanmin(vel) < 2

        # We reproject with rasterio and check no big diff
        cfg.BASENAMES['itslive_vx'] = ('itslive_vx.tif', '')
        cfg.BASENAMES['itslive_vy'] = ('itslive_vy.tif', '')
        gis.rasterio_to_gdir(gdir, region_files['ALA']['vx'], 'itslive_vx',
                             resampling='bilinear')
        gis.rasterio_to_gdir(gdir, region_files['ALA']['vy'], 'itslive_vy',
                             resampling='bilinear')

        with rioxr.open_rasterio(gdir.get_filepath('itslive_vx')) as da:
            _vx = da.where(mask).data.squeeze()
        with rioxr.open_rasterio(gdir.get_filepath('itslive_vy')) as da:
            _vy = da.where(mask).data.squeeze()

        _vel = np.sqrt(_vx**2 + _vy**2)
        np.testing.assert_allclose(utils.rmsd(vel[mask], _vel[mask]), 0,
                                   atol=40)
        np.testing.assert_allclose(utils.md(vel[mask], _vel[mask]), 0,
                                   atol=8)

        df = its_live.compile_itslive_statistics([gdir]).iloc[0]
        assert df['itslive_avg_vel'] > 180
        assert df['itslive_max_vel'] > 2000
        assert df['itslive_perc_cov'] > 0.95

        if DO_PLOT:

            smap = salem.Map(gdir.grid.center_grid, countries=False)
            smap.set_shapefile(gdir.read_shapefile('outlines'))

            with warnings.catch_warnings():
                warnings.filterwarnings('ignore', category=RuntimeWarning)
                smap.set_topography(gdir.get_filepath('dem'))

            smap.set_data(vel)
            smap.set_plot_params(cmap='Blues', vmin=None, vmax=None)

            xx, yy = gdir.grid.center_grid.xy_coordinates
            xx, yy = smap.grid.transform(xx, yy, crs=gdir.grid.proj)

            yy = yy[2::5, 2::5]
            xx = xx[2::5, 2::5]
            vx = vx[2::5, 2::5]
            vy = vy[2::5, 2::5]

            f, ax = plt.subplots()
            smap.visualize(ax=ax, title='ITS_LIVE velocity',
                           cbar_title='m yr-1')
            ax.quiver(xx, yy, vx, vy)
            plt.show()


class Test_millan22:

    @pytest.mark.slow
    def test_thickvel_to_glacier(self, class_case_dir, monkeypatch):

        # Init
        cfg.initialize()
        cfg.PATHS['working_dir'] = class_case_dir
        cfg.PARAMS['use_intersects'] = False
        cfg.PATHS['dem_file'] = get_demo_file('dem_Columbia.tif')
        cfg.PARAMS['border'] = 10

        entity = gpd.read_file(get_demo_file('RGI60-01.10689.shp')).iloc[0]
        gdir = oggm.GlacierDirectory(entity)
        tasks.define_glacier_region(gdir)
        tasks.glacier_masks(gdir)

        # use our files
        base_url = 'https://cluster.klima.uni-bremen.de/~oggm/test_files/millan22/'
        monkeypatch.setattr(millan22, 'default_base_url', base_url)

        millan22.thickness_to_gdir(gdir)

        with xr.open_dataset(gdir.get_filepath('gridded_data')) as ds:
            mask = ds.glacier_mask.data.astype(bool)
            thick = ds.millan_ice_thickness.where(mask).data

        # Simply some coverage and sanity checks
        assert np.isfinite(thick).sum() / mask.sum() > 0.98
        assert np.nanmax(thick) > 800
        assert np.nansum(thick) * gdir.grid.dx**2 * 1e-9 > 174

        # Velocity
        millan22.velocity_to_gdir(gdir)

        with xr.open_dataset(gdir.get_filepath('gridded_data')) as ds:
            mask = ds.glacier_mask.data.astype(bool)
            v = ds.millan_v.where(mask).data
            vx = ds.millan_vx.where(mask).data
            vy = ds.millan_vy.where(mask).data

        # Simply some coverage and sanity checks
        assert np.isfinite(v).sum() / mask.sum() > 0.98
        assert np.nanmax(v) > 2000
        assert np.nanmax(vx) > 500
        assert np.nanmax(vy) > 400

        # Stats
        df = millan22.compile_millan_statistics([gdir]).iloc[0]
        assert df['millan_avg_vel'] > 180
        assert df['millan_max_vel'] > 2000
        assert df['millan_perc_cov'] > 0.95
        assert df['millan_vel_perc_cov'] > 0.97
        assert df['millan_vol_km3'] > 174


class Test_cook23:

    # @pytest.mark.slow
    def test_cook23_to_glacier(self, class_case_dir, monkeypatch):

        # Init
        cfg.initialize()
        cfg.PATHS['working_dir'] = class_case_dir
        cfg.PARAMS['use_intersects'] = False
        cfg.PATHS['dem_file'] = get_demo_file('hef_srtm.tif')
        cfg.PARAMS['border'] = 10

        entity = gpd.read_file(get_demo_file('Hintereisferner_RGI5.shp')).iloc[0]
        gdir = oggm.GlacierDirectory(entity)
        tasks.define_glacier_region(gdir)
        tasks.glacier_masks(gdir)

        # use our files
        base_url = 'https://cluster.klima.uni-bremen.de/~oggm/test_files/cook23/'
        monkeypatch.setattr(cook23, 'default_base_url', base_url)

        cook23.cook23_to_gdir(gdir)

        with xr.open_dataset(gdir.get_filepath('gridded_data')) as ds:
            mask = ds.glacier_mask.data.astype(bool)
            thick = ds.cook23_thk.where(mask).data

        # Simply some coverage and sanity checks
        assert np.isfinite(thick).sum() / mask.sum() > 0.98
        assert np.nanmax(thick) > 120
        assert np.nansum(thick) * gdir.grid.dx**2 * 1e-9 > 0.4

        # Stats
        df = cook23.compile_cook23_statistics([gdir]).iloc[0]
        assert df['cook23_perc_cov'] > 0.98
        assert df['cook23_vol_km3'] > 0.4


class Test_HugonnetMaps:

    @pytest.mark.slow
    def test_dhdt_to_glacier(self, class_case_dir, monkeypatch):

        # Init
        cfg.initialize()
        cfg.PATHS['working_dir'] = class_case_dir
        cfg.PARAMS['use_intersects'] = False
        cfg.PATHS['dem_file'] = get_demo_file('dem_Columbia.tif')
        cfg.PARAMS['border'] = 10

        entity = gpd.read_file(get_demo_file('RGI60-01.10689.shp')).iloc[0]
        gdir = oggm.GlacierDirectory(entity)
        tasks.define_glacier_region(gdir)
        tasks.glacier_masks(gdir)

        # use our files
        base_url = 'https://cluster.klima.uni-bremen.de/~oggm/test_files/geodetic_ref_mb_maps/'
        monkeypatch.setattr(hugonnet_maps, 'default_base_url', base_url)

        hugonnet_maps.hugonnet_to_gdir(gdir)

        with xr.open_dataset(gdir.get_filepath('gridded_data')) as ds:
            mask = ds.glacier_mask.data.astype(bool)
            dhdt = ds.hugonnet_dhdt.where(mask)

        # Simply some coverage and sanity checks
        assert np.isfinite(dhdt).sum() / mask.sum() > 0.97
        assert np.nanmax(dhdt) > 0
        assert np.nanmean(dhdt) < -3

        df = hugonnet_maps.compile_hugonnet_statistics([gdir]).iloc[0]
        assert df['hugonnet_perc_cov'] > 0.97
        assert df['hugonnet_avg_dhdt'] < -3


class Test_rgitopo:

    def test_from_dem(self, class_case_dir, monkeypatch):

        # Init
        cfg.initialize()
        cfg.PATHS['working_dir'] = class_case_dir
        cfg.PARAMS['border'] = 10

        monkeypatch.setattr(rgitopo, 'DEMS_URL', 'https://cluster.klima.uni-br'
                                                 'emen.de/~oggm/test_gdirs/dem'
                                                 's_v1/default/')

        gd = rgitopo.init_glacier_directories_from_rgitopo(['RGI60-09.01004'],
                                                           dem_source='COPDEM')
        gd = gd[0]

        assert gd.has_file('dem')
        assert gd.has_file('dem_source')
        assert gd.has_file('outlines')
        assert gd.has_file('intersects')

        # we can work from here
        tasks.glacier_masks(gd)

    def test_qc(self, class_case_dir, monkeypatch):

        # Init
        cfg.initialize()
        cfg.PATHS['working_dir'] = class_case_dir
        cfg.PARAMS['border'] = 10

        monkeypatch.setattr(rgitopo, 'DEMS_URL', 'https://cluster.klima.uni-br'
                                                 'emen.de/~oggm/test_gdirs/dem'
                                                 's_v1/default/')

        gd = rgitopo.init_glacier_directories_from_rgitopo(['RGI60-09.01004'],
                                                           dem_source='COPDEM',
                                                           keep_dem_folders=True)
        out = rgitopo.dem_quality_check(gd[0])
        assert len(out) > 5
        assert pd.Series(out).iloc[1:].sum() > 5


class Test_w5e5:

    def test_get_gswp3_w5e5_file(self):
        from oggm.shop import w5e5
        d = 'GSWP3_W5E5'
        for vars, _ in w5e5.BASENAMES[d].items():
            assert os.path.isfile(w5e5.get_gswp3_w5e5_file(d, vars))
        with pytest.raises(ValueError):
            w5e5.get_gswp3_w5e5_file(d, 'zoup')

    def test_glacier_gridpoint_selection(self):

        from oggm.shop import w5e5
        d = 'GSWP3_W5E5'
        # test is only done for the `inv` file, as the other files are only
        # downloaded for the HEF gridpoints as they would be too large otherwise.
        # However, the same test and other tests are done for all files
        # (also ISIMIP3b) and all glaciers in this notebook:
        # https://nbviewer.org/urls/cluster.klima.uni-bremen.de/
        # ~lschuster/example_ipynb/flatten_glacier_gridpoint_tests.ipynb
        with xr.open_dataset(w5e5.get_gswp3_w5e5_file(d, 'inv')) as dinv:
            dinv = dinv.load()

        # select three glaciers where two failed in the
        # previous gswp3_w5e5 version
        for coord in [(10.7584, 46.8003),  # HEF
                      (-70.8931 + 360, -72.4474),  # RGI60-19.00124
                      (51.495, 30.9010),  # RGI60-12.01691
                      (0, 0)  # random gridpoint not near to a glacier
                      ]:
            lon, lat = coord
            # get the distances to the glacier coordinate
            c = (dinv.longitude - lon) ** 2 + (dinv.latitude - lat) ** 2
            c = c.to_dataframe('distance').sort_values('distance')
            # select the nearest climate point from the flattened glacier gridpoint
            lat_near, lon_near, dist = c.iloc[0]
            # for a randomly chosen gridpoint, the next climate gridpoint is far away
            if coord == (0, 0):
                with pytest.raises(AssertionError):
                    assert np.abs(lat_near - lat) <= 0.25
                    assert np.abs(lon_near - lon) <= 0.25
                    assert dist <= (0.25 ** 2 + 0.25 ** 2) ** 0.5
            # for glaciers the next gridpoint should be the nearest
            # (GSWP3-W5E5 resolution is 0.5°)
            else:
                assert np.abs(lat_near - lat) <= 0.25
                assert np.abs(lon_near - lon) <= 0.25
                assert dist <= (0.25 ** 2 + 0.25 ** 2) ** 0.5

        # this only contains data for two glaciers, let's still check some basics
        # both glaciers are not at latitude or longitude 0
        with xr.open_dataset(w5e5.get_gswp3_w5e5_file(d, 'temp_std')) as dtemp_std:
            assert np.all(dtemp_std.latitude != 0)
            assert np.all(dtemp_std.longitude != 0)
            assert dtemp_std.isel(time=0).temp_std.std() > 0
            assert dtemp_std.longitude.std() > 0
            assert dtemp_std.latitude.std() > 0

    def test_process_w5e5_data(self, class_case_dir):

        # Init
        cfg.initialize()
        cfg.PARAMS['use_intersects'] = False
        cfg.PATHS['working_dir'] = class_case_dir
        cfg.PATHS['dem_file'] = get_demo_file('hef_srtm.tif')
        hef_file = get_demo_file('Hintereisferner_RGI5.shp')
        cfg.PARAMS['hydro_month_nh'] = 1
        gdir = workflow.init_glacier_directories(gpd.read_file(hef_file))[0]
        from oggm.shop import w5e5
        w5e5.process_w5e5_data(gdir)
        path_clim = gdir.get_filepath('climate_historical')

        ds_clim = xr.open_dataset(path_clim)
        assert ds_clim.time[0]['time.year'] == 1979
        assert ds_clim.time[-1]['time.year'] == 2019
        assert ds_clim.time[0]['time.month'] == 1
        assert ds_clim.time[-1]['time.month'] == 12
        assert (ds_clim.ref_hgt > 2000) and (ds_clim.ref_hgt < 3000)
        assert (ds_clim.temp.mean() < 5) and (ds_clim.temp.mean() > -5)
        assert ds_clim.temp.min() > -30  # °C
        assert ds_clim.temp.max() < 30
        # temp_std
        assert np.all(ds_clim.temp_std > 0)
        assert np.all(ds_clim.temp_std <= 10)

        # prcp
        assert ds_clim.prcp.min() > 0  # kg/m2/month
        annual_prcp_sum = ds_clim.prcp.groupby('time.year').sum().values
        assert ds_clim.prcp.max() < annual_prcp_sum.mean()  # kg/m2/month
        assert np.all(annual_prcp_sum > 500)  # kg /m2/year
        assert np.all(annual_prcp_sum < 1500)

    def test_process_gswp3_w5e5_data(self, class_case_dir):

        # Init
        cfg.initialize()
        cfg.PARAMS['use_intersects'] = False
        cfg.PATHS['working_dir'] = class_case_dir
        cfg.PATHS['dem_file'] = get_demo_file('hef_srtm.tif')
        hef_file = get_demo_file('Hintereisferner_RGI5.shp')
        cfg.PARAMS['hydro_month_nh'] = 1
        gdir = workflow.init_glacier_directories(gpd.read_file(hef_file))[0]
        from oggm.shop import w5e5
        w5e5.process_gswp3_w5e5_data(gdir)
        path_clim = gdir.get_filepath('climate_historical')

        ds_clim = xr.open_dataset(path_clim)
        assert ds_clim.time[0]['time.year'] == 1901
        assert ds_clim.time[-1]['time.year'] == 2019
        assert ds_clim.time[0]['time.month'] == 1
        assert ds_clim.time[-1]['time.month'] == 12
        assert (ds_clim.ref_hgt > 2000) and (ds_clim.ref_hgt < 3000)
        assert (ds_clim.temp.mean() < 5) and (ds_clim.temp.mean() > -5)
        assert ds_clim.temp.min() > -30  # °C
        assert ds_clim.temp.max() < 30
        # temp_std
        assert np.all(ds_clim.temp_std > 0)
        assert np.all(ds_clim.temp_std <= 10)

        # prcp
        try:
            assert ds_clim.prcp.min() > 0  # kg/m2/month
        except AssertionError:
            # ok, we allow a small amount of months with just 0 prcp,
            # (here it is just one month)
            assert ds_clim.prcp.quantile(0.001) >= 0
            assert ds_clim.prcp.min() >= 0
        annual_prcp_sum = ds_clim.prcp.groupby('time.year').sum().values
        assert ds_clim.prcp.max() < annual_prcp_sum.mean()  # kg/m2/month
        assert np.all(annual_prcp_sum > 400)  # kg /m2/year
        assert np.all(annual_prcp_sum < 1500)
        # no gradient for GSWP3-W5E5!

        # test climate statistics with winter_daily_mean_prcp
        # they should be computed even if cfg.PARAMS['use_winter_prcp_fac'] is False!
        df = utils.compile_climate_statistics([gdir], path=False,
                                              add_climate_period=[1999, 2010],
                                              add_raw_climate_statistics=True,
                                              halfsize=20)
        fs = '1979-2019'
        assert np.all(df[f'{fs}_uncorrected_winter_daily_mean_prcp'] > 1.5)
        assert np.all(df[f'{fs}_uncorrected_winter_daily_mean_prcp'] < 1.8)

        # we don't have climate data for that time period
        with pytest.raises(KeyError):
            df['1990-2030_uncorrected_winter_daily_mean_prcp']


class Test_ecmwf:

    def test_get_ecmwf_file(self):
        from oggm.shop import ecmwf
        for d, vars in ecmwf.BASENAMES.items():
            for v, _ in vars.items():
                assert os.path.isfile(ecmwf.get_ecmwf_file(d, v))

        with pytest.raises(ValueError):
            ecmwf.get_ecmwf_file('ERA5', 'zoup')
        with pytest.raises(ValueError):
            ecmwf.get_ecmwf_file('zoup', 'tmp')

    def test_ecmwf_historical_delta_method(self, class_case_dir):

        # Init
        cfg.initialize()
        cfg.PARAMS['use_intersects'] = False
        cfg.PATHS['working_dir'] = class_case_dir
        cfg.PATHS['dem_file'] = get_demo_file('hef_srtm.tif')
        cfg.PARAMS['hydro_month_nh'] = 10
        cfg.PARAMS['hydro_month_sh'] = 4

        hef_file = get_demo_file('Hintereisferner_RGI5.shp')

        gdir = workflow.init_glacier_directories(gpd.read_file(hef_file))[0]
        tasks.process_ecmwf_data(gdir, dataset='ERA5',
                                 output_filesuffix='ERA5')
        tasks.process_ecmwf_data(gdir, dataset='CERA',
                                 output_filesuffix='CERA')

        # Original BC
        tasks.historical_delta_method(gdir,
                                      replace_with_ref_data=False,
                                      delete_input_files=False,
                                      ref_filesuffix='ERA5',
                                      hist_filesuffix='CERA',
                                      output_filesuffix='CERA_alone')

        f_ref = gdir.get_filepath('climate_historical', filesuffix='ERA5')
        f_h = gdir.get_filepath('climate_historical', filesuffix='CERA_alone')
        with xr.open_dataset(f_ref) as ref, xr.open_dataset(f_h) as his:

            # Let's do some basic checks
            assert ref.attrs['ref_hgt'] == his.attrs['ref_hgt']
            ci = gdir.get_climate_info('CERA_alone')
            assert ci['baseline_climate_source'] == 'CERA|ERA5'
            assert ci['baseline_yr_0'] == 1901
            assert ci['baseline_yr_1'] == 2010

            # Climate on common period
            # (minus one year because of the automated stuff in code
            sref = ref.sel(time=slice(ref.time[0], his.time[-1]))
            shis = his.sel(time=slice(ref.time[0], his.time[-1]))

            # Climate during the chosen period should be the same
            np.testing.assert_allclose(sref.temp.mean(),
                                       shis.temp.mean(),
                                       atol=1e-3)
            np.testing.assert_allclose(sref.prcp.mean(),
                                       shis.prcp.mean(),
                                       rtol=1e-3)

            # And also the annual cycle
            srefm = sref.groupby('time.month').mean(dim='time')
            shism = shis.groupby('time.month').mean(dim='time')
            np.testing.assert_allclose(srefm.temp, shism.temp, atol=1e-3)
            np.testing.assert_allclose(srefm.prcp, shism.prcp, rtol=1e-3)

            # And its std dev - but less strict
            srefm = sref.groupby('time.month').std(dim='time')
            shism = shis.groupby('time.month').std(dim='time')
            np.testing.assert_allclose(srefm.temp, shism.temp, rtol=5e-2)
            with pytest.raises(AssertionError):
                # This clearly is not scaled
                np.testing.assert_allclose(srefm.prcp, shism.prcp, rtol=0.5)

        # Replaced
        tasks.historical_delta_method(gdir,
                                      replace_with_ref_data=True,
                                      delete_input_files=False,
                                      ref_filesuffix='ERA5',
                                      hist_filesuffix='CERA',
                                      output_filesuffix='CERA_repl')

        f_ref = gdir.get_filepath('climate_historical', filesuffix='ERA5')
        f_h = gdir.get_filepath('climate_historical', filesuffix='CERA_repl')
        f_hr = gdir.get_filepath('climate_historical', filesuffix='CERA')
        with xr.open_dataset(f_ref) as ref, xr.open_dataset(f_h) as his, \
                xr.open_dataset(f_hr) as his_ref:

            # Let's do some basic checks
            assert ref.attrs['ref_hgt'] == his.attrs['ref_hgt']
            ci = gdir.get_climate_info('CERA_repl')
            assert ci['baseline_climate_source'] == 'CERA+ERA5'
            assert ci['baseline_yr_0'] == 1901
            assert ci['baseline_yr_1'] == 2018

            # Climate on common period
            sref = ref.sel(time=slice(ref.time[0], his.time[-1]))
            shis = his.sel(time=slice(ref.time[0], his.time[-1]))

            # Climate during the chosen period should be the same
            np.testing.assert_allclose(sref.temp.mean(),
                                       shis.temp.mean())
            np.testing.assert_allclose(sref.prcp.mean(),
                                       shis.prcp.mean())

            # And also the annual cycle
            srefm = sref.groupby('time.month').mean(dim='time')
            shism = shis.groupby('time.month').mean(dim='time')
            np.testing.assert_allclose(srefm.temp, shism.temp)
            np.testing.assert_allclose(srefm.prcp, shism.prcp)

            # And its std dev - should be same
            srefm = sref.groupby('time.month').std(dim='time')
            shism = shis.groupby('time.month').std(dim='time')
            np.testing.assert_allclose(srefm.temp, shism.temp)
            np.testing.assert_allclose(srefm.prcp, shism.prcp)

            # In the past the two CERA datasets are different
            his_ref = his_ref.sel(time=slice('1910', '1940'))
            his = his.sel(time=slice('1910', '1940'))
            assert np.abs(his.temp.mean() - his_ref.temp.mean()) > 1
            assert np.abs(his.temp.std() - his_ref.temp.std()) > 0.3

        # Delete files
        tasks.historical_delta_method(gdir,
                                      ref_filesuffix='ERA5',
                                      hist_filesuffix='CERA')
        assert not os.path.exists(gdir.get_filepath('climate_historical',
                                                    filesuffix='ERA5'))
        assert not os.path.exists(gdir.get_filepath('climate_historical',
                                                    filesuffix='CERA'))

    def test_ecmwf_workflow(self, class_case_dir):

        # Init
        cfg.initialize()
        cfg.PARAMS['use_intersects'] = False
        cfg.PATHS['working_dir'] = class_case_dir
        cfg.PATHS['dem_file'] = get_demo_file('hef_srtm.tif')

        hef_file = get_demo_file('Hintereisferner_RGI5.shp')
        gdir = workflow.init_glacier_directories(gpd.read_file(hef_file))[0]

        cfg.PARAMS['baseline_climate'] = 'CERA+ERA5L'
        tasks.process_climate_data(gdir)
        assert gdir.get_filepath('climate_historical')
        # Let's do some basic checks
        ci = gdir.get_climate_info()
        assert ci['baseline_climate_source'] == 'CERA+ERA5L'
        assert ci['baseline_yr_0'] == 1901
        assert ci['baseline_yr_1'] == 2018

        cfg.PARAMS['baseline_climate'] = 'CERA|ERA5'
        tasks.process_climate_data(gdir)
        assert gdir.get_filepath('climate_historical')
        # Let's do some basic checks
        ci = gdir.get_climate_info()
        assert ci['baseline_climate_source'] == 'CERA|ERA5'
        assert ci['baseline_yr_0'] == 1901
        assert ci['baseline_yr_1'] == 2010


class Test_climate_datasets:

    def test_all_at_once(self, class_case_dir):

        # Init
        cfg.initialize()
        cfg.PARAMS['use_intersects'] = False
        cfg.PATHS['working_dir'] = class_case_dir
        cfg.PATHS['dem_file'] = get_demo_file('hef_srtm.tif')

        hef_file = get_demo_file('Hintereisferner_RGI5.shp')

        gdir = workflow.init_glacier_directories(gpd.read_file(hef_file))[0]

        exps = ['W5E5', 'GSWP3_W5E5', 'CRU', 'HISTALP', 'ERA5', 'ERA5L', 'CERA']
        ref_hgts = []
        dft = []
        dfp = []
        for base in exps:
            cfg.PARAMS['baseline_climate'] = base
            tasks.process_climate_data(gdir, output_filesuffix=base)
            f = gdir.get_filepath('climate_historical', filesuffix=base)
            with xr.open_dataset(f) as ds:
                ref_hgts.append(ds.ref_hgt)
                assert ds.ref_pix_dis < 30000
                dft.append(ds.temp.to_series())
                dfp.append(ds.prcp.to_series())
        dft = pd.concat(dft, axis=1, keys=exps)
        dfp = pd.concat(dfp, axis=1, keys=exps)

        # Common period
        dfy = dft.resample('YS').mean().dropna().iloc[1:]
        dfm = dft.groupby(dft.index.month).mean()
        assert dfy.corr().min().min() > 0.44  # ERA5L and CERA do no correlate
        assert dfm.corr().min().min() > 0.97
        dfavg = dfy.describe()

        # Correct for hgt
        ref_h = ref_hgts[0]
        for h, d in zip(ref_hgts, exps):
            dfy[d] = dfy[d] - 0.0065 * (ref_h - h)
            dfm[d] = dfm[d] - 0.0065 * (ref_h - h)
        dfavg_cor = dfy.describe()

        # After correction less spread
        assert dfavg_cor.loc['mean'].std() < 0.8 * dfavg.loc['mean'].std()
        assert dfavg_cor.loc['mean'].std() < 2.1

        # PRECIP
        # Common period
        dfy = dfp.resample('YS').mean().dropna().iloc[1:] * 12
        dfm = dfp.groupby(dfp.index.month).mean()
        assert dfy.corr().min().min() > 0.5
        assert dfm.corr().min().min() > 0.8
        dfavg = dfy.describe()
        assert dfavg.loc['mean'].std() / dfavg.loc['mean'].mean() < 0.25  # %

    def test_vdr(self, class_case_dir):

        # Init
        cfg.initialize()
        cfg.PARAMS['use_intersects'] = False
        cfg.PATHS['working_dir'] = class_case_dir
        cfg.PATHS['dem_file'] = get_demo_file('hef_srtm.tif')

        hef_file = get_demo_file('Hintereisferner_RGI5.shp')

        gdir = workflow.init_glacier_directories(gpd.read_file(hef_file))[0]

        exps = ['ERA5', 'ERA5dr']
        files = []
        ref_hgts = []
        for base in exps:
            cfg.PARAMS['baseline_climate'] = base
            tasks.process_climate_data(gdir, output_filesuffix=base)
            files.append(gdir.get_filepath('climate_historical',
                                           filesuffix=base))
            with xr.open_dataset(files[-1]) as ds:
                ref_hgts.append(ds.ref_hgt)
                assert ds.ref_pix_dis < 10000

        with xr.open_dataset(files[0]) as d1, xr.open_dataset(files[1]) as d2:
            np.testing.assert_allclose(d1.temp, d2.temp)
            np.testing.assert_allclose(d1.prcp, d2.prcp)
            # Fake tests, the plots look plausible
            np.testing.assert_allclose(d2.temp_std.mean(), 3.35, atol=0.1)


class Test_bedtopo:

    def test_add_consensus(self, class_case_dir, monkeypatch):

        # Init
        cfg.initialize()
        cfg.PARAMS['use_intersects'] = False
        cfg.PATHS['working_dir'] = class_case_dir
        cfg.PATHS['dem_file'] = get_demo_file('hef_srtm.tif')

        entity = gpd.read_file(get_demo_file('Hintereisferner_RGI5.shp'))
        entity['RGIId'] = 'RGI60-11.00897'
        gdir = workflow.init_glacier_directories(entity)[0]
        tasks.define_glacier_region(gdir)
        tasks.glacier_masks(gdir)

        ft = utils.get_demo_file('RGI60-11.00897_thickness.tif')
        monkeypatch.setattr(utils, 'file_downloader', lambda x: ft)
        bedtopo.add_consensus_thickness(gdir)

        # Check with rasterio
        cfg.add_to_basenames('consensus', 'consensus.tif')
        gis.rasterio_to_gdir(gdir, ft, 'consensus', resampling='bilinear')

        with xr.open_dataset(gdir.get_filepath('gridded_data')) as ds:
            mine = ds.consensus_ice_thickness

        with rioxr.open_rasterio(gdir.get_filepath('consensus')) as ds:
            ref = ds.isel(band=0)

        # Check area
        my_area = np.sum(np.isfinite(mine.data)) * gdir.grid.dx**2
        np.testing.assert_allclose(my_area, gdir.rgi_area_m2, rtol=0.07)

        rio_area = np.sum(ref.data > 0) * gdir.grid.dx**2
        np.testing.assert_allclose(rio_area, gdir.rgi_area_m2, rtol=0.15)
        np.testing.assert_allclose(my_area, rio_area, rtol=0.15)

        # They are not same:
        # - interpolation not 1to1 same especially at borders
        # - we preserve total volume
        np.testing.assert_allclose(mine.sum(), ref.sum(), rtol=0.01)
        assert utils.rmsd(ref, mine) < 2

        # Check vol
        cdf = pd.read_hdf(utils.get_demo_file('rgi62_itmix_df.h5'))
        ref_vol = cdf.loc[gdir.rgi_id].vol_itmix_m3
        my_vol = mine.sum() * gdir.grid.dx**2
        np.testing.assert_allclose(my_vol, ref_vol)

        # Now check the rest of the workflow
        # Check that no error when var not there
        vn = 'consensus_ice_thickness'
        centerlines.elevation_band_flowline(gdir, bin_variables=[vn, 'foo'])

        # Check vol
        df = pd.read_csv(gdir.get_filepath('elevation_band_flowline'),
                         index_col=0)
        my_vol = (df[vn] * df['area']).sum()
        np.testing.assert_allclose(my_vol, ref_vol)

        centerlines.fixed_dx_elevation_band_flowline(gdir,
                                                     bin_variables=[vn, 'foo'])
        fdf = pd.read_csv(gdir.get_filepath('elevation_band_flowline',
                                            filesuffix='_fixed_dx'),
                          index_col=0)

        # Check vol
        my_vol = (fdf[vn] * fdf['area_m2']).sum()
        np.testing.assert_allclose(my_vol, ref_vol)

        df = bedtopo.compile_consensus_statistics([gdir]).iloc[0]
        np.testing.assert_allclose(my_vol*1e-9, df['consensus_vol_km3'], rtol=1e-2)
        np.testing.assert_allclose(1, df['consensus_perc_cov'], rtol=0.05)


class Test_Glathida:

    @pytest.mark.slow
    def test_to_glacier(self, class_case_dir, monkeypatch):

        # Init
        cfg.initialize()
        cfg.PATHS['working_dir'] = class_case_dir
        cfg.PARAMS['use_intersects'] = False
        cfg.PATHS['dem_file'] = get_demo_file('dem_Columbia.tif')
        cfg.PARAMS['border'] = 10

        entity = gpd.read_file(get_demo_file('RGI60-01.10689.shp')).iloc[0]
        gdir = oggm.GlacierDirectory(entity)
        tasks.define_glacier_region(gdir)
        tasks.glacier_masks(gdir)

        # use our files
        base_url = ('https://cluster.klima.uni-bremen.de/~oggm/test_files/'
                    'glathida/glathida_2023-11-16_rgi_{}.h5')
        monkeypatch.setattr(glathida, 'GTD_BASE_URL', base_url)

        df = glathida.glathida_to_gdir(gdir)
        assert 11000 < len(df) < 12000

        assert 'i_grid' in df
        assert 'x_proj' in df

        dsf = df[['ij_grid', 'thickness']].groupby('ij_grid').mean()
        assert 1600 < len(dsf) < 1700

        sdf = glathida.compile_glathida_statistics([gdir]).iloc[0]

        assert sdf['n_valid_gridded_points'] < sdf['n_valid_thick_points']
        assert sdf['date_mode'] < sdf['date_max']
        assert sdf['avg_thick'] < sdf['max_thick']<|MERGE_RESOLUTION|>--- conflicted
+++ resolved
@@ -11,13 +11,8 @@
 import pandas as pd
 from oggm import utils
 from oggm.utils import get_demo_file
-<<<<<<< HEAD
-from oggm.shop import its_live, rgitopo, bedtopo, millan22, hugonnet_maps, glathida
+from oggm.shop import its_live, rgitopo, bedtopo, millan22, cook23, hugonnet_maps, glathida
 from oggm.core import gis, centerlines
-=======
-from oggm.shop import its_live, rgitopo, bedtopo, millan22, cook23, hugonnet_maps, glathida
-from oggm.core import gis, centerlines, massbalance
->>>>>>> 9f6b028a
 from oggm import cfg, tasks, workflow
 
 salem = pytest.importorskip('salem')

--- conflicted
+++ resolved
@@ -667,18 +667,11 @@
         mb_calib_threestep = gdirs[0].read_yml('settings',
                                                '_informed_threestep')
         assert mb_calib_cluster['melt_f'] == mb_calib_threestep['melt_f']
-<<<<<<< HEAD
-        # this difference is because we now take actual length of months into account
-        assert_allclose(mb_calib_cluster['prcp_fac'],
-                        mb_calib_threestep['prcp_fac'],
-                        atol=0.05)
-=======
         # now MonthlyTIModel takes length of months into account which explains
         # this 'large' difference in prcp_fac
         assert_allclose(mb_calib_cluster['prcp_fac'],
                         mb_calib_threestep['prcp_fac'],
                         atol=5e-2)
->>>>>>> 49a1f9aa
         assert_allclose(mb_calib_cluster['temp_bias'],
                         mb_calib_threestep['temp_bias'],
                         atol=1e-3)

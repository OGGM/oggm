import os
import shutil
import unittest
import pickle
import pytest
import json
import numpy as np
import xarray as xr
from numpy.testing import assert_allclose
import matplotlib.pyplot as plt
from oggm import graphics

salem = pytest.importorskip('salem')
gpd = pytest.importorskip('geopandas')

# Locals
import oggm
import oggm.cfg as cfg
from oggm import workflow
from oggm.utils import get_demo_file, write_centerlines_to_shape, ModelSettings
from oggm.tests import mpl_image_compare
from oggm.tests.funcs import get_test_dir, use_multiprocessing, characs_apply_func
from oggm.shop import cru
from oggm.core import flowline, gis, inversion, centerlines, massbalance
from oggm import tasks
from oggm import utils
from oggm.core.massbalance import (MonthlyTIModel, MultipleFlowlineMassBalance,
                                   apparent_mb_from_any_mb)
from oggm.core.flowline import (run_from_climate_data, run_random_climate,
                                init_present_time_glacier, run_constant_climate, MixedBedFlowline)
<<<<<<< HEAD
=======
from oggm.core.inversion import get_inversion_volume
>>>>>>> 0793d481
from oggm.exceptions import InvalidWorkflowError

# Globals
pytestmark = pytest.mark.test_env("workflow")
_TEST_DIR = os.path.join(get_test_dir(), 'tmp_workflow')
CLI_LOGF = os.path.join(_TEST_DIR, 'clilog.pkl')


def clean_dir(testdir):
    shutil.rmtree(testdir)
    os.makedirs(testdir)


def up_to_climate(reset=False, use_mp=None, params_file=None):
    """Run the tasks you want."""

    # test directory
    if not os.path.exists(_TEST_DIR):
        os.makedirs(_TEST_DIR)
    if reset:
        clean_dir(_TEST_DIR)

    if not os.path.exists(CLI_LOGF):
        with open(CLI_LOGF, 'wb') as f:
            pickle.dump('none', f)

    # Init
    cfg.initialize(file=params_file)

    # Use multiprocessing
    use_mp = False
    if use_mp is None:
        cfg.PARAMS['use_multiprocessing'] = use_multiprocessing()
    else:
        cfg.PARAMS['use_multiprocessing'] = use_mp

    # Working dir
    cfg.PATHS['working_dir'] = _TEST_DIR
    cfg.PATHS['dem_file'] = get_demo_file('srtm_oetztal.tif')
    cfg.set_intersects_db(get_demo_file('rgi_intersect_oetztal.shp'))

    # Read in the RGI file
    rgi_file = get_demo_file('rgi_oetztal.shp')
    rgidf = gpd.read_file(rgi_file)

    # Make a fake marine and lake terminating glacier
    cfg.PARAMS['tidewater_type'] = 4  # make lake also calve
    rgidf.loc[0, 'GlacType'] = '0199'
    rgidf.loc[1, 'GlacType'] = '0299'

    # Use RGI6
    new_ids = []
    count = 0
    for s in rgidf.RGIId:
        s = s.replace('RGI50', 'RGI60')
        if '_d0' in s:
            # We dont do this anymore
            s = 'RGI60-11.{:05d}'.format(99999 - count)
            count += 1
        new_ids.append(s)
    rgidf['RGIId'] = new_ids

    # Here as well - we don't do the custom RGI IDs anymore
    rgidf = rgidf.loc[['_d0' not in d for d in rgidf.RGIId]].copy()

    # Be sure data is downloaded
    cru.get_cru_cl_file()

    # Params
    cfg.PARAMS['border'] = 70
    cfg.PARAMS['prcp_fac'] = 1.75
    cfg.PARAMS['temp_melt'] = -1.75
    cfg.PARAMS['use_kcalving_for_inversion'] = True
    cfg.PARAMS['geodetic_mb_period'] = '2000-01-01_2010-01-01'
    cfg.PARAMS['use_kcalving_for_run'] = True
    cfg.PARAMS['store_model_geometry'] = True
    cfg.PARAMS['use_winter_prcp_fac'] = False
    cfg.PARAMS['use_temp_bias_from_file'] = False
    cfg.PARAMS['baseline_climate'] = 'CRU'
    cfg.PARAMS['evolution_model'] = 'FluxBased'
    cfg.PARAMS['downstream_line_shape'] = 'parabola'

    # Go
    gdirs = workflow.init_glacier_directories(rgidf)

    try:
        tasks.catchment_width_correction(gdirs[0])
    except Exception:
        reset = True

    if reset:
        # First preprocessing tasks
        workflow.gis_prepro_tasks(gdirs)

    return gdirs


def up_to_inversion(reset=False, params_file=None):
    """Run the tasks you want."""

    gdirs = up_to_climate(reset=reset, params_file=params_file)

    with open(CLI_LOGF, 'rb') as f:
        clilog = pickle.load(f)

    if clilog != 'histalp':
        reset = True
    else:
        try:
            tasks.prepare_for_inversion(gdirs[0])
        except Exception:
            reset = True

    if reset:
        # Use histalp for the actual inversion test
        cfg.PARAMS['baseline_climate'] = 'HISTALP'
        workflow.climate_tasks(gdirs, overwrite_gdir=True,
                               override_missing=-500)
        with open(CLI_LOGF, 'wb') as f:
            pickle.dump('histalp', f)

        # Inversion
        workflow.inversion_tasks(gdirs)

    return gdirs


def random_for_plot():

    # Fake Reset (all these tests are horribly coded)
    try:
        with open(CLI_LOGF, 'wb') as f:
            pickle.dump('none', f)
    except FileNotFoundError:
        pass
    gdirs = up_to_inversion(reset=True)

    workflow.execute_entity_task(flowline.init_present_time_glacier, gdirs)
    workflow.execute_entity_task(flowline.run_random_climate, gdirs, y0=1985,
                                 nyears=10, seed=0, output_filesuffix='_plot')
    return gdirs


class TestFullRun(unittest.TestCase):

    @pytest.mark.slow
    def test_some_characs(self):

        gdirs = up_to_inversion(reset=True)

        # Test the glacier charac
        dfc = utils.compile_glacier_statistics(gdirs,
                                               apply_func=characs_apply_func)

        assert 'glc_ext_num_perc' in dfc.columns
        assert np.all(np.isfinite(dfc.glc_ext_num_perc.values))

        self.assertFalse(np.all(dfc.terminus_type == 'Land-terminating'))
        assert np.all(dfc.iloc[:2].calving_rate_myr.values > 100)
        assert np.all(dfc.inv_volume_km3 > 0)
        assert np.all(dfc.bias == 0)
        assert np.all(dfc.temp_bias == 0)
        assert np.all(dfc.melt_f > cfg.PARAMS['melt_f_min'])
        assert np.all(dfc.melt_f < cfg.PARAMS['melt_f_max'])
        dfc = utils.compile_climate_statistics(gdirs)
        sel = ['flowline_mean_elev', '1980-2010_avg_temp_mean_elev']
        cc = dfc[sel].corr().values[0, 1]
        assert cc < -0.8
        assert np.all(0 < dfc['1980-2010_aar'])
        assert np.all(0.6 > dfc['1980-2010_aar'])

    @pytest.mark.slow
    def test_calibrate_inversion_from_consensus(self):

        # test mini params file, define path relative to file location
        fp_mini_params = os.path.join(os.path.dirname(__file__),
                                      'mini_params_for_test.cfg')
        gdirs = up_to_inversion(params_file=fp_mini_params)

        # check if mini params file is used as expected
        assert cfg.PARAMS['lru_maxsize'] == 123

        df = workflow.calibrate_inversion_from_consensus(gdirs,
                                                         ignore_missing=True)
        df = df.dropna()
        np.testing.assert_allclose(df.vol_itmix_m3.sum(),
                                   df.vol_oggm_m3.sum(),
                                   rtol=0.01)
        np.testing.assert_allclose(df.vol_itmix_m3, df.vol_oggm_m3, rtol=0.41)

        # test user provided volume is working
        delta_volume_m3 = 100000000
        user_provided_volume_m3 = df.vol_itmix_m3.sum() - delta_volume_m3
        df = workflow.calibrate_inversion_from_consensus(
            gdirs, ignore_missing=True,
            volume_m3_reference=user_provided_volume_m3)

        np.testing.assert_allclose(user_provided_volume_m3,
                                   df.vol_oggm_m3.sum(),
                                   rtol=0.01)

    @pytest.mark.slow
    def test_shapefile_output(self):

        gdirs = up_to_climate(use_mp=True)

        fpath = os.path.join(_TEST_DIR, 'centerlines.shp')
        write_centerlines_to_shape(gdirs, path=fpath)

        import salem
        shp = salem.read_shapefile(fpath)
        self.assertTrue(shp is not None)
        shp = shp.loc[shp.RGIID == 'RGI60-11.00897']
        self.assertEqual(len(shp), 3)
        self.assertEqual(shp.loc[shp.LE_SEGMENT.idxmax()].MAIN, 1)

        fpath = os.path.join(_TEST_DIR, 'centerlines_ext.shp')
        write_centerlines_to_shape(gdirs, path=fpath,
                                   ensure_exterior_match=True)
        shp_ext = salem.read_shapefile(fpath)
        # We check the length of the segment for a change
        shp_ext = shp_ext.to_crs('EPSG:32632')
        assert_allclose(shp_ext.geometry.length, shp_ext['LE_SEGMENT'],
                        rtol=1e-3)

        fpath = os.path.join(_TEST_DIR, 'centerlines_ext_smooth.shp')
        write_centerlines_to_shape(gdirs, path=fpath,
                                   ensure_exterior_match=True,
                                   simplify_line_before=0.2,
                                   corner_cutting=3,
                                   simplify_line_after=0.05)
        shp_ext_smooth = salem.read_shapefile(fpath)
        # This is a bit different of course
        assert_allclose(shp_ext['LE_SEGMENT'], shp_ext_smooth['LE_SEGMENT'],
                        rtol=2)

        fpath = os.path.join(_TEST_DIR, 'flowlines.shp')
        write_centerlines_to_shape(gdirs, path=fpath, flowlines_output=True)
        shp_f = salem.read_shapefile(fpath)
        self.assertTrue(shp_f is not None)
        shp_f = shp_f.loc[shp_f.RGIID == 'RGI60-11.00897']
        self.assertEqual(len(shp_f), 3)
        self.assertEqual(shp_f.loc[shp_f.LE_SEGMENT.idxmax()].MAIN, 1)
        # The flowline is cut so shorter
        assert shp_f.LE_SEGMENT.max() < shp.LE_SEGMENT.max() * 0.8

        fpath = os.path.join(_TEST_DIR, 'widths_geom.shp')
        write_centerlines_to_shape(gdirs, path=fpath, geometrical_widths_output=True)
        # Salem can't read it
        shp_w = gpd.read_file(fpath)
        self.assertTrue(shp_w is not None)
        shp_w = shp_w.loc[shp_w.RGIID == 'RGI60-11.00897']
        self.assertEqual(len(shp_w), 90)

        fpath = os.path.join(_TEST_DIR, 'widths_corr.shp')
        write_centerlines_to_shape(gdirs, path=fpath, corrected_widths_output=True)
        # Salem can't read it
        shp_w = gpd.read_file(fpath)
        self.assertTrue(shp_w is not None)
        shp_w = shp_w.loc[shp_w.RGIID == 'RGI60-11.00897']
        self.assertEqual(len(shp_w), 90)

        # Test that one wrong glacier still works
        base_dir = os.path.join(cfg.PATHS['working_dir'], 'dummy_pergla')
        utils.mkdir(base_dir, reset=True)
        gdirs = workflow.execute_entity_task(utils.copy_to_basedir, gdirs,
                                             base_dir=base_dir, setup='all')
        os.remove(gdirs[0].get_filepath('centerlines'))
        cfg.PARAMS['continue_on_error'] = True
        write_centerlines_to_shape(gdirs)

    @pytest.mark.slow
    def test_random(self):

        # Fake Reset (all these tests are horribly coded)
        if not os.path.exists(_TEST_DIR):
            os.makedirs(_TEST_DIR)
        with open(CLI_LOGF, 'wb') as f:
            pickle.dump('none', f)
        gdirs = up_to_inversion(reset=False)

        # First tests
        df = utils.compile_glacier_statistics(gdirs)
        df['volume_before_calving_km3'] = df['volume_before_calving'] * 1e-9
        assert np.sum(~ df.volume_before_calving.isnull()) == 2
        dfs = df.iloc[:2]
        assert np.all(dfs['volume_before_calving_km3'] < dfs['inv_volume_km3'])
        assert_allclose(df['inv_flowline_glacier_area']*1e-6,
                        df['rgi_area_km2'])

        workflow.execute_entity_task(flowline.init_present_time_glacier, gdirs)
        # Check init_present_time_glacier not messing around too much
        for gd in gdirs:
            from oggm.core.massbalance import LinearMassBalance
            from oggm.core.flowline import FluxBasedModel
            mb_mod = LinearMassBalance(ela_h=2500)
            fls = gd.read_pickle('model_flowlines')
            model = FluxBasedModel(fls, mb_model=mb_mod)
            df.loc[gd.rgi_id, 'start_area_km2'] = model.area_km2
            df.loc[gd.rgi_id, 'start_volume_km3'] = model.volume_km3
            df.loc[gd.rgi_id, 'start_length'] = model.length_m
        assert_allclose(df['rgi_area_km2'], df['start_area_km2'], rtol=0.02)
        assert_allclose(df['rgi_area_km2'].sum(), df['start_area_km2'].sum(),
                        rtol=0.005)
        assert_allclose(df['inv_volume_km3'], df['start_volume_km3'])
        assert_allclose(df['inv_volume_km3'].sum(),
                        df['start_volume_km3'].sum())
        assert_allclose(df['main_flowline_length'], df['start_length'])

        workflow.execute_entity_task(flowline.run_random_climate, gdirs,
                                     nyears=100, seed=0, y0=1985,
                                     store_monthly_step=True,
                                     mb_elev_feedback='monthly',
                                     output_filesuffix='_test')

        for gd in gdirs:
            path = gd.get_filepath('model_geometry', filesuffix='_test')
            # See that we are running ok
            model = flowline.FileModel(path)
            vol = model.volume_km3_ts()
            area = model.area_km2_ts()

            self.assertTrue(np.all(np.isfinite(vol) & vol != 0.))
            self.assertTrue(np.all(np.isfinite(area) & area != 0.))

            ds_diag = gd.get_filepath('model_diagnostics', filesuffix='_test')
            ds_diag = xr.open_dataset(ds_diag)
            df = vol.to_frame('RUN')
            df['DIAG'] = ds_diag.volume_m3.to_series() * 1e-9
            assert_allclose(df.RUN, df.DIAG)
            df = area.to_frame('RUN')
            df['DIAG'] = ds_diag.area_m2.to_series() * 1e-6
            assert_allclose(df.RUN, df.DIAG)

        # Test output
        ds = utils.compile_run_output(gdirs, input_filesuffix='_test')
        assert_allclose(ds_diag.volume_m3, ds.volume.sel(rgi_id=gd.rgi_id))
        assert_allclose(ds_diag.area_m2, ds.area.sel(rgi_id=gd.rgi_id))
        assert_allclose(ds_diag.length_m, ds.length.sel(rgi_id=gd.rgi_id))
        df = ds.volume.sel(rgi_id=gd.rgi_id).to_series().to_frame('OUT')
        df['RUN'] = ds_diag.volume_m3.to_series()
        assert_allclose(df.RUN, df.OUT)

        # Compare to statistics
        df = utils.compile_glacier_statistics(gdirs)
        df['y0_vol'] = ds.volume.sel(rgi_id=df.index, time=0) * 1e-9
        df['y0_area'] = ds.area.sel(rgi_id=df.index, time=0) * 1e-6
        df['y0_len'] = ds.length.sel(rgi_id=df.index, time=0)
        assert_allclose(df['rgi_area_km2'], df['y0_area'], 0.06)
        assert_allclose(df['inv_volume_km3'], df['y0_vol'], 0.04)
        assert_allclose(df['inv_volume_bsl_km3'], 0)
        assert_allclose(df['main_flowline_length'], df['y0_len'])

        # Calving stuff
        assert ds.isel(rgi_id=0).calving[-1] > 0
        assert ds.isel(rgi_id=0).calving_rate[1] > 0
        assert ds.isel(rgi_id=0).volume_bsl[0] == 0
        assert ds.isel(rgi_id=0).volume_bwl[0] > 0
        assert ds.isel(rgi_id=1).calving[-1] > 0
        assert ds.isel(rgi_id=1).calving_rate[1] > 0
        assert ds.isel(rgi_id=1).volume_bsl[-1] == 0


@pytest.mark.slow
def test_merge_gridded_data():
    gdirs = up_to_inversion()
    workflow.execute_entity_task(tasks.distribute_thickness_per_altitude,
                                 gdirs
                                 )
    ds_merged = workflow.merge_gridded_data(
        gdirs,
        included_variables='distributed_thickness',
        reset=True)

    df = utils.compile_glacier_statistics(gdirs)

    # check if distributed volume is the same as inversion volume for each gdir
    for gdir in gdirs:
        with xr.open_dataset(gdir.get_filepath('gridded_data')) as ds:
            ds = ds.load()

        inv_volume = df[df.index == gdir.rgi_id]['inv_volume_km3'].values
        inv_volume_gridded = (ds.distributed_thickness.sum() *
                              ds.salem.grid.dx**2) * 1e-9
        assert_allclose(inv_volume, inv_volume_gridded, atol=1.1e-7)

    # check if merged distributed volume is the same as total inversion volume
    inv_volume_gridded_merged = (ds_merged.distributed_thickness.sum() *
                                 ds_merged.salem.grid.dx**2) * 1e-9
    assert_allclose(df['inv_volume_km3'].sum(), inv_volume_gridded_merged,
                    rtol=1e-6)

    # test providing a custom grid
    default_grid = utils.combine_grids(gdirs)
    custom_grid_dict = default_grid.to_dict()
    custom_grid_dict['nxny'] = (custom_grid_dict['nxny'][0] - 2,
                                custom_grid_dict['nxny'][1] - 2)
    custom_grid = salem.gis.Grid.from_dict(custom_grid_dict)

    ds_merged_custom = workflow.merge_gridded_data(
        gdirs,
        output_grid=custom_grid,
        included_variables='distributed_thickness',
        reset=True)

    assert ds_merged_custom.salem.grid.nx < ds_merged.salem.grid.nx
    assert ds_merged_custom.salem.grid.ny < ds_merged.salem.grid.ny

    # total volume should be the same with a custom grid
    inv_volume_gridded_merged_custom = (ds_merged_custom.distributed_thickness.sum() *
                                        ds_merged_custom.salem.grid.dx ** 2) * 1e-9
    assert_allclose(inv_volume_gridded_merged_custom, inv_volume_gridded_merged,
                    rtol=1e-6)


@pytest.mark.slow
@pytest.mark.graphic
@mpl_image_compare(remove_text=True, multi=True)
def test_plot_region_inversion():

    pytest.importorskip('pytest_mpl')

    gdirs = up_to_inversion(reset=True)

    # We prepare for the plot, which needs our own map to proceed.
    # Lets do a local mercator grid
    g = salem.mercator_grid(center_ll=(10.86, 46.85),
                            extent=(27000, 21000))
    # And a map accordingly
    sm = salem.Map(g, countries=False)
    sm.set_topography(get_demo_file('srtm_oetztal.tif'))

    # Give this to the plot function
    fig, (ax1, ax2) = plt.subplots(1, 2, figsize=(15, 5))
    graphics.plot_inversion(gdirs, smap=sm, ax=ax1, linewidth=1.5, vmax=250)

    # test automatic definition of larger plotting grid with extend_plot_limit
    graphics.plot_inversion(gdirs, ax=ax2, linewidth=1.5, vmax=250,
                            extend_plot_limit=True)

    fig.tight_layout()
    return fig


@pytest.mark.slow
@pytest.mark.graphic
@mpl_image_compare(remove_text=True, multi=True)
def test_plot_region_model():

    pytest.importorskip('pytest_mpl')

    gdirs = random_for_plot()

    dfc = utils.compile_task_log(gdirs,
                                 task_names=['run_random_climate_plot'])
    assert np.all(dfc['run_random_climate_plot'] == 'SUCCESS')

    # We prepare for the plot, which needs our own map to proceed.
    # Lets do a local mercator grid
    g = salem.mercator_grid(center_ll=(10.86, 46.85),
                            extent=(27000, 21000))
    # And a map accordingly
    sm = salem.Map(g, countries=False)
    sm.set_topography(get_demo_file('srtm_oetztal.tif'))

    # Give this to the plot function
    fig, (ax1, ax2) = plt.subplots(1, 2, figsize=(15, 5))
    graphics.plot_modeloutput_map(gdirs, smap=sm, ax=ax1,
                                  filesuffix='_plot', vmax=250,
                                  modelyr=10, linewidth=1.5)
    # test automatic definition of larger plotting grid with extend_plot_limit
    graphics.plot_modeloutput_map(gdirs, ax=ax2,
                                  filesuffix='_plot', vmax=250,
                                  modelyr=10, linewidth=1.5,
                                  extend_plot_limit=True)

    fig.tight_layout()
    return fig


def test_rgi7_glacier_dirs():
    # create test dir
    if not os.path.exists(_TEST_DIR):
        os.makedirs(_TEST_DIR)
    # initialize
    cfg.initialize()
    # Set intersects
    cfg.set_intersects_db(gpd.read_file(get_demo_file('rgi7g_hef_intersects.shp')))
    cfg.PATHS['working_dir'] = _TEST_DIR
    # load and read test data
    hef_rgi7_df = gpd.read_file(get_demo_file('rgi7g_hef.shp'))
    # create GDIR
    gdir = workflow.init_glacier_directories(hef_rgi7_df)[0]
    assert gdir
    assert gdir.rgi_region == '11'
    assert gdir.rgi_area_km2 > 8
    assert gdir.name == 'Hintereisferner'
    assert len(gdir.intersects_ids) == 2
    assert gdir.rgi_region == '11'
    assert gdir.rgi_subregion == '11-01'
    assert gdir.rgi_region_name == '11: Central Europe'
    assert gdir.rgi_subregion_name == '11-01: Alps'
    assert gdir.rgi_version == '70G'
    assert gdir.rgi_dem_source == 'COPDEM30'
    assert gdir.utm_zone == 32


def test_rgi7_complex_glacier_dirs():
    # create test dir
    if not os.path.exists(_TEST_DIR):
        os.makedirs(_TEST_DIR)
    # initialize
    cfg.initialize()
    cfg.PATHS['working_dir'] = _TEST_DIR
    cfg.PATHS['dem_file'] = get_demo_file('hef_srtm.tif')
    cfg.PARAMS['border'] = 5

    # load and read test data
    hef_rgi7_df = gpd.read_file(get_demo_file('rgi7c_hef.shp'))
    # create GDIR
    gdir = workflow.init_glacier_directories(hef_rgi7_df)[0]
    assert gdir
    assert gdir.rgi_region == '11'
    assert gdir.rgi_area_km2 > 20
    assert gdir.name == ''
    assert gdir.rgi_region == '11'
    assert gdir.rgi_subregion == '11-01'
    assert gdir.rgi_region_name == '11: Central Europe'
    assert gdir.rgi_subregion_name == '11-01: Alps'
    assert gdir.rgi_version == '70C'
    assert gdir.rgi_dem_source is None
    assert gdir.utm_zone == 32

    # Also test rgi7g_to_complex
    tasks.define_glacier_region(gdir)
    tasks.glacier_masks(gdir)
    rgi7g_file = gpd.read_file(get_demo_file('rgi7g_hef_complex.shp'))
    with open(get_demo_file('hef-CtoG_links.json'), 'r') as f:
        rgi7c_to_g_links = json.load(f)
    tasks.rgi7g_to_complex(gdir,
                           rgi7g_file=rgi7g_file,
                           rgi7c_to_g_links=rgi7c_to_g_links)

    with xr.open_dataset(gdir.get_filepath('gridded_data')) as ds:
        assert ds.sub_entities.max().item() == (len(rgi7c_to_g_links[gdir.rgi_id]) - 1)

@pytest.fixture(scope='class')
def with_class_wd(request, test_dir, hef_gdir):
    # dependency on hef_gdir to ensure proper initialization order
    prev_wd = cfg.PATHS['working_dir']
    cfg.PATHS['working_dir'] = os.path.join(
        test_dir, request.cls.__name__ + '_wd')
    utils.mkdir(cfg.PATHS['working_dir'], reset=True)
    yield
    # teardown
    cfg.PATHS['working_dir'] = prev_wd


@pytest.mark.usefixtures('with_class_wd')
class TestGdirSettings:

    @pytest.mark.slow
    def test_settings_massbalance(self):
        rgi_ids = ['RGI60-11.00897']
        gdirs = workflow.init_glacier_directories(
            rgi_ids, from_prepro_level=3, prepro_border=160,
            prepro_base_url='https://cluster.klima.uni-bremen.de/~oggm/gdirs/'
                            'oggm_v1.6/L3-L5_files/2023.1/elev_bands/W5E5/')
        gdir = gdirs[0]
        mb_calib_cluster = gdirs[0].read_json('mb_calib')

        # checking for backwards compatibility
        mb_model_cluster = MonthlyTIModel(gdir)
        assert mb_model_cluster.melt_f == mb_calib_cluster['melt_f']
        assert mb_model_cluster.prcp_fac == mb_calib_cluster['prcp_fac']
        assert mb_model_cluster.temp_bias == mb_calib_cluster['temp_bias']

        # test usage of individual settings file for the informed threestep,
        # should result in the same parameters as on the cluster
        settings_informed_threestep = ModelSettings(gdir,
                                                    filesuffix='_informed_threestep')
        settings_informed_threestep['use_temp_bias_from_file'] = True
        settings_informed_threestep['use_winter_prcp_fac'] = True
        settings_informed_threestep['baseline_climate'] = 'W5E5'

        workflow.execute_entity_task(tasks.mb_calibration_from_geodetic_mb,
                                     gdirs,
                                     overwrite_gdir=True,
                                     informed_threestep=True,
                                     settings_filesuffix='_informed_threestep',
                                     )
        mb_calib_threestep = gdirs[0].read_yml('settings',
                                               '_informed_threestep')
        assert mb_calib_cluster['melt_f'] == mb_calib_threestep['melt_f']
        assert_allclose(mb_calib_cluster['prcp_fac'],
                        mb_calib_threestep['prcp_fac'],
                        atol=1e-3)
        assert_allclose(mb_calib_cluster['temp_bias'],
                        mb_calib_threestep['temp_bias'],
                        atol=1e-3)

        # recalibration without overwrite_gdir should raise an error
        with pytest.raises(InvalidWorkflowError):
            workflow.execute_entity_task(tasks.mb_calibration_from_geodetic_mb,
                                         gdirs,
                                         overwrite_gdir=False,
                                         informed_threestep=True,
                                         settings_filesuffix='_informed_threestep',
                                         )

        # test MassBalance settings during dynamic run
        custom_settings = ModelSettings(gdir,
                                        filesuffix='_adapted_melt_f',
                                        parent_filesuffix='_informed_threestep'
                                        )
        custom_settings['melt_f'] *= 1.05

        with pytest.raises(FileNotFoundError):
            ModelSettings(gdir,
                          filesuffix='_no_parent',
                          parent_filesuffix='_not_existing',
                          )
        workflow.execute_entity_task(init_present_time_glacier, gdirs)
        model_orig = run_from_climate_data(gdir, ye=2020)
        mb_model_custom = MultipleFlowlineMassBalance(
            gdir,
            mb_model_class=MonthlyTIModel,
            settings_filesuffix='_adapted_melt_f',
        )

        model_custom = run_from_climate_data(gdir, ye=2020,
                                             mb_model=mb_model_custom,
                                             output_filesuffix='_custom')
        # original volume should be larger due to smaller original melt_f
        assert model_orig.volume_m3 > model_custom.volume_m3

        # should also work with just providing the run_settings to run-task
        model_custom_2 = run_from_climate_data(gdir, ye=2020,
                                               settings_filesuffix='_adapted_melt_f',
                                               output_filesuffix='_custom_2')
        assert model_custom.volume_m3 == model_custom_2.volume_m3

        # test run_random_climate
        random_orig = run_random_climate(gdir, nyears=100, y0=2000, seed=0)
        random_custom = run_random_climate(gdir, nyears=100, y0=2000, seed=0,
                                           settings_filesuffix='_adapted_melt_f',)
        assert random_custom.volume_m3 < random_orig.volume_m3

        # test run_constant_climate
        const_orig = run_constant_climate(gdir, nyears=100, y0=2000)
        const_custom = run_constant_climate(gdir, nyears=100, y0=2000,
                                            settings_filesuffix='_adapted_melt_f',)
        assert const_custom.volume_m3 < const_orig.volume_m3

        # try climate_tasks with different baseline_climate
        # first test for current setting
        assert gdir.get_climate_info()['baseline_climate_source'] == 'GSWP3_W5E5'
        # now change baseline climate in run_settings
        custom_settings = ModelSettings(gdir, filesuffix='_adapted_baseline')
        custom_settings['baseline_climate'] = 'ERA5'
        custom_settings['geodetic_mb_period'] = '2000-01-01_2010-01-01'  # ERA5 only unitl 2018
        # ERA5 only available until 2018
        #custom_settings['geodetic_mb_period'] = '2000-01-01_2018-01-01'
        workflow.climate_tasks(gdirs, settings_filesuffix='_adapted_baseline',
<<<<<<< HEAD
=======
                               input_filesuffix='',
>>>>>>> 0793d481
                               override_missing='-1000')
        # Now it should be W5E5
        assert gdir.get_climate_info()['baseline_climate_source'] == 'ERA5'

    @pytest.mark.slow
    def test_settings_dynamics(self):
        rgi_ids = ['RGI60-11.00897']
        gdirs = workflow.init_glacier_directories(
            rgi_ids, from_prepro_level=3, prepro_border=160,
            prepro_base_url='https://cluster.klima.uni-bremen.de/~oggm/gdirs/'
                            'oggm_v1.6/L3-L5_files/2023.1/elev_bands/W5E5/')
        gdir = gdirs[0]

        # create a test settings file with a larger glen a parameter
        custom_settings = ModelSettings(gdir,
                                        filesuffix='_large_glen_a',)
        custom_settings['inversion_glen_a'] = gdir.get_diagnostics()['inversion_glen_a'] * 10

        # test run_random_climate
        random_orig = run_random_climate(gdir, nyears=100, y0=2000, seed=0)
        random_big = run_random_climate(gdir, settings_filesuffix='_large_glen_a',
                                        nyears=100, y0=2000, seed=0)
        assert random_big.volume_m3 < random_orig.volume_m3

        # test run_constant_climate
        const_orig = run_constant_climate(gdir, nyears=100, y0=2000)
        const_big = run_constant_climate(gdir,
                                         settings_filesuffix='_large_glen_a',
                                         nyears=100, y0=2000)
        assert const_big.volume_m3 < const_orig.volume_m3

        # test run_from_climate_data
        clim_orig = run_from_climate_data(gdir, ye=2020)
        clim_big = run_from_climate_data(gdir,
                                         settings_filesuffix='_large_glen_a',
                                         ye=2020)
        assert clim_big.volume_m3 < clim_orig.volume_m3

        # test run_with_hydro
        default_settings = ModelSettings(gdir)
        default_settings['store_model_geometry'] = True
        tasks.run_with_hydro(gdir, run_task=tasks.run_from_climate_data, ye=2020,
                             output_filesuffix='_hydro_orig')
        custom_settings['store_model_geometry'] = True
        tasks.run_with_hydro(gdir, settings_filesuffix='_large_glen_a',
                             run_task=tasks.run_from_climate_data, ye=2020,
                             output_filesuffix='_hydro_big')
        ds_hydro_orig = utils.compile_run_output(gdir,
                                                 input_filesuffix='_hydro_orig')
        ds_hydro_big = utils.compile_run_output(gdir,
                                                input_filesuffix='_hydro_big')
        assert ds_hydro_big.volume.values[-1] < ds_hydro_orig.volume.values[-1]

        # test for cfl error with small cfl number in run_settings
        custom_settings['cfl_number'] = 1e-6
        with pytest.raises(RuntimeError):
            run_from_climate_data(gdir, settings_filesuffix='_large_glen_a',
                                  ys=2000, ye=2020)
        # SemiImplicit model does not use the cfl_number as it is fixed
        custom_settings['evolution_model'] = 'SemiImplicit'
        run_from_climate_data(gdir, settings_filesuffix='_large_glen_a',
                              ys=2000, ye=2020,
                              output_filesuffix='_rand_orig_thick')

        # Initialize a new flowline an check if settings are used for
        custom_settings['min_ice_thick_for_length'] = 50
        run_from_climate_data(gdir, settings_filesuffix='_large_glen_a',
                              ys=2000, ye=2020,
                              output_filesuffix='_rand_larger_thick')
        ds_orig_thick = utils.compile_run_output(
            gdir, input_filesuffix='_rand_orig_thick')
        ds_larger_thick = utils.compile_run_output(
            gdir, input_filesuffix='_rand_larger_thick')

<<<<<<< HEAD
        assert np.all(ds_orig_thick.length >= ds_larger_thick.length)
=======
        assert np.all(ds_orig_thick.length >= ds_larger_thick.length)

    @pytest.mark.slow
    def test_settings_inversion(self):
        rgi_ids = ['RGI60-11.00897']
        gdirs = workflow.init_glacier_directories(
            rgi_ids, from_prepro_level=3, prepro_border=160,
            prepro_base_url='https://cluster.klima.uni-bremen.de/~oggm/gdirs/'
                            'oggm_v1.6/L3-L5_files/2023.1/elev_bands/W5E5/')
        gdir = gdirs[0]

        # for reference, perform an inversion with default paramters
        workflow.inversion_tasks(gdir)
        default_volume = get_inversion_volume(gdir)

        # test with a larger glen a parameter in the settings file
        custom_settings = ModelSettings(gdir,
                                        filesuffix='_large_glen_a', )
        custom_settings['inversion_glen_a'] = gdir.settings['inversion_glen_a'] * 10
        workflow.inversion_tasks(gdir, settings_filesuffix='_large_glen_a',
                                 input_filesuffix='')
        assert default_volume > get_inversion_volume(gdir,
                                                     input_filesuffix='_large_glen_a')

        # test with different lambda value
        custom_settings = ModelSettings(gdir,
                                        filesuffix='_large_lambda',
                                        )
        custom_settings['trapezoid_lambdas'] = gdir.settings['trapezoid_lambdas'] * 1.5
        workflow.inversion_tasks(gdir, settings_filesuffix='_large_lambda',
                                 input_filesuffix='')
        inv_out_default = gdir.read_pickle('inversion_output')
        inv_out_lambda = gdir.read_pickle('inversion_output',
                                          filesuffix='_large_lambda')
        # do not look at last 5 grid points because of filter_inversion_output
        assert np.all(inv_out_default[0]['thick'][:-5] <
                      inv_out_lambda[0]['thick'][:-5])

        # test calibrate from consensus with different lambda,
        glen_a_before = custom_settings['inversion_glen_a']
        workflow.calibrate_inversion_from_consensus(
            gdirs, settings_filesuffix='_large_lambda',
            input_filesuffix='',
            apply_fs_on_mismatch=True)
        glen_a_after = custom_settings['inversion_glen_a']
        assert glen_a_before < glen_a_after

        # test calibration from consensus with different melt_f, including
        # apparent mass balance
        custom_settings = ModelSettings(gdir,
                                        filesuffix='_large_melt_f',
                                        )
        custom_settings['melt_f'] = gdir.settings['melt_f'] * 1.1
        massbalance.apparent_mb_from_any_mb(gdir,
                                            settings_filesuffix='_large_melt_f',
                                            input_filesuffix='',
                                            output_filesuffix='_large_melt_f',)
        workflow.calibrate_inversion_from_consensus(
            gdirs, settings_filesuffix='_large_melt_f',
            input_filesuffix='_large_melt_f', apply_fs_on_mismatch=True)
        glen_a_after = custom_settings['inversion_glen_a']
        inv_out_melt_f = gdir.read_pickle('inversion_output',
                                          filesuffix='_large_melt_f')
        # with larger melt_f the residual of the apparent mass balance must be
        # larger, to compensate for the more negative mb
        assert (gdir.get_diagnostics()['apparent_mb_from_any_mb_residual'] <
                custom_settings['apparent_mb_from_any_mb_residual'])
        # hence also the resulting flux must be more negative everywhere
        assert np.all(inv_out_default[0]['flux'] < inv_out_melt_f[0]['flux'])

        # test inversion calving with settings
        coxe_file = get_demo_file('rgi_RGI50-01.10299.shp')
        cfg.PATHS['dem_file'] = get_demo_file('dem_RGI50-01.10299.tif')
        entity = gpd.read_file(coxe_file).iloc[0]
        entity.RGIId = 'RGI60-01.10299'
        cfg.PARAMS['use_kcalving_for_inversion'] = True
        cfg.PARAMS['use_kcalving_for_run'] = True

        gdir = oggm.GlacierDirectory(entity)
        gis.define_glacier_region(gdir)
        gis.glacier_masks(gdir)
        centerlines.compute_centerlines(gdir)
        centerlines.initialize_flowlines(gdir)
        centerlines.compute_downstream_line(gdir)
        centerlines.compute_downstream_bedshape(gdir)
        centerlines.catchment_area(gdir)
        centerlines.catchment_intersections(gdir)
        centerlines.catchment_width_geom(gdir)
        centerlines.catchment_width_correction(gdir)
        tasks.process_dummy_cru_file(gdir, seed=0)
        massbalance.mb_calibration_from_geodetic_mb(gdir)
        massbalance.apparent_mb_from_any_mb(gdir)

        inversion.prepare_for_inversion(gdir)
        inversion.mass_conservation_inversion(gdir)
        cls1 = gdir.read_pickle('inversion_output')
        # Increase calving for this one using settings
        custom_settings = ModelSettings(gdir,
                                        filesuffix='_large_k',
                                        parent_filesuffix=''
                                        )
        custom_settings['inversion_calving_k'] = 1

        res_bef = gdir.settings['apparent_mb_from_any_mb_residual']
        out = inversion.find_inversion_calving_from_any_mb(
            gdir, settings_filesuffix='_large_k', output_filesuffix='_large_k',
        )
        cls2 = gdir.read_pickle('inversion_output', filesuffix='_large_k')

        # Calving increases the volume and adds a residual
        v_ref = np.sum([np.sum(fl['volume']) for fl in cls1])
        v_new = np.sum([np.sum(fl['volume']) for fl in cls2])
        assert v_ref < v_new
        res_aft = custom_settings['apparent_mb_from_any_mb_residual']
        assert res_aft > res_bef
>>>>>>> 0793d481
<|MERGE_RESOLUTION|>--- conflicted
+++ resolved
@@ -28,10 +28,7 @@
                                    apparent_mb_from_any_mb)
 from oggm.core.flowline import (run_from_climate_data, run_random_climate,
                                 init_present_time_glacier, run_constant_climate, MixedBedFlowline)
-<<<<<<< HEAD
-=======
 from oggm.core.inversion import get_inversion_volume
->>>>>>> 0793d481
 from oggm.exceptions import InvalidWorkflowError
 
 # Globals
@@ -696,10 +693,7 @@
         # ERA5 only available until 2018
         #custom_settings['geodetic_mb_period'] = '2000-01-01_2018-01-01'
         workflow.climate_tasks(gdirs, settings_filesuffix='_adapted_baseline',
-<<<<<<< HEAD
-=======
                                input_filesuffix='',
->>>>>>> 0793d481
                                override_missing='-1000')
         # Now it should be W5E5
         assert gdir.get_climate_info()['baseline_climate_source'] == 'ERA5'
@@ -774,9 +768,6 @@
         ds_larger_thick = utils.compile_run_output(
             gdir, input_filesuffix='_rand_larger_thick')
 
-<<<<<<< HEAD
-        assert np.all(ds_orig_thick.length >= ds_larger_thick.length)
-=======
         assert np.all(ds_orig_thick.length >= ds_larger_thick.length)
 
     @pytest.mark.slow
@@ -891,5 +882,4 @@
         v_new = np.sum([np.sum(fl['volume']) for fl in cls2])
         assert v_ref < v_new
         res_aft = custom_settings['apparent_mb_from_any_mb_residual']
-        assert res_aft > res_bef
->>>>>>> 0793d481
+        assert res_aft > res_bef
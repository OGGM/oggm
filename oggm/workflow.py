--- conflicted
+++ resolved
@@ -510,11 +510,7 @@
 
 
 @global_task(log)
-<<<<<<< HEAD
-def climate_tasks(gdirs, settings_filesuffix='',
-=======
 def climate_tasks(gdirs, settings_filesuffix='', input_filesuffix=None,
->>>>>>> 0285164a
                   overwrite_gdir=False, override_missing=None):
     """Run all climate related entity tasks on a list of glaciers.
     Parameters
@@ -530,21 +526,13 @@
     execute_entity_task(tasks.process_climate_data, gdirs,
                         settings_filesuffix=settings_filesuffix)
     # mass balance and the apparent mass balance
-<<<<<<< HEAD
-    execute_entity_task(tasks.mb_calibration_from_geodetic_mb, gdirs,
-=======
     execute_entity_task(tasks.mb_calibration_from_hugonnet_mb, gdirs,
->>>>>>> 0285164a
                         settings_filesuffix=settings_filesuffix,
                         override_missing=override_missing,
                         overwrite_gdir=overwrite_gdir)
     execute_entity_task(tasks.apparent_mb_from_any_mb, gdirs,
-<<<<<<< HEAD
-                        settings_filesuffix=settings_filesuffix)
-=======
                         settings_filesuffix=settings_filesuffix,
                         input_filesuffix=input_filesuffix,)
->>>>>>> 0285164a
 
 
 @global_task(log)

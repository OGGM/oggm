--- conflicted
+++ resolved
@@ -510,11 +510,7 @@
 
 
 @global_task(log)
-<<<<<<< HEAD
-def climate_tasks(gdirs, settings_filesuffix='',
-=======
 def climate_tasks(gdirs, settings_filesuffix='', input_filesuffix=None,
->>>>>>> 0793d481
                   overwrite_gdir=False, override_missing=None):
     """Run all climate related entity tasks on a list of glaciers.
     Parameters
@@ -535,12 +531,8 @@
                         override_missing=override_missing,
                         overwrite_gdir=overwrite_gdir)
     execute_entity_task(tasks.apparent_mb_from_any_mb, gdirs,
-<<<<<<< HEAD
-                        settings_filesuffix=settings_filesuffix)
-=======
                         settings_filesuffix=settings_filesuffix,
                         input_filesuffix=input_filesuffix,)
->>>>>>> 0793d481
 
 
 @global_task(log)

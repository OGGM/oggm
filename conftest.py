--- conflicted
+++ resolved
@@ -1,9 +1,3 @@
-<<<<<<< HEAD
-# import matplotlib
-# matplotlib.use('Agg')
-
-=======
->>>>>>> 3f67b4ef
 import pytest
 import logging
 import getpass
